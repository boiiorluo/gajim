--- conflicted
+++ resolved
@@ -1992,21 +1992,7 @@
 			dialogs.WarningDialog(_('PEP node was not removed'),
 				_('PEP node %(node)s was not removed: %(message)s') % {
 				'node': data[1], 'message': data[2]})
-<<<<<<< HEAD
-
-	def handle_event_archiving_changed(self, account, data):
-		if 'archiving_preferences' in self.instances[account]:
-			self.instances[account]['archiving_preferences'].archiving_changed(
-				data)
-
-	def handle_event_archiving_error(self, account, data):
-		if 'archiving_preferences' in self.instances[account]:
-			self.instances[account]['archiving_preferences'].archiving_error(
-				data)
-
-	def register_handler(self, event, handler):
-=======
-			
+
 	def handle_event_pep_received(self, account, data):
 		# ('PEP_RECEIVED', account, (jid, pep_type))
 		jid = data[0]
@@ -2027,9 +2013,18 @@
 			self.roster.draw_pep(jid, account, pep_type)
 			if ctrl:
 				ctrl.update_pep(pep_type)
-			
-	def register_handler(self, event, handler):																																									
->>>>>>> 7316d007
+
+	def handle_event_archiving_changed(self, account, data):
+		if 'archiving_preferences' in self.instances[account]:
+			self.instances[account]['archiving_preferences'].archiving_changed(
+				data)
+
+	def handle_event_archiving_error(self, account, data):
+		if 'archiving_preferences' in self.instances[account]:
+			self.instances[account]['archiving_preferences'].archiving_error(
+				data)
+
+	def register_handler(self, event, handler):
 		if event not in self.handlers:
 			self.handlers[event] = []
 
@@ -2128,12 +2123,9 @@
 			'JINGLE_CONNECTED': [self.handle_event_jingle_connected],
 			'JINGLE_DISCONNECTED': [self.handle_event_jingle_disconnected],
 			'JINGLE_ERROR': [self.handle_event_jingle_error],
-<<<<<<< HEAD
+			'PEP_RECEIVED': [self.handle_event_pep_received],
 			'ARCHIVING_CHANGED': [self.handle_event_archiving_changed],
 			'ARCHIVING_ERROR': [self.handle_event_archiving_error],
-=======
-			'PEP_RECEIVED': [self.handle_event_pep_received]
->>>>>>> 7316d007
 		}
 	
 	def dispatch(self, event, account, data):
