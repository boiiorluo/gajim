--- conflicted
+++ resolved
@@ -80,13 +80,10 @@
 from common import dataforms
 from common import passwords
 from common import logging_helpers
-<<<<<<< HEAD
-from common import jingle
-=======
 from common.connection_handlers_events import OurShowEvent, \
     FileRequestErrorEvent
 from common.connection import Connection
->>>>>>> 21ae2860
+from common import jingle
 
 import roster_window
 import profile_window
@@ -1409,117 +1406,12 @@
             checktext2, on_response_ok=on_ok, on_response_cancel=on_cancel,
             is_modal=False)
 
-<<<<<<< HEAD
-    def handle_event_pubsub_node_removed(self, account, data):
-        # ('PUBSUB_NODE_REMOVED', account, (jid, node))
-        if 'pep_services' in self.instances[account]:
-            if data[0] == gajim.get_jid_from_account(account):
-                self.instances[account]['pep_services'].node_removed(data[1])
-
-    def handle_event_pubsub_node_not_removed(self, account, data):
-        # ('PUBSUB_NODE_NOT_REMOVED', account, (jid, node, msg))
-        if data[0] == gajim.get_jid_from_account(account):
-            dialogs.WarningDialog(_('PEP node was not removed'),
-                    _('PEP node %(node)s was not removed: %(message)s') % {
-                    'node': data[1], 'message': data[2]})
-
-    def handle_event_pep_received(self, account, data):
-        # ('PEP_RECEIVED', account, (jid, pep_type))
-        jid = data[0]
-        pep_type = data[1]
-        ctrl = common.gajim.interface.msg_win_mgr.get_control(jid, account)
-
-        if jid == common.gajim.get_jid_from_account(account):
-            self.roster.draw_account(account)
-
-        if pep_type == 'nickname':
-            self.roster.draw_contact(jid, account)
-            if ctrl:
-                ctrl.update_ui()
-                win = ctrl.parent_win
-                win.redraw_tab(ctrl)
-                win.show_title()
-        else:
-            self.roster.draw_pep(jid, account, pep_type)
-            if ctrl:
-                ctrl.update_pep(pep_type)
-
-    def handle_event_caps_received(self, account, data):
-        # ('CAPS_RECEIVED', account, (full_jid))
-        full_jid = data[0]
-        pm_ctrl = gajim.interface.msg_win_mgr.get_control(full_jid, account)
-        if pm_ctrl and hasattr(pm_ctrl, "update_contact"):
-            pm_ctrl.update_contact()
-
-    def handle_event_archiving_changed(self, account, data):
-        # ('ARCHIVING_CHANGED', account, (type, value)
-        if 'archiving_preferences' in self.instances[account]:
-            self.instances[account]['archiving_preferences'].archiving_changed(
-                data)
-
-    def handle_event_archiving_error(self, account, data):
-        # ('ARCHIVING_CHANGED', account, (error_msg,))
-        if 'archiving_preferences' in self.instances[account]:
-            self.instances[account]['archiving_preferences'].archiving_error(
-                data)
-
-=======
->>>>>>> 21ae2860
     def create_core_handlers_list(self):
         self.handlers = {
             'ERROR': [self.handle_event_error],
             'DB_ERROR': [self.handle_event_db_error],
             'INFORMATION': [self.handle_event_information],
             'FILE_SEND_ERROR': [self.handle_event_file_send_error],
-<<<<<<< HEAD
-            'STANZA_ARRIVED': [self.handle_event_stanza_arrived],
-            'STANZA_SENT': [self.handle_event_stanza_sent],
-            'VCARD_PUBLISHED': [self.handle_event_vcard_published],
-            'VCARD_NOT_PUBLISHED': [self.handle_event_vcard_not_published],
-            'ASK_NEW_NICK': [self.handle_event_ask_new_nick],
-            'SIGNED_IN': [self.handle_event_signed_in],
-            'METACONTACTS': [self.handle_event_metacontacts],
-            'ATOM_ENTRY': [self.handle_atom_entry],
-            'FAILED_DECRYPT': [self.handle_event_failed_decrypt],
-            'PRIVACY_LISTS_RECEIVED': \
-                [self.handle_event_privacy_lists_received],
-            'PRIVACY_LIST_RECEIVED': [self.handle_event_privacy_list_received],
-            'PRIVACY_LISTS_ACTIVE_DEFAULT': \
-                [self.handle_event_privacy_lists_active_default],
-            'PRIVACY_LIST_REMOVED': [self.handle_event_privacy_list_removed],
-            'ZC_NAME_CONFLICT': [self.handle_event_zc_name_conflict],
-            'PING_SENT': [self.handle_event_ping_sent],
-            'PING_REPLY': [self.handle_event_ping_reply],
-            'PING_ERROR': [self.handle_event_ping_error],
-            'SEARCH_FORM': [self.handle_event_search_form],
-            'SEARCH_RESULT': [self.handle_event_search_result],
-            'RESOURCE_CONFLICT': [self.handle_event_resource_conflict],
-            'PEP_CONFIG': [self.handle_event_pep_config],
-            'UNIQUE_ROOM_ID_UNSUPPORTED': \
-                [self.handle_event_unique_room_id_unsupported],
-            'UNIQUE_ROOM_ID_SUPPORTED': \
-                [self.handle_event_unique_room_id_supported],
-            'GPG_PASSWORD_REQUIRED': [self.handle_event_gpg_password_required],
-            'GPG_ALWAYS_TRUST': [self.handle_event_gpg_always_trust],
-            'PASSWORD_REQUIRED': [self.handle_event_password_required],
-            'SSL_ERROR': [self.handle_event_ssl_error],
-            'FINGERPRINT_ERROR': [self.handle_event_fingerprint_error],
-            'PLAIN_CONNECTION': [self.handle_event_plain_connection],
-            'INSECURE_SSL_CONNECTION': \
-                [self.handle_event_insecure_ssl_connection],
-            'INSECURE_PASSWORD': [self.handle_event_insecure_password],
-            'PUBSUB_NODE_REMOVED': [self.handle_event_pubsub_node_removed],
-            'PUBSUB_NODE_NOT_REMOVED': \
-                [self.handle_event_pubsub_node_not_removed],
-            'JINGLE_INCOMING': [self.handle_event_jingle_incoming],
-            'JINGLE_CONNECTED': [self.handle_event_jingle_connected],
-            'JINGLE_DISCONNECTED': [self.handle_event_jingle_disconnected],
-            'JINGLE_ERROR': [self.handle_event_jingle_error],
-            'PEP_RECEIVED': [self.handle_event_pep_received],
-            'CAPS_RECEIVED': [self.handle_event_caps_received],
-            'ARCHIVING_CHANGED': [self.handle_event_archiving_changed],
-            'ARCHIVING_ERROR': [self.handle_event_archiving_error],
-=======
             'atom-entry-received': [self.handle_atom_entry],
             'bad-gpg-passphrase': [self.handle_event_bad_gpg_passphrase],
             'bookmarks-received': [self.handle_event_bookmarks],
@@ -1530,7 +1422,6 @@
             'fingerprint-error': [self.handle_event_fingerprint_error],
             'gc-invitation-received': [self.handle_event_gc_invitation],
             'gc-presence-received': [self.handle_event_gc_presence],
->>>>>>> 21ae2860
             'gmail-notify': [self.handle_event_gmail_notify],
             'gpg-password-required': [self.handle_event_gpg_password_required],
             'gpg-trust-key': [self.handle_event_gpg_trust_key],
@@ -2689,7 +2580,6 @@
                     pass
         gobject.timeout_add_seconds(5, remote_init)
 
-
     def __init__(self):
         gajim.interface = self
         gajim.thread_interface = ThreadInterface
