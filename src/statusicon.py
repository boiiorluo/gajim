--- conflicted
+++ resolved
@@ -39,74 +39,48 @@
 from common import pep
 
 class StatusIcon:
-<<<<<<< HEAD
-    '''Class for the notification area icon'''
-=======
     """
     Class for the notification area icon
     """
 
->>>>>>> 30a1bb50
     def __init__(self):
         self.single_message_handler_id = None
         self.new_chat_handler_id = None
         # click somewhere else does not popdown menu. workaround this.
         self.added_hide_menuitem = False
         self.status = 'offline'
-<<<<<<< HEAD
-        self.xml = gtkgui_helpers.get_glade('systray_context_menu.glade')
-        self.systray_context_menu = self.xml.get_widget('systray_context_menu')
-        self.xml.signal_autoconnect(self)
-=======
         self.xml = gtkgui_helpers.get_gtk_builder('systray_context_menu.ui')
         self.systray_context_menu = self.xml.get_object('systray_context_menu')
         self.xml.connect_signals(self)
->>>>>>> 30a1bb50
         self.popup_menus = []
         self.status_icon = None
         self.tooltip = tooltips.NotificationAreaTooltip()
 
     def subscribe_events(self):
-<<<<<<< HEAD
-        '''Register listeners to the events class'''
-=======
         """
         Register listeners to the events class
         """
->>>>>>> 30a1bb50
         gajim.events.event_added_subscribe(self.on_event_added)
         gajim.events.event_removed_subscribe(self.on_event_removed)
 
     def unsubscribe_events(self):
-<<<<<<< HEAD
-        '''Unregister listeners to the events class'''
-=======
         """
         Unregister listeners to the events class
         """
->>>>>>> 30a1bb50
         gajim.events.event_added_unsubscribe(self.on_event_added)
         gajim.events.event_removed_unsubscribe(self.on_event_removed)
 
     def on_event_added(self, event):
-<<<<<<< HEAD
-        '''Called when an event is added to the event list'''
-=======
         """
         Called when an event is added to the event list
         """
->>>>>>> 30a1bb50
         if event.show_in_systray:
             self.set_img()
 
     def on_event_removed(self, event_list):
-<<<<<<< HEAD
-        '''Called when one or more events are removed from the event list'''
-=======
         """
         Called when one or more events are removed from the event list
         """
->>>>>>> 30a1bb50
         self.set_img()
 
     def show_icon(self):
@@ -139,13 +113,9 @@
         self.on_left_click()
 
     def set_img(self):
-<<<<<<< HEAD
-        '''apart from image, we also update tooltip text here'''
-=======
         """
         Apart from image, we also update tooltip text here
         """
->>>>>>> 30a1bb50
         if not gajim.interface.systray_enabled:
             return
         if gajim.events.get_nb_systray_events():
@@ -165,13 +135,9 @@
         #       self.img_tray.set_from_animation(image.get_animation())
 
     def change_status(self, global_status):
-<<<<<<< HEAD
-        ''' set tray image to 'global_status' '''
-=======
         """
         Set tray image to 'global_status'
         """
->>>>>>> 30a1bb50
         # change image and status, only if it is different
         if global_status is not None and self.status != global_status:
             self.status = global_status
@@ -194,18 +160,6 @@
         dialogs.NewChatDialog(account)
 
     def make_menu(self, event_button, event_time):
-<<<<<<< HEAD
-        '''create chat with and new message (sub) menus/menuitems'''
-        for m in self.popup_menus:
-            m.destroy()
-
-        chat_with_menuitem = self.xml.get_widget('chat_with_menuitem')
-        single_message_menuitem = self.xml.get_widget(
-                'single_message_menuitem')
-        status_menuitem = self.xml.get_widget('status_menu')
-        join_gc_menuitem = self.xml.get_widget('join_gc_menuitem')
-        sounds_mute_menuitem = self.xml.get_widget('sounds_mute_menuitem')
-=======
         """
         Create chat with and new message (sub) menus/menuitems
         """
@@ -219,7 +173,6 @@
         join_gc_menuitem = self.xml.get_object('join_gc_menuitem')
         sounds_mute_menuitem = self.xml.get_object('sounds_mute_menuitem')
         show_roster_menuitem = self.xml.get_object('show_roster_menuitem')
->>>>>>> 30a1bb50
 
         if self.single_message_handler_id:
             single_message_menuitem.handler_disconnect(
@@ -255,14 +208,7 @@
         sub_menu.append(item)
 
         item = gtk.ImageMenuItem(_('_Change Status Message...'))
-<<<<<<< HEAD
-        path = os.path.join(gajim.DATA_DIR, 'pixmaps', 'kbd_input.png')
-        img = gtk.Image()
-        img.set_from_file(path)
-        item.set_image(img)
-=======
         gtkgui_helpers.add_image_to_menuitem(item, 'gajim-kbd_input')
->>>>>>> 30a1bb50
         sub_menu.append(item)
         item.connect('activate', self.on_change_status_message_activate)
 
@@ -371,8 +317,6 @@
 
         sounds_mute_menuitem.set_active(not gajim.config.get('sounds_on'))
 
-<<<<<<< HEAD
-=======
         win = gajim.interface.roster.window
         if win.get_property('has-toplevel-focus'):
             show_roster_menuitem.get_children()[0].set_label(_('Hide _Roster'))
@@ -383,7 +327,6 @@
             show_roster_menuitem.connect('activate',
                 self.on_show_roster_menuitem_activate)
 
->>>>>>> 30a1bb50
         if os.name == 'nt':
             if self.added_hide_menuitem is False:
                 self.systray_context_menu.prepend(gtk.SeparatorMenuItem())
@@ -410,13 +353,10 @@
         win = gajim.interface.roster.window
         win.present()
 
-<<<<<<< HEAD
-=======
     def on_hide_roster_menuitem_activate(self, widget):
         win = gajim.interface.roster.window
         win.hide()
 
->>>>>>> 30a1bb50
     def on_preferences_menuitem_activate(self, widget):
         if 'preferences' in gajim.interface.instances:
             gajim.interface.instances['preferences'].window.present()
@@ -430,24 +370,13 @@
         win = gajim.interface.roster.window
         if len(gajim.events.get_systray_events()) == 0:
             # No pending events, so toggle visible/hidden for roster window
-<<<<<<< HEAD
-            if not win.iconify_initially and (win.get_property(
-=======
             if win.get_property('visible') and (win.get_property(
->>>>>>> 30a1bb50
             'has-toplevel-focus') or os.name == 'nt'):
                 # visible in ANY virtual desktop?
 
                 # we could be in another VD right now. eg vd2
                 # and we want to show it in vd2
                 if not gtkgui_helpers.possibly_move_window_in_current_desktop(win):
-<<<<<<< HEAD
-                    win.set_property('skip-taskbar-hint', False)
-                    win.iconify() # else we hide it from VD that was visible in
-                    win.set_property('skip-taskbar-hint', True)
-            else:
-                win.deiconify()
-=======
                     x, y = win.get_position()
                     gajim.config.set('roster_x-position', x)
                     gajim.config.set('roster_y-position', y)
@@ -458,7 +387,6 @@
                     gtkgui_helpers.move_window(win,
                         gajim.config.get('roster_x-position'),
                         gajim.config.get('roster_y-position'))
->>>>>>> 30a1bb50
                 if not gajim.config.get('roster_window_skip_taskbar'):
                     win.set_property('skip-taskbar-hint', False)
                 win.present_with_time(gtk.get_current_event_time())
@@ -472,15 +400,10 @@
         gajim.interface.handle_event(account, jid, event.type_)
 
     def on_middle_click(self):
-<<<<<<< HEAD
-        '''middle click raises window to have complete focus (fe. get kbd events)
-        but if already raised, it hides it'''
-=======
         """
         Middle click raises window to have complete focus (fe. get kbd events)
         but if already raised, it hides it
         """
->>>>>>> 30a1bb50
         win = gajim.interface.roster.window
         if win.is_active(): # is it fully raised? (eg does it receive kbd events?)
             win.hide()
