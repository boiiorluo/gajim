# -*- coding:utf-8 -*-
## src/negotiation.py
##
## Copyright (C) 2007-2010 Yann Leboulanger <asterix AT lagaule.org>
## Copyright (C) 2007-2008 Brendan Taylor <whateley AT gmail.com>
##
## This file is part of Gajim.
##
## Gajim is free software; you can redistribute it and/or modify
## it under the terms of the GNU General Public License as published
## by the Free Software Foundation; version 3 only.
##
## Gajim is distributed in the hope that it will be useful,
## but WITHOUT ANY WARRANTY; without even the implied warranty of
## MERCHANTABILITY or FITNESS FOR A PARTICULAR PURPOSE. See the
## GNU General Public License for more details.
##
## You should have received a copy of the GNU General Public License
## along with Gajim. If not, see <http://www.gnu.org/licenses/>.
##

import gtkgui_helpers
import dataforms_widget

from common import dataforms
from common import gajim
from common import xmpp

def describe_features(features):
<<<<<<< HEAD
    '''a human-readable description of the features that have been negotiated'''
=======
    """
    A human-readable description of the features that have been negotiated
    """
>>>>>>> 30a1bb50
    if features['logging'] == 'may':
        return _('- messages will be logged')
    elif features['logging'] == 'mustnot':
        return _('- messages will not be logged')

class FeatureNegotiationWindow:
<<<<<<< HEAD
    '''FeatureNegotiotionWindow class'''
=======
>>>>>>> 30a1bb50
    def __init__(self, account, jid, session, form):
        self.account = account
        self.jid = jid
        self.form = form
        self.session = session

<<<<<<< HEAD
        self.xml = gtkgui_helpers.get_glade('data_form_window.glade', 'data_form_window')
        self.window = self.xml.get_widget('data_form_window')

        config_vbox = self.xml.get_widget('config_vbox')
=======
        self.xml = gtkgui_helpers.get_gtk_builder('data_form_window.ui', 'data_form_window')
        self.window = self.xml.get_object('data_form_window')

        config_vbox = self.xml.get_object('config_vbox')
>>>>>>> 30a1bb50
        dataform = dataforms.ExtendForm(node = self.form)
        self.data_form_widget = dataforms_widget.DataFormWidget(dataform)
        self.data_form_widget.show()
        config_vbox.pack_start(self.data_form_widget)

<<<<<<< HEAD
        self.xml.signal_autoconnect(self)
=======
        self.xml.connect_signals(self)
>>>>>>> 30a1bb50
        self.window.show_all()

    def on_ok_button_clicked(self, widget):
        acceptance = xmpp.Message(self.jid)
        acceptance.setThread(self.session.thread_id)
        feature = acceptance.NT.feature
        feature.setNamespace(xmpp.NS_FEATURE)

        form = self.data_form_widget.data_form
        form.setAttr('type', 'submit')

        feature.addChild(node=form)

        gajim.connections[self.account].send_stanza(acceptance)

        self.window.destroy()

    def on_cancel_button_clicked(self, widget):
        rejection = xmpp.Message(self.jid)
        rejection.setThread(self.session.thread_id)
        feature = rejection.NT.feature
        feature.setNamespace(xmpp.NS_FEATURE)

        x = xmpp.DataForm(typ='submit')
        x.addChild(node=xmpp.DataField('FORM_TYPE', value='urn:xmpp:ssn'))
        x.addChild(node=xmpp.DataField('accept', value='false', typ='boolean'))

        feature.addChild(node=x)

        gajim.connections[self.account].send_stanza(rejection)

        self.window.destroy()<|MERGE_RESOLUTION|>--- conflicted
+++ resolved
@@ -27,50 +27,31 @@
 from common import xmpp
 
 def describe_features(features):
-<<<<<<< HEAD
-    '''a human-readable description of the features that have been negotiated'''
-=======
     """
     A human-readable description of the features that have been negotiated
     """
->>>>>>> 30a1bb50
     if features['logging'] == 'may':
         return _('- messages will be logged')
     elif features['logging'] == 'mustnot':
         return _('- messages will not be logged')
 
 class FeatureNegotiationWindow:
-<<<<<<< HEAD
-    '''FeatureNegotiotionWindow class'''
-=======
->>>>>>> 30a1bb50
     def __init__(self, account, jid, session, form):
         self.account = account
         self.jid = jid
         self.form = form
         self.session = session
 
-<<<<<<< HEAD
-        self.xml = gtkgui_helpers.get_glade('data_form_window.glade', 'data_form_window')
-        self.window = self.xml.get_widget('data_form_window')
-
-        config_vbox = self.xml.get_widget('config_vbox')
-=======
         self.xml = gtkgui_helpers.get_gtk_builder('data_form_window.ui', 'data_form_window')
         self.window = self.xml.get_object('data_form_window')
 
         config_vbox = self.xml.get_object('config_vbox')
->>>>>>> 30a1bb50
         dataform = dataforms.ExtendForm(node = self.form)
         self.data_form_widget = dataforms_widget.DataFormWidget(dataform)
         self.data_form_widget.show()
         config_vbox.pack_start(self.data_form_widget)
 
-<<<<<<< HEAD
-        self.xml.signal_autoconnect(self)
-=======
         self.xml.connect_signals(self)
->>>>>>> 30a1bb50
         self.window.show_all()
 
     def on_ok_button_clicked(self, widget):
