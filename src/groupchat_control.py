# -*- coding:utf-8 -*-
## src/groupchat_control.py
##
## Copyright (C) 2003-2008 Yann Leboulanger <asterix AT lagaule.org>
## Copyright (C) 2005-2007 Nikos Kouremenos <kourem AT gmail.com>
## Copyright (C) 2006 Dimitur Kirov <dkirov AT gmail.com>
##                    Alex Mauer <hawke AT hawkesnest.net>
## Copyright (C) 2006-2008 Jean-Marie Traissard <jim AT lapin.org>
##                         Travis Shirk <travis AT pobox.com>
## Copyright (C) 2007-2008 Julien Pivotto <roidelapluie AT gmail.com>
##                         Stephan Erb <steve-e AT h3c.de>
## Copyright (C) 2008 Brendan Taylor <whateley AT gmail.com>
##                    Jonathan Schleifer <js-gajim AT webkeks.org>
##
## This file is part of Gajim.
##
## Gajim is free software; you can redistribute it and/or modify
## it under the terms of the GNU General Public License as published
## by the Free Software Foundation; version 3 only.
##
## Gajim is distributed in the hope that it will be useful,
## but WITHOUT ANY WARRANTY; without even the implied warranty of
## MERCHANTABILITY or FITNESS FOR A PARTICULAR PURPOSE. See the
## GNU General Public License for more details.
##
## You should have received a copy of the GNU General Public License
## along with Gajim. If not, see <http://www.gnu.org/licenses/>.
##

import os
import time
import gtk
import pango
import gobject
import gtkgui_helpers
import message_control
import tooltips
import dialogs
import config
import vcard
import cell_renderer_image

from common import gajim
from common import helpers

from chat_control import ChatControl
from chat_control import ChatControlBase
from common.exceptions import GajimGeneralException

from command_system.implementation.hosts import PrivateChatCommands
from command_system.implementation.hosts import GroupChatCommands

import logging
log = logging.getLogger('gajim.groupchat_control')

#(status_image, type, nick, shown_nick)
(
C_IMG, # image to show state (online, new message etc)
C_NICK, # contact nickame or ROLE name
C_TYPE, # type of the row ('contact' or 'role')
C_TEXT, # text shown in the cellrenderer
C_AVATAR, # avatar of the contact
) = range(5)

def set_renderer_color(treeview, renderer, set_background=True):
	'''set style for group row, using PRELIGHT system color'''
	if set_background:
		bgcolor = treeview.style.bg[gtk.STATE_PRELIGHT]
		renderer.set_property('cell-background-gdk', bgcolor)
	else:
		fgcolor = treeview.style.fg[gtk.STATE_PRELIGHT]
		renderer.set_property('foreground-gdk', fgcolor)

def tree_cell_data_func(column, renderer, model, iter_, tv=None):
	# cell data func is global, because we don't want it to keep
	# reference to GroupchatControl instance (self)
	theme = gajim.config.get('roster_theme')
	# allocate space for avatar only if needed
	parent_iter = model.iter_parent(iter_)
	if isinstance(renderer, gtk.CellRendererPixbuf):
		avatar_position = gajim.config.get('avatar_position_in_roster')
		if avatar_position == 'right':
			renderer.set_property('xalign', 1) # align pixbuf to the right
		else:
			renderer.set_property('xalign', 0.5)
		if parent_iter and (model[iter_][C_AVATAR] or avatar_position == 'left'):
			renderer.set_property('visible', True)
			renderer.set_property('width', gajim.config.get('roster_avatar_width'))
		else:
			renderer.set_property('visible', False)
	if parent_iter:
		bgcolor = gajim.config.get_per('themes', theme, 'contactbgcolor')
		if bgcolor:
			renderer.set_property('cell-background', bgcolor)
		else:
			renderer.set_property('cell-background', None)
		if isinstance(renderer, gtk.CellRendererText):
			# foreground property is only with CellRendererText
			color = gajim.config.get_per('themes', theme, 'contacttextcolor')
			if color:
				renderer.set_property('foreground', color)
			else:
				renderer.set_property('foreground', None)
			renderer.set_property('font',
				gtkgui_helpers.get_theme_font_for_option(theme, 'contactfont'))
	else: # it is root (eg. group)
		bgcolor = gajim.config.get_per('themes', theme, 'groupbgcolor')
		if bgcolor:
			renderer.set_property('cell-background', bgcolor)
		else:
			set_renderer_color(tv, renderer)
		if isinstance(renderer, gtk.CellRendererText):
			# foreground property is only with CellRendererText
			color = gajim.config.get_per('themes', theme, 'grouptextcolor')
			if color:
				renderer.set_property('foreground', color)
			else:
				set_renderer_color(tv, renderer, False)
			renderer.set_property('font',
				gtkgui_helpers.get_theme_font_for_option(theme, 'groupfont'))

class PrivateChatControl(ChatControl):
	TYPE_ID = message_control.TYPE_PM

   # Set a command host to bound to. Every command given through a private chat
   # will be processed with this command host.
	COMMAND_HOST = PrivateChatCommands

	def __init__(self, parent_win, gc_contact, contact, account, session):
		room_jid = contact.jid.split('/')[0]
		room_ctrl = gajim.interface.msg_win_mgr.get_gc_control(room_jid, account)
		if room_jid in gajim.interface.minimized_controls[account]:
			room_ctrl = gajim.interface.minimized_controls[account][room_jid]
		if room_ctrl:
			self.room_name = room_ctrl.name
		else:
			self.room_name = room_jid
		self.gc_contact = gc_contact
		ChatControl.__init__(self, parent_win, contact, account, session)
		self.TYPE_ID = 'pm'

	def send_message(self, message, xhtml=None, process_commands=True):
		'''call this function to send our message'''
		if not message:
			return

		message = helpers.remove_invalid_xml_chars(message)

		if not message:
			return

		# We need to make sure that we can still send through the room and that
		# the recipient did not go away
		contact = gajim.contacts.get_first_contact_from_jid(self.account,
			self.contact.jid)
		if contact is None:
			# contact was from pm in MUC
			room, nick = gajim.get_room_and_nick_from_fjid(self.contact.jid)
			gc_contact = gajim.contacts.get_gc_contact(self.account, room, nick)
			if not gc_contact:
				dialogs.ErrorDialog(
					_('Sending private message failed'),
					#in second %s code replaces with nickname
					_('You are no longer in group chat "%(room)s" or "%(nick)s" has '
					'left.') % {'room': room, 'nick': nick})
				return

		ChatControl.send_message(self, message, xhtml=xhtml,
				process_commands=process_commands)

	def update_ui(self):
		if self.contact.show == 'offline':
			self.got_disconnected()
		else:
			self.got_connected()
		ChatControl.update_ui(self)

	def update_contact(self):
		self.contact = self.gc_contact.as_contact()

	def begin_e2e_negotiation(self):
		self.no_autonegotiation = True

		if not self.session:
			fjid = self.gc_contact.get_full_jid()
			new_sess = gajim.connections[self.account].make_new_session(fjid, type_=self.type_id)
			self.set_session(new_sess)

		self.session.negotiate_e2e(False)

class GroupchatControl(ChatControlBase):
	TYPE_ID = message_control.TYPE_GC

   # Set a command host to bound to. Every command given through a group chat
   # will be processed with this command host.
	COMMAND_HOST = GroupChatCommands

	def __init__(self, parent_win, contact, acct, is_continued=False):
		ChatControlBase.__init__(self, self.TYPE_ID, parent_win,
					'muc_child_vbox', contact, acct)

		self.is_continued=is_continued
		self.is_anonymous = True

		# Controls the state of autorejoin.
		# None - autorejoin is neutral.
		# False - autorejoin is to be prevented (gets reset to initial state in
		#         got_connected()).
		# int - autorejoin is being active and working (gets reset to initial
		#       state in got_connected()).
		self.autorejoin = None

		self.actions_button = self.xml.get_widget('muc_window_actions_button')
		id_ = self.actions_button.connect('clicked',
			self.on_actions_button_clicked)
		self.handlers[id_] = self.actions_button

		widget = self.xml.get_widget('change_nick_button')
		id_ = widget.connect('clicked', self._on_change_nick_menuitem_activate)
		self.handlers[id_] = widget

		widget = self.xml.get_widget('change_subject_button')
		id_ = widget.connect('clicked', self._on_change_subject_menuitem_activate)
		self.handlers[id_] = widget

		widget = self.xml.get_widget('bookmark_button')
		for bm in gajim.connections[self.account].bookmarks:
			if bm['jid'] == self.contact.jid:
				widget.hide()
				break
		else:
			id_ = widget.connect('clicked',
				self._on_bookmark_room_menuitem_activate)
			self.handlers[id_] = widget
			widget.show()

		widget = self.xml.get_widget('list_treeview')
		id_ = widget.connect('row_expanded', self.on_list_treeview_row_expanded)
		self.handlers[id_] = widget

		id_ = widget.connect('row_collapsed', self.on_list_treeview_row_collapsed)
		self.handlers[id_] = widget

		id_ = widget.connect('row_activated',
			self.on_list_treeview_row_activated)
		self.handlers[id_] = widget

		id_ = widget.connect('button_press_event',
			self.on_list_treeview_button_press_event)
		self.handlers[id_] = widget

		id_ = widget.connect('key_press_event',
			self.on_list_treeview_key_press_event)
		self.handlers[id_] = widget

		id_ = widget.connect('motion_notify_event',
			self.on_list_treeview_motion_notify_event)
		self.handlers[id_] = widget

		id_ = widget.connect('leave_notify_event',
			self.on_list_treeview_leave_notify_event)
		self.handlers[id_] = widget

		self.room_jid = self.contact.jid
		self.nick = contact.name.decode('utf-8')
		self.new_nick = ''
		self.name = ''
		for bm in gajim.connections[self.account].bookmarks:
			if bm['jid'] == self.room_jid:
				self.name = bm['name']
				break
		if not self.name:
			self.name = self.room_jid.split('@')[0]

		compact_view = gajim.config.get('compact_view')
		self.chat_buttons_set_visible(compact_view)
		self.widget_set_visible(self.xml.get_widget('banner_eventbox'),
			gajim.config.get('hide_groupchat_banner'))
		self.widget_set_visible(self.xml.get_widget('list_scrolledwindow'),
			gajim.config.get('hide_groupchat_occupants_list'))

		self._last_selected_contact = None # None or holds jid, account tuple

		# muc attention flag (when we are mentioned in a muc)
		# if True, the room has mentioned us
		self.attention_flag = False

		# sorted list of nicks who mentioned us (last at the end)
		self.attention_list = []
		self.room_creation = int(time.time()) # Use int to reduce mem usage
		self.nick_hits = []
		self.last_key_tabs = False

		self.subject = ''

		self.tooltip = tooltips.GCTooltip()

		# nickname coloring
		self.gc_count_nicknames_colors = 0
		self.gc_custom_colors = {}
		self.number_of_colors = len(gajim.config.get('gc_nicknames_colors').\
			split(':'))

		self.name_label = self.xml.get_widget('banner_name_label')
		self.event_box = self.xml.get_widget('banner_eventbox')

		# set the position of the current hpaned
		hpaned_position = gajim.config.get('gc-hpaned-position')
		self.hpaned = self.xml.get_widget('hpaned')
		self.hpaned.set_position(hpaned_position)

		self.list_treeview = self.xml.get_widget('list_treeview')
		selection = self.list_treeview.get_selection()
		id_ = selection.connect('changed',
				self.on_list_treeview_selection_changed)
		self.handlers[id_] = selection
		id_ = self.list_treeview.connect('style-set',
			self.on_list_treeview_style_set)
		self.handlers[id_] = self.list_treeview
		# we want to know when the the widget resizes, because that is
		# an indication that the hpaned has moved...
		# FIXME: Find a better indicator that the hpaned has moved.
		id_ = self.list_treeview.connect('size-allocate',
			self.on_treeview_size_allocate)
		self.handlers[id_] = self.list_treeview
		#status_image, shown_nick, type, nickname, avatar
		store = gtk.TreeStore(gtk.Image, str, str, str, gtk.gdk.Pixbuf)
		store.set_sort_func(C_NICK, self.tree_compare_iters)
		store.set_sort_column_id(C_NICK, gtk.SORT_ASCENDING)
		self.list_treeview.set_model(store)

		# columns

		# this col has 3 cells:
		# first one img, second one text, third is sec pixbuf
		column = gtk.TreeViewColumn()

		def add_avatar_renderer():
			renderer_pixbuf = gtk.CellRendererPixbuf() # avatar image
			column.pack_start(renderer_pixbuf, expand=False)
			column.add_attribute(renderer_pixbuf, 'pixbuf', C_AVATAR)
			column.set_cell_data_func(renderer_pixbuf, tree_cell_data_func,
				self.list_treeview)

		if gajim.config.get('avatar_position_in_roster') == 'left':
			add_avatar_renderer()

		renderer_image = cell_renderer_image.CellRendererImage(0, 0) # status img
		renderer_image.set_property('width', 26)
		column.pack_start(renderer_image, expand=False)
		column.add_attribute(renderer_image, 'image', C_IMG)
		column.set_cell_data_func(renderer_image, tree_cell_data_func,
			self.list_treeview)

		renderer_text = gtk.CellRendererText() # nickname
		column.pack_start(renderer_text, expand=True)
		column.add_attribute(renderer_text, 'markup', C_TEXT)
		renderer_text.set_property("ellipsize", pango.ELLIPSIZE_END)
		column.set_cell_data_func(renderer_text, tree_cell_data_func,
			self.list_treeview)

		if gajim.config.get('avatar_position_in_roster') == 'right':
			add_avatar_renderer()

		self.list_treeview.append_column(column)

		# workaround to avoid gtk arrows to be shown
		column = gtk.TreeViewColumn() # 2nd COLUMN
		renderer = gtk.CellRendererPixbuf()
		column.pack_start(renderer, expand=False)
		self.list_treeview.append_column(column)
		column.set_visible(False)
		self.list_treeview.set_expander_column(column)

		gajim.gc_connected[self.account][self.room_jid] = False
		# disable win, we are not connected yet
		ChatControlBase.got_disconnected(self)

		self.update_ui()
		self.conv_textview.tv.grab_focus()
		self.widget.show_all()

	def tree_compare_iters(self, model, iter1, iter2):
		'''Compare two iters to sort them'''
		type1 = model[iter1][C_TYPE]
		type2 = model[iter2][C_TYPE]
		if not type1 or not type2:
			return 0
		nick1 = model[iter1][C_NICK]
		nick2 = model[iter2][C_NICK]
		if not nick1 or not nick2:
			return 0
		nick1 = nick1.decode('utf-8')
		nick2 = nick2.decode('utf-8')
		if type1 == 'role':
			if nick1 < nick2:
				return -1
			return 1
		if type1 == 'contact':
			gc_contact1 = gajim.contacts.get_gc_contact(self.account,
				self.room_jid, nick1)
			if not gc_contact1:
				return 0
		if type2 == 'contact':
			gc_contact2 = gajim.contacts.get_gc_contact(self.account,
				self.room_jid, nick2)
			if not gc_contact2:
				return 0
		if type1 == 'contact' and type2 == 'contact' and \
		gajim.config.get('sort_by_show_in_muc'):
			cshow = {'chat':0, 'online': 1, 'away': 2, 'xa': 3, 'dnd': 4,
				'invisible': 5, 'offline': 6, 'error': 7}
			show1 = cshow[gc_contact1.show]
			show2 = cshow[gc_contact2.show]
			if show1 < show2:
				return -1
			elif show1 > show2:
				return 1
		# We compare names
		name1 = gc_contact1.get_shown_name()
		name2 = gc_contact2.get_shown_name()
		if name1.lower() < name2.lower():
			return -1
		if name2.lower() < name1.lower():
			return 1
		return 0

	def on_msg_textview_populate_popup(self, textview, menu):
		'''we override the default context menu and we prepend Clear
		and the ability to insert a nick'''
		ChatControlBase.on_msg_textview_populate_popup(self, textview, menu)
		item = gtk.SeparatorMenuItem()
		menu.prepend(item)

		item = gtk.MenuItem(_('Insert Nickname'))
		menu.prepend(item)
		submenu = gtk.Menu()
		item.set_submenu(submenu)

		for nick in sorted(gajim.contacts.get_nick_list(self.account,
		self.room_jid)):
			item = gtk.MenuItem(nick, use_underline=False)
			submenu.append(item)
			id_ = item.connect('activate', self.append_nick_in_msg_textview, nick)
			self.handlers[id_] = item

		menu.show_all()

	def on_treeview_size_allocate(self, widget, allocation):
		'''The MUC treeview has resized. Move the hpaned in all tabs to match'''
		hpaned_position = self.hpaned.get_position()
		for account in gajim.gc_connected:
			for room_jid in [i for i in gajim.gc_connected[account] if \
			gajim.gc_connected[account][i]]:
				ctrl = gajim.interface.msg_win_mgr.get_gc_control(room_jid, account)
				if not ctrl:
					ctrl = gajim.interface.minimized_controls[account][room_jid]
				if ctrl:
					ctrl.hpaned.set_position(hpaned_position)

	def iter_contact_rows(self):
		'''iterate over all contact rows in the tree model'''
		model = self.list_treeview.get_model()
		role_iter = model.get_iter_root()
		while role_iter:
			contact_iter = model.iter_children(role_iter)
			while contact_iter:
				yield model[contact_iter]
				contact_iter = model.iter_next(contact_iter)
			role_iter = model.iter_next(role_iter)

	def on_list_treeview_style_set(self, treeview, style):
		'''When style (theme) changes, redraw all contacts'''
		# Get the room_jid from treeview
		for contact in self.iter_contact_rows():
			nick = contact[C_NICK].decode('utf-8')
			self.draw_contact(nick)

	def on_list_treeview_selection_changed(self, selection):
		model, selected_iter = selection.get_selected()
		self.draw_contact(self.nick)
		if self._last_selected_contact is not None:
			self.draw_contact(self._last_selected_contact)
		if selected_iter is None:
			self._last_selected_contact = None
			return
		contact = model[selected_iter]
		nick = contact[C_NICK].decode('utf-8')
		self._last_selected_contact = nick
		if contact[C_TYPE] != 'contact':
			return
		self.draw_contact(nick, selected=True, focus=True)

	def get_tab_label(self, chatstate):
		'''Markup the label if necessary. Returns a tuple such as:
		(new_label_str, color)
		either of which can be None
		if chatstate is given that means we have HE SENT US a chatstate'''

		has_focus = self.parent_win.window.get_property('has-toplevel-focus')
		current_tab = self.parent_win.get_active_control() == self
		color_name = None
		color = None
		theme = gajim.config.get('roster_theme')
		if chatstate == 'attention' and (not has_focus or not current_tab):
			self.attention_flag = True
			color_name = gajim.config.get_per('themes', theme,
							'state_muc_directed_msg_color')
		elif chatstate:
			if chatstate == 'active' or (current_tab and has_focus):
				self.attention_flag = False
				# get active color from gtk
				color = self.parent_win.notebook.style.fg[gtk.STATE_ACTIVE]
			elif chatstate == 'newmsg' and (not has_focus or not current_tab) and\
					not self.attention_flag:
				color_name = gajim.config.get_per('themes', theme,
					'state_muc_msg_color')
		if color_name:
			color = gtk.gdk.colormap_get_system().alloc_color(color_name)

		if self.is_continued:
			# if this is a continued conversation
			label_str = self.get_continued_conversation_name()
		else:
			label_str = self.name

		# count waiting highlighted messages
		unread = ''
		num_unread = self.get_nb_unread()
		if num_unread == 1:
			unread = '*'
		elif num_unread > 1:
			unread = '[' + unicode(num_unread) + ']'
		label_str = unread + label_str
		return (label_str, color)

	def get_tab_image(self, count_unread=True):
		# Set tab image (always 16x16)
		tab_image = None
		if gajim.gc_connected[self.account][self.room_jid]:
			tab_image = gtkgui_helpers.load_icon('muc_active')
		else:
			tab_image = gtkgui_helpers.load_icon('muc_inactive')
		return tab_image

	def update_ui(self):
		ChatControlBase.update_ui(self)
		for nick in gajim.contacts.get_nick_list(self.account, self.room_jid):
			self.draw_contact(nick)

	def _change_style(self, model, path, iter_):
		model[iter_][C_NICK] = model[iter_][C_NICK]

	def change_roster_style(self):
		model = self.list_treeview.get_model()
		model.foreach(self._change_style)

	def repaint_themed_widgets(self):
		ChatControlBase.repaint_themed_widgets(self)
		self.change_roster_style()

	def _update_banner_state_image(self):
		banner_status_img = self.xml.get_widget('gc_banner_status_image')
		images = gajim.interface.jabber_state_images
		if self.room_jid in gajim.gc_connected[self.account] and \
		gajim.gc_connected[self.account][self.room_jid]:
			image = 'muc_active'
		else:
			image = 'muc_inactive'
		if '32' in images and image in images['32']:
			muc_icon = images['32'][image]
			if muc_icon.get_storage_type() != gtk.IMAGE_EMPTY:
				pix = muc_icon.get_pixbuf()
				banner_status_img.set_from_pixbuf(pix)
				return
		# we need to scale 16x16 to 32x32
		muc_icon = images['16'][image]
		pix = muc_icon.get_pixbuf()
		scaled_pix = pix.scale_simple(32, 32, gtk.gdk.INTERP_BILINEAR)
		banner_status_img.set_from_pixbuf(scaled_pix)

	def get_continued_conversation_name(self):
		'''Get the name of a continued conversation.
		Will return Continued Conversation if there isn't any other
		contact in the room
		'''
		nicks = []
		for nick in gajim.contacts.get_nick_list(self.account,
		self.room_jid):
			if nick != self.nick:
				nicks.append(nick)
		if nicks != []:
			title = ', '
			title = _('Conversation with ') + title.join(nicks)
		else:
			title = _('Continued conversation')
		return title

	def draw_banner_text(self):
		'''Draw the text in the fat line at the top of the window that
		houses the room jid, subject.
		'''
		self.name_label.set_ellipsize(pango.ELLIPSIZE_END)
		self.banner_status_label.set_ellipsize(pango.ELLIPSIZE_END)
		font_attrs, font_attrs_small = self.get_font_attrs()
		if self.is_continued:
			name = self.get_continued_conversation_name()
		else:
			name = self.room_jid
		text = '<span %s>%s</span>' % (font_attrs, name)
		self.name_label.set_markup(text)

		if self.subject:
			subject = helpers.reduce_chars_newlines(self.subject, max_lines=2)
			subject = gobject.markup_escape_text(subject)
			if gajim.HAVE_PYSEXY:
				subject_text = self.urlfinder.sub(self.make_href, subject)
				subject_text = '<span %s>%s</span>' % (font_attrs_small,
					subject_text)
			else:
				subject_text = '<span %s>%s</span>' % (font_attrs_small, subject)

			# tooltip must always hold ALL the subject
			self.event_box.set_tooltip_text(self.subject)
			self.banner_status_label.show()
			self.banner_status_label.set_no_show_all(False)
		else:
			subject_text = ''
			self.event_box.set_has_tooltip(False)
			self.banner_status_label.hide()
			self.banner_status_label.set_no_show_all(True)

		self.banner_status_label.set_markup(subject_text)

	def prepare_context_menu(self, hide_buttonbar_items=False):
		'''sets sensitivity state for configure_room'''
		xml = gtkgui_helpers.get_glade('gc_control_popup_menu.glade')
		menu = xml.get_widget('gc_control_popup_menu')

		bookmark_room_menuitem = xml.get_widget('bookmark_room_menuitem')
		change_nick_menuitem = xml.get_widget('change_nick_menuitem')
		configure_room_menuitem = xml.get_widget('configure_room_menuitem')
		destroy_room_menuitem = xml.get_widget('destroy_room_menuitem')
		change_subject_menuitem = xml.get_widget('change_subject_menuitem')
		history_menuitem = xml.get_widget('history_menuitem')
		minimize_menuitem = xml.get_widget('minimize_menuitem')
		bookmark_separator = xml.get_widget('bookmark_separator')
		separatormenuitem2 = xml.get_widget('separatormenuitem2')

		if hide_buttonbar_items:
			change_nick_menuitem.hide()
			change_subject_menuitem.hide()
			bookmark_room_menuitem.hide()
			history_menuitem.hide()
			bookmark_separator.hide()
			separatormenuitem2.hide()
		else:
			change_nick_menuitem.show()
			change_subject_menuitem.show()
			bookmark_room_menuitem.show()
			history_menuitem.show()
			bookmark_separator.show()
			separatormenuitem2.show()
			for bm in gajim.connections[self.account].bookmarks:
				if bm['jid'] == self.room_jid:
					bookmark_room_menuitem.hide()
					bookmark_separator.hide()
					break

		ag = gtk.accel_groups_from_object(self.parent_win.window)[0]
		change_nick_menuitem.add_accelerator('activate', ag, gtk.keysyms.n,
			gtk.gdk.CONTROL_MASK, gtk.ACCEL_VISIBLE)
		change_subject_menuitem.add_accelerator('activate', ag,
			gtk.keysyms.t, gtk.gdk.MOD1_MASK, gtk.ACCEL_VISIBLE)
		bookmark_room_menuitem.add_accelerator('activate', ag, gtk.keysyms.b,
			gtk.gdk.CONTROL_MASK, gtk.ACCEL_VISIBLE)
		history_menuitem.add_accelerator('activate', ag, gtk.keysyms.h,
			gtk.gdk.CONTROL_MASK, gtk.ACCEL_VISIBLE)

		if self.contact.jid in gajim.config.get_per('accounts', self.account,
		'minimized_gc').split(' '):
			minimize_menuitem.set_active(True)
		if not gajim.connections[self.account].private_storage_supported:
			bookmark_room_menuitem.set_sensitive(False)
		if gajim.gc_connected[self.account][self.room_jid]:
			c = gajim.contacts.get_gc_contact(self.account, self.room_jid,
				self.nick)
			if c.affiliation not in ('owner', 'admin'):
				configure_room_menuitem.set_sensitive(False)
			else:
				configure_room_menuitem.set_sensitive(True)
			if c.affiliation != 'owner':
				destroy_room_menuitem.set_sensitive(False)
			else:
				destroy_room_menuitem.set_sensitive(True)
			change_subject_menuitem.set_sensitive(True)
			change_nick_menuitem.set_sensitive(True)
		else:
			# We are not connected to this groupchat, disable unusable menuitems
			configure_room_menuitem.set_sensitive(False)
			destroy_room_menuitem.set_sensitive(False)
			change_subject_menuitem.set_sensitive(False)
			change_nick_menuitem.set_sensitive(False)

		# connect the menuitems to their respective functions
		id_ = bookmark_room_menuitem.connect('activate',
			self._on_bookmark_room_menuitem_activate)
		self.handlers[id_] = bookmark_room_menuitem

		id_ = change_nick_menuitem.connect('activate',
			self._on_change_nick_menuitem_activate)
		self.handlers[id_] = change_nick_menuitem

		id_ = configure_room_menuitem.connect('activate',
			self._on_configure_room_menuitem_activate)
		self.handlers[id_] = configure_room_menuitem

		id_ = destroy_room_menuitem.connect('activate',
			self._on_destroy_room_menuitem_activate)
		self.handlers[id_] = destroy_room_menuitem

		id_ = change_subject_menuitem.connect('activate',
			self._on_change_subject_menuitem_activate)
		self.handlers[id_] = change_subject_menuitem

		id_ = history_menuitem.connect('activate',
			self._on_history_menuitem_activate)
		self.handlers[id_] = history_menuitem

		id_ = minimize_menuitem.connect('toggled',
			self.on_minimize_menuitem_toggled)
		self.handlers[id_] = minimize_menuitem

		menu.connect('selection-done', self.destroy_menu,
         change_nick_menuitem, change_subject_menuitem,
         bookmark_room_menuitem, history_menuitem)
		return menu

	def destroy_menu(self, menu, change_nick_menuitem, change_subject_menuitem,
	bookmark_room_menuitem, history_menuitem):
		# destroy accelerators
		ag = gtk.accel_groups_from_object(self.parent_win.window)[0]
		change_nick_menuitem.remove_accelerator(ag, gtk.keysyms.n,
			gtk.gdk.CONTROL_MASK)
		change_subject_menuitem.remove_accelerator(ag, gtk.keysyms.t,
			gtk.gdk.MOD1_MASK)
		bookmark_room_menuitem.remove_accelerator(ag, gtk.keysyms.b,
			gtk.gdk.CONTROL_MASK)
		history_menuitem.remove_accelerator(ag, gtk.keysyms.h,
			gtk.gdk.CONTROL_MASK)
		# destroy menu
		menu.destroy()

	def on_message(self, nick, msg, tim, has_timestamp=False, xhtml=None,
	status_code=[]):
		if '100' in status_code:
			# Room is not anonymous
			self.is_anonymous = False
		if not nick:
			# message from server
			self.print_conversation(msg, tim=tim, xhtml=xhtml)
		else:
			# message from someone
			if has_timestamp:
				# don't print xhtml if it's an old message.
				# Like that xhtml messages are grayed too.
				self.print_old_conversation(msg, nick, tim, None)
			else:
				self.print_conversation(msg, nick, tim, xhtml)

	def on_private_message(self, nick, msg, tim, xhtml, session,
	msg_id=None, encrypted=False):
		# Do we have a queue?
		fjid = self.room_jid + '/' + nick
		no_queue = len(gajim.events.get_events(self.account, fjid)) == 0

		event = gajim.events.create_event('pm', (msg, '', 'incoming', tim,
			encrypted, '', msg_id, xhtml, session))
		gajim.events.add_event(self.account, fjid, event)

		autopopup = gajim.config.get('autopopup')
		autopopupaway = gajim.config.get('autopopupaway')
		iter_ = self.get_contact_iter(nick)
		path = self.list_treeview.get_model().get_path(iter_)
		if not autopopup or (not autopopupaway and \
		gajim.connections[self.account].connected > 2):
			if no_queue: # We didn't have a queue: we change icons
				model = self.list_treeview.get_model()
				state_images =\
					gajim.interface.roster.get_appropriate_state_images(
						self.room_jid, icon_name='event')
				image = state_images['event']
				model[iter_][C_IMG] = image
			if self.parent_win:
				self.parent_win.show_title()
				self.parent_win.redraw_tab(self)
		else:
			self._start_private_message(nick)
		# Scroll to line
		self.list_treeview.expand_row(path[0:1], False)
		self.list_treeview.scroll_to_cell(path)
		self.list_treeview.set_cursor(path)
		contact = gajim.contacts.get_contact_with_highest_priority(self.account, \
			self.room_jid)
		if contact:
			gajim.interface.roster.draw_contact(self.room_jid, self.account)

	def get_contact_iter(self, nick):
		model = self.list_treeview.get_model()
		fin = False
		role_iter = model.get_iter_root()
		if not role_iter:
			return None
		while not fin:
			fin2 = False
			user_iter = model.iter_children(role_iter)
			if not user_iter:
				fin2 = True
			while not fin2:
				if nick == model[user_iter][C_NICK].decode('utf-8'):
					return user_iter
				user_iter = model.iter_next(user_iter)
				if not user_iter:
					fin2 = True
			role_iter = model.iter_next(role_iter)
			if not role_iter:
				fin = True
		return None

	def print_old_conversation(self, text, contact='', tim=None,
	xhtml = None):
		if isinstance(text, str):
			text = unicode(text, 'utf-8')
		if contact:
			if contact == self.nick: # it's us
				kind = 'outgoing'
			else:
				kind = 'incoming'
		else:
			kind = 'status'
		if gajim.config.get('restored_messages_small'):
			small_attr = ['small']
		else:
			small_attr = []
		ChatControlBase.print_conversation_line(self, text, kind, contact, tim,
			small_attr, small_attr + ['restored_message'],
			small_attr + ['restored_message'], count_as_new=False, xhtml=xhtml)

	def print_conversation(self, text, contact='', tim=None, xhtml=None,
	graphics=True):
		'''Print a line in the conversation:
		if contact is set: it's a message from someone or an info message (contact
		= 'info' in such a case)
		if contact is not set: it's a message from the server or help'''
		if isinstance(text, str):
			text = unicode(text, 'utf-8')
		other_tags_for_name = []
		other_tags_for_text = []
		if contact:
			if contact == self.nick: # it's us
				kind = 'outgoing'
			elif contact == 'info':
				kind = 'info'
				contact = None
			else:
				kind = 'incoming'
				# muc-specific chatstate
				if self.parent_win:
					self.parent_win.redraw_tab(self, 'newmsg')
		else:
			kind = 'status'

		if kind == 'incoming': # it's a message NOT from us
			# highlighting and sounds
			(highlight, sound) = self.highlighting_for_message(text, tim)
			if contact in self.gc_custom_colors:
				other_tags_for_name.append('gc_nickname_color_' + \
					str(self.gc_custom_colors[contact]))
			else:
				self.gc_count_nicknames_colors += 1
				if self.gc_count_nicknames_colors == self.number_of_colors:
					self.gc_count_nicknames_colors = 0
				self.gc_custom_colors[contact] = \
					self.gc_count_nicknames_colors
				other_tags_for_name.append('gc_nickname_color_' + \
					str(self.gc_count_nicknames_colors))
			if highlight:
				# muc-specific chatstate
				if self.parent_win:
					self.parent_win.redraw_tab(self, 'attention')
				else:
					self.attention_flag = True
				other_tags_for_name.append('bold')
				other_tags_for_text.append('marked')

				if contact in self.attention_list:
					self.attention_list.remove(contact)
				elif len(self.attention_list) > 6:
					self.attention_list.pop(0) # remove older
				self.attention_list.append(contact)

			if sound == 'received':
				helpers.play_sound('muc_message_received')
			elif sound == 'highlight':
				helpers.play_sound('muc_message_highlight')
			if text.startswith('/me ') or text.startswith('/me\n'):
				other_tags_for_text.append('gc_nickname_color_' + \
					str(self.gc_custom_colors[contact]))

			self.check_and_possibly_add_focus_out_line()

		ChatControlBase.print_conversation_line(self, text, kind, contact, tim,
			other_tags_for_name, [], other_tags_for_text, xhtml=xhtml,
			graphics=graphics)

	def get_nb_unread(self):
		type_events = ['printed_marked_gc_msg']
		if gajim.config.get('notify_on_all_muc_messages'):
			type_events.append('printed_gc_msg')
		nb = len(gajim.events.get_events(self.account, self.room_jid,
			type_events))
		nb += self.get_nb_unread_pm()
		return nb

	def get_nb_unread_pm(self):
		nb = 0
		for nick in gajim.contacts.get_nick_list(self.account, self.room_jid):
			nb += len(gajim.events.get_events(self.account, self.room_jid + '/' + \
				nick, ['pm']))
		return nb

	def highlighting_for_message(self, text, tim):
		'''Returns a 2-Tuple. The first says whether or not to highlight the
		text, the second, what sound to play.'''
		highlight, sound = (None, None)

		# Are any of the defined highlighting words in the text?
		if self.needs_visual_notification(text):
			highlight = True
			if gajim.config.get_per('soundevents', 'muc_message_highlight',
			'enabled'):
				sound = 'highlight'

		# Do we play a sound on every muc message?
		elif gajim.config.get_per('soundevents', 'muc_message_received', \
		'enabled'):
			sound = 'received'

		# Is it a history message? Don't want sound-floods when we join.
		if tim != time.localtime():
			sound = None

		return (highlight, sound)

	def check_and_possibly_add_focus_out_line(self):
		'''checks and possibly adds focus out line for room_jid if it needs it
		and does not already have it as last event. If it goes to add this line
		it removes previous line first'''

		win = gajim.interface.msg_win_mgr.get_window(self.room_jid, self.account)
		if win and self.room_jid == win.get_active_jid() and\
		win.window.get_property('has-toplevel-focus') and\
		self.parent_win.get_active_control() == self:
			# it's the current room and it's the focused window.
			# we have full focus (we are reading it!)
			return

		self.conv_textview.show_focus_out_line()

	def needs_visual_notification(self, text):
		'''checks text to see whether any of the words in (muc_highlight_words
		and nick) appear.'''

		special_words = gajim.config.get('muc_highlight_words').split(';')
		special_words.append(self.nick)
		# Strip empties: ''.split(';') == [''] and would highlight everything.
		# Also lowercase everything for case insensitive compare.
		special_words = [word.lower() for word in special_words if word]
		text = text.lower()

		for special_word in special_words:
			found_here = text.find(special_word)
			while(found_here > -1):
				end_here = found_here + len(special_word)
				if (found_here == 0 or not text[found_here - 1].isalpha()) and \
				(end_here == len(text) or not text[end_here].isalpha()):
					# It is beginning of text or char before is not alpha AND
					# it is end of text or char after is not alpha
					return True
				# continue searching
				start = found_here + 1
				found_here = text.find(special_word, start)
		return False

	def set_subject(self, subject):
		self.subject = subject
		self.draw_banner_text()

	def got_connected(self):
		# Make autorejoin stop.
		if self.autorejoin:
			gobject.source_remove(self.autorejoin)
		self.autorejoin = None

		gajim.gc_connected[self.account][self.room_jid] = True
		ChatControlBase.got_connected(self)
		# We don't redraw the whole banner here, because only icon change
		self._update_banner_state_image()
		if self.parent_win:
			self.parent_win.redraw_tab(self)

	def got_disconnected(self):
		self.list_treeview.get_model().clear()
		nick_list = gajim.contacts.get_nick_list(self.account, self.room_jid)
		for nick in nick_list:
			# Update pm chat window
			fjid = self.room_jid + '/' + nick
			gc_contact = gajim.contacts.get_gc_contact(self.account, self.room_jid,
				nick)

			ctrl = gajim.interface.msg_win_mgr.get_control(fjid, self.account)
			if ctrl:
				gc_contact.show = 'offline'
				gc_contact.status = ''
				ctrl.update_ui()
				if ctrl.parent_win:
					ctrl.parent_win.redraw_tab(ctrl)

			gajim.contacts.remove_gc_contact(self.account, gc_contact)
		gajim.gc_connected[self.account][self.room_jid] = False
		ChatControlBase.got_disconnected(self)
		# Tell connection to note the date we disconnect to avoid duplicate logs
		gajim.connections[self.account].gc_got_disconnected(self.room_jid)
		# We don't redraw the whole banner here, because only icon change
		self._update_banner_state_image()
		if self.parent_win:
			self.parent_win.redraw_tab(self)

		# Autorejoin stuff goes here.
		# Notice that we don't need to activate autorejoin if connection is lost
		# or in progress.
		if self.autorejoin is None and gajim.account_is_connected(self.account):
			ar_to = gajim.config.get('muc_autorejoin_timeout')
			if ar_to:
				self.autorejoin = gobject.timeout_add_seconds(ar_to, self.rejoin)

	def rejoin(self):
		if not self.autorejoin:
			return False
		password = gajim.gc_passwords.get(self.room_jid, '')
		gajim.connections[self.account].join_gc(self.nick, self.room_jid,
			password)
		return True

	def draw_roster(self):
		self.list_treeview.get_model().clear()
		for nick in gajim.contacts.get_nick_list(self.account, self.room_jid):
			gc_contact = gajim.contacts.get_gc_contact(self.account, self.room_jid,
				nick)
			self.add_contact_to_roster(nick, gc_contact.show, gc_contact.role,
				gc_contact.affiliation, gc_contact.status, gc_contact.jid)
		self.draw_all_roles()
		# Recalculate column width for ellipsizin
		self.list_treeview.columns_autosize()

	def on_send_pm(self, widget=None, model=None, iter_=None, nick=None,
	msg=None):
		'''opens a chat window and if msg is not None sends private message to a
		contact in a room'''
		if nick is None:
			nick = model[iter_][C_NICK].decode('utf-8')

		ctrl = self._start_private_message(nick)
		if ctrl and msg:
			ctrl.send_message(msg)

	def on_send_file(self, widget, gc_contact):
		'''sends a file to a contact in the room'''
		self._on_send_file(gc_contact)

	def draw_contact(self, nick, selected=False, focus=False):
		iter_ = self.get_contact_iter(nick)
		if not iter_:
			return
		model = self.list_treeview.get_model()
		gc_contact = gajim.contacts.get_gc_contact(self.account, self.room_jid,
			nick)
		state_images = gajim.interface.jabber_state_images['16']
		if len(gajim.events.get_events(self.account, self.room_jid + '/' + nick)):
			image = state_images['event']
		else:
			image = state_images[gc_contact.show]

		name = gobject.markup_escape_text(gc_contact.name)

		# Strike name if blocked
		fjid = self.room_jid + '/' + nick
		if helpers.jid_is_blocked(self.account, fjid):
			name = '<span strikethrough="true">%s</span>' % name

		status = gc_contact.status
		# add status msg, if not empty, under contact name in the treeview
		if status and gajim.config.get('show_status_msgs_in_roster'):
			status = status.strip()
			if status != '':
				status = helpers.reduce_chars_newlines(status, max_lines=1)
				# escape markup entities and make them small italic and fg color
				color = gtkgui_helpers._get_fade_color(self.list_treeview,
					selected, focus)
				colorstring = "#%04x%04x%04x" % (color.red, color.green, color.blue)
				name += ('\n<span size="small" style="italic" foreground="%s">'
				         '%s</span>') % (colorstring, gobject.markup_escape_text(status))

		if image.get_storage_type() == gtk.IMAGE_PIXBUF and \
		gc_contact.affiliation != 'none':
			pixbuf1 = image.get_pixbuf().copy()
			pixbuf2 = gtk.gdk.Pixbuf(gtk.gdk.COLORSPACE_RGB, True, 8, 4, 4)
			if gc_contact.affiliation == 'owner':
				pixbuf2.fill(0xff0000ff) # Red
			elif gc_contact.affiliation == 'admin':
				pixbuf2.fill(0xffb200ff) # Oragne
			elif gc_contact.affiliation == 'member':
				pixbuf2.fill(0x00ff00ff) # Green
			pixbuf2.composite(pixbuf1, 12, 12, pixbuf2.get_property('width'),
				pixbuf2.get_property('height'), 0, 0, 1.0, 1.0,
				gtk.gdk.INTERP_HYPER, 127)
			image = gtk.image_new_from_pixbuf(pixbuf1)
		model[iter_][C_IMG] = image
		model[iter_][C_TEXT] = name

	def draw_avatar(self, nick):
		if not gajim.config.get('show_avatars_in_roster'):
			return
		model = self.list_treeview.get_model()
		iter_ = self.get_contact_iter(nick)
		if not iter_:
			return
		pixbuf = gtkgui_helpers.get_avatar_pixbuf_from_cache(self.room_jid + \
			'/' + nick, True)
		if pixbuf in ('ask', None):
			scaled_pixbuf = None
		else:
			scaled_pixbuf = gtkgui_helpers.get_scaled_pixbuf(pixbuf, 'roster')
		model[iter_][C_AVATAR] = scaled_pixbuf

	def draw_role(self, role):
		role_iter = self.get_role_iter(role)
		if not role_iter:
			return
		model = self.list_treeview.get_model()
		role_name = helpers.get_uf_role(role, plural=True)
		if gajim.config.get('show_contacts_number'):
			nbr_role, nbr_total = gajim.contacts.get_nb_role_total_gc_contacts(
				self.account, self.room_jid, role)
			role_name += ' (%s/%s)' % (repr(nbr_role), repr(nbr_total))
		model[role_iter][C_TEXT] = role_name

	def draw_all_roles(self):
		for role in ('visitor', 'participant', 'moderator'):
			self.draw_role(role)

	def chg_contact_status(self, nick, show, status, role, affiliation, jid,
	reason, actor, statusCode, new_nick, avatar_sha, tim=None):
		'''When an occupant changes his or her status'''
		if show == 'invisible':
			return

		if not role:
			role = 'visitor'
		if not affiliation:
			affiliation = 'none'
		fake_jid = self.room_jid + '/' + nick
		newly_created = False
		nick_jid = nick

		# Set to true if role or affiliation have changed
		right_changed = False

		if jid:
			# delete ressource
			simple_jid = gajim.get_jid_without_resource(jid)
			nick_jid += ' (%s)' % simple_jid

		# statusCode
		# http://www.xmpp.org/extensions/xep-0045.html#registrar-statuscodes-init
		if statusCode:
			if '100' in statusCode:
				# Can be a message (see handle_event_gc_config_change in gajim.py)
				self.print_conversation(\
					_('Any occupant is allowed to see your full JID'))
			if '170' in statusCode:
				# Can be a message (see handle_event_gc_config_change in gajim.py)
				self.print_conversation(_('Room logging is enabled'))
			if '201' in statusCode:
				self.print_conversation(_('A new room has been created'))
			if '210' in statusCode:
				self.print_conversation(\
					_('The server has assigned or modified your roomnick'))

		if show in ('offline', 'error'):
			if statusCode:
				if '307' in statusCode:
					if actor is None: # do not print 'kicked by None'
						s = _('%(nick)s has been kicked: %(reason)s') % {
							'nick': nick,
							'reason': reason }
					else:
						s = _('%(nick)s has been kicked by %(who)s: %(reason)s') % {
							'nick': nick,
							'who': actor,
							'reason': reason }
					self.print_conversation(s, 'info', tim=tim, graphics=False)
					if nick == self.nick and not gajim.config.get(
					'muc_autorejoin_on_kick'):
						self.autorejoin = False
				elif '301' in statusCode:
					if actor is None: # do not print 'banned by None'
						s = _('%(nick)s has been banned: %(reason)s') % {
							'nick': nick,
							'reason': reason }
					else:
						s = _('%(nick)s has been banned by %(who)s: %(reason)s') % {
							'nick': nick,
							'who': actor,
							'reason': reason }
					self.print_conversation(s, 'info', tim=tim, graphics=False)
					if nick == self.nick:
						self.autorejoin = False
				elif '303' in statusCode: # Someone changed his or her nick
					if new_nick == self.new_nick or nick == self.nick:
						# We changed our nick
						self.nick = new_nick
						self.new_nick = ''
						s = _('You are now known as %s') % new_nick
						# Stop all E2E sessions
						nick_list = gajim.contacts.get_nick_list(self.account,
							self.room_jid)
						for nick_ in nick_list:
							fjid_ = self.room_jid + '/' + nick_
							ctrl = gajim.interface.msg_win_mgr.get_control(fjid_,
								self.account)
							if ctrl and ctrl.session and \
							ctrl.session.enable_encryption:
								thread_id = ctrl.session.thread_id
								ctrl.session.terminate_e2e()
								gajim.connections[self.account].delete_session(fjid_,
									thread_id)
								ctrl.no_autonegotiation = False
					else:
						s = _('%(nick)s is now known as %(new_nick)s') % {
							'nick': nick, 'new_nick': new_nick}
					# We add new nick to muc roster here, so we don't see
					# that "new_nick has joined the room" when he just changed nick.
					# add_contact_to_roster will be called a second time
					# after that, but that doesn't hurt
					self.add_contact_to_roster(new_nick, show, role, affiliation,
						status, jid)
					if nick in self.attention_list:
						self.attention_list.remove(nick)
					# keep nickname color
					if nick in self.gc_custom_colors:
						self.gc_custom_colors[new_nick] = \
							self.gc_custom_colors[nick]
					# rename vcard / avatar
					puny_jid = helpers.sanitize_filename(self.room_jid)
					puny_nick = helpers.sanitize_filename(nick)
					puny_new_nick = helpers.sanitize_filename(new_nick)
					old_path = os.path.join(gajim.VCARD_PATH, puny_jid, puny_nick)
					new_path = os.path.join(gajim.VCARD_PATH, puny_jid,
						puny_new_nick)
					files = {old_path: new_path}
					path = os.path.join(gajim.AVATAR_PATH, puny_jid)
					# possible extensions
					for ext in ('.png', '.jpeg', '_notif_size_bw.png',
					'_notif_size_colored.png'):
						files[os.path.join(path, puny_nick + ext)] = \
							os.path.join(path, puny_new_nick + ext)
					for old_file in files:
						if os.path.exists(old_file) and old_file != files[old_file]:
							if os.path.exists(files[old_file]) and helpers.windowsify(
							old_file) != helpers.windowsify(files[old_file]):
								# Windows require this, but os.remove('test') will also
								# remove 'TEST'
								os.remove(files[old_file])
							os.rename(old_file, files[old_file])
					self.print_conversation(s, 'info', tim=tim, graphics=False)
				elif '321' in statusCode:
					s = _('%(nick)s has been removed from the room (%(reason)s)') % {
						'nick': nick, 'reason': _('affiliation changed') }
					self.print_conversation(s, 'info', tim=tim, graphics=False)
				elif '322' in statusCode:
					s = _('%(nick)s has been removed from the room (%(reason)s)') % {
						'nick': nick,
						'reason': _('room configuration changed to members-only') }
					self.print_conversation(s, 'info', tim=tim, graphics=False)
				elif '332' in statusCode:
					s = _('%(nick)s has been removed from the room (%(reason)s)') % {
						'nick': nick,
						'reason': _('system shutdown') }
					self.print_conversation(s, 'info', tim=tim, graphics=False)
				elif 'destroyed' in statusCode: # Room has been destroyed
					self.print_conversation(reason, 'info', tim, graphics=False)

			if len(gajim.events.get_events(self.account, jid=fake_jid,
			types=['pm'])) == 0:
				self.remove_contact(nick)
				self.draw_all_roles()
			else:
				c = gajim.contacts.get_gc_contact(self.account, self.room_jid, nick)
				c.show = show
				c.status = status
			if nick == self.nick and (not statusCode or \
			'303' not in statusCode): # We became offline
				self.got_disconnected()
				contact = gajim.contacts.\
					get_contact_with_highest_priority(self.account, self.room_jid)
				if contact:
					gajim.interface.roster.draw_contact(self.room_jid, self.account)
				if self.parent_win:
					self.parent_win.redraw_tab(self)
		else:
			iter_ = self.get_contact_iter(nick)
			if not iter_:
				if '210' in statusCode:
					# Server changed our nick
					self.nick = nick
					s = _('You are now known as %s') % nick
					self.print_conversation(s, 'info', tim=tim, graphics=False)
				iter_ = self.add_contact_to_roster(nick, show, role, affiliation,
					status, jid)
				newly_created = True
				self.draw_all_roles()
				if statusCode and '201' in statusCode: # We just created the room
					gajim.connections[self.account].request_gc_config(self.room_jid)
			else:
				gc_c = gajim.contacts.get_gc_contact(self.account, self.room_jid,
					nick)
				if not gc_c:
					log.error('%s has an iter, but no gc_contact instance')
					return
				# Re-get vcard if avatar has changed
				# We do that here because we may request it to the real JID if we
				# knows it. connections.py doesn't know it.
				con = gajim.connections[self.account]
				if gc_c and gc_c.jid:
					real_jid = gc_c.jid
					if gc_c.resource:
						real_jid += '/' + gc_c.resource
				else:
					real_jid = fake_jid
				if fake_jid in con.vcard_shas:
					if avatar_sha != con.vcard_shas[fake_jid]:
						server = gajim.get_server_from_jid(self.room_jid)
						if not server.startswith('irc'):
							con.request_vcard(real_jid, fake_jid)
				else:
					cached_vcard = con.get_cached_vcard(fake_jid, True)
					if cached_vcard and 'PHOTO' in cached_vcard and \
					'SHA' in cached_vcard['PHOTO']:
						cached_sha = cached_vcard['PHOTO']['SHA']
					else:
						cached_sha = ''
					if cached_sha != avatar_sha:
						# avatar has been updated
						# sha in mem will be updated later
						server = gajim.get_server_from_jid(self.room_jid)
						if not server.startswith('irc'):
							con.request_vcard(real_jid, fake_jid)
					else:
						# save sha in mem NOW
						con.vcard_shas[fake_jid] = avatar_sha

				actual_affiliation = gc_c.affiliation
				if affiliation != actual_affiliation:
					if actor:
						st = _('** Affiliation of %(nick)s has been set to '
							'%(affiliation)s by %(actor)s') % {'nick': nick_jid,
							'affiliation': affiliation, 'actor': actor}
					else:
						st = _('** Affiliation of %(nick)s has been set to '
							'%(affiliation)s') % {'nick': nick_jid,
							'affiliation': affiliation}
					if reason:
						st += ' (%s)' % reason
					self.print_conversation(st, tim=tim, graphics=False)
					right_changed = True
				actual_role = self.get_role(nick)
				if role != actual_role:
					self.remove_contact(nick)
					self.add_contact_to_roster(nick, show, role,
						affiliation, status, jid)
					self.draw_role(actual_role)
					self.draw_role(role)
					if actor:
						st = _('** Role of %(nick)s has been set to %(role)s by '
							'%(actor)s') % {'nick': nick_jid, 'role': role,
							'actor': actor}
					else:
						st = _('** Role of %(nick)s has been set to %(role)s') % {
							'nick': nick_jid, 'role': role}
					if reason:
						st += ' (%s)' % reason
					self.print_conversation(st, tim=tim, graphics=False)
					right_changed = True
				else:
					if gc_c.show == show and gc_c.status == status and \
						gc_c.affiliation == affiliation: # no change
						return
					gc_c.show = show
					gc_c.affiliation = affiliation
					gc_c.status = status
					self.draw_contact(nick)
		if (time.time() - self.room_creation) > 30 and nick != self.nick and \
		(not statusCode or '303' not in statusCode) and not right_changed:
			st = ''
			print_status = None
			for bookmark in gajim.connections[self.account].bookmarks:
				if bookmark['jid'] == self.room_jid:
					print_status = bookmark.get('print_status', None)
					break
			if not print_status:
				print_status = gajim.config.get('print_status_in_muc')
			if show == 'offline':
				if nick in self.attention_list:
					self.attention_list.remove(nick)
			if show == 'offline' and print_status in ('all', 'in_and_out') and \
			(not statusCode or '307' not in statusCode):
				st = _('%s has left') % nick_jid
				if reason:
					st += ' [%s]' % reason
			else:
				if newly_created and print_status in ('all', 'in_and_out'):
					st = _('%s has joined the group chat') % nick_jid
				elif print_status == 'all':
					st = _('%(nick)s is now %(status)s') % {'nick': nick_jid,
						'status': helpers.get_uf_show(show)}
			if st:
				if status:
					st += ' (' + status + ')'
				self.print_conversation(st, tim=tim, graphics=False)

	def add_contact_to_roster(self, nick, show, role, affiliation, status,
	jid=''):
		model = self.list_treeview.get_model()
		role_name = helpers.get_uf_role(role, plural=True)

		resource = ''
		if jid:
			jids = jid.split('/', 1)
			j = jids[0]
			if len(jids) > 1:
				resource = jids[1]
		else:
			j = ''

		name = nick

		role_iter = self.get_role_iter(role)
		if not role_iter:
			role_iter = model.append(None,
				(gajim.interface.jabber_state_images['16']['closed'], role,
				'role', role_name,  None))
			self.draw_all_roles()
		iter_ = model.append(role_iter, (None, nick, 'contact', name, None))
		if not nick in gajim.contacts.get_nick_list(self.account, self.room_jid):
			gc_contact = gajim.contacts.create_gc_contact(room_jid=self.room_jid, account=self.account,
				name=nick, show=show, status=status, role=role,
				affiliation=affiliation, jid=j, resource=resource)
			gajim.contacts.add_gc_contact(self.account, gc_contact)
		self.draw_contact(nick)
		self.draw_avatar(nick)
		# Do not ask avatar to irc rooms as irc transports reply with messages
		server = gajim.get_server_from_jid(self.room_jid)
		if gajim.config.get('ask_avatars_on_startup') and \
		not server.startswith('irc'):
			fake_jid = self.room_jid + '/' + nick
			pixbuf = gtkgui_helpers.get_avatar_pixbuf_from_cache(fake_jid, True)
			if pixbuf == 'ask':
				if j:
					fjid = j
					if resource:
						fjid += '/' + resource
					gajim.connections[self.account].request_vcard(fjid, fake_jid)
				else:
					gajim.connections[self.account].request_vcard(fake_jid, fake_jid)
		if nick == self.nick: # we became online
			self.got_connected()
		self.list_treeview.expand_row((model.get_path(role_iter)), False)
		if self.is_continued:
			self.draw_banner_text()
		return iter_

	def get_role_iter(self, role):
		model = self.list_treeview.get_model()
		fin = False
		iter_ = model.get_iter_root()
		if not iter_:
			return None
		while not fin:
			role_name = model[iter_][C_NICK].decode('utf-8')
			if role == role_name:
				return iter_
			iter_ = model.iter_next(iter_)
			if not iter_:
				fin = True
		return None

	def remove_contact(self, nick):
		'''Remove a user from the contacts_list'''
		model = self.list_treeview.get_model()
		iter_ = self.get_contact_iter(nick)
		if not iter_:
			return
		gc_contact = gajim.contacts.get_gc_contact(self.account, self.room_jid,
			nick)
		if gc_contact:
			gajim.contacts.remove_gc_contact(self.account, gc_contact)
		parent_iter = model.iter_parent(iter_)
		model.remove(iter_)
		if model.iter_n_children(parent_iter) == 0:
			model.remove(parent_iter)

	def send_message(self, message, xhtml=None, process_commands=True):
		'''call this function to send our message'''
		if not message:
			return

		if process_commands and self.process_as_command(message):
			return

		message = helpers.remove_invalid_xml_chars(message)

		if not message:
			return

		if message != '' or message != '\n':
			self.save_sent_message(message)
         
			# Send the message
			gajim.connections[self.account].send_gc_message(self.room_jid, 
				message, xhtml=xhtml)
			self.msg_textview.get_buffer().set_text('')
			self.msg_textview.grab_focus()

	def get_role(self, nick):
		gc_contact = gajim.contacts.get_gc_contact(self.account, self.room_jid,
			nick)
		if gc_contact:
			return gc_contact.role
		else:
			return 'visitor'

	def minimizable(self):
		if self.contact.jid in gajim.config.get_per('accounts', self.account,
		'minimized_gc').split(' '):
			return True
		return False

	def minimize(self, status='offline'):
		# Minimize it
		win = gajim.interface.msg_win_mgr.get_window(self.contact.jid,
			self.account)
		ctrl = win.get_control(self.contact.jid, self.account)

		ctrl_page = win.notebook.page_num(ctrl.widget)
		control = win.notebook.get_nth_page(ctrl_page)

		win.notebook.remove_page(ctrl_page)
		control.unparent()
		ctrl.parent_win = None

		gajim.interface.roster.add_groupchat(self.contact.jid, self.account,
			status = self.subject)

		del win._controls[self.account][self.contact.jid]

	def shutdown(self, status='offline'):
<<<<<<< HEAD
		# PluginSystem: calling shutdown of super class (ChatControlBase) 
		# to let it remove it's GUI extension points
		super(GroupchatControl, self).shutdown()
		
		
		# destroy banner tooltip - bug #pygtk for that!
		self.subject_tooltip.destroy()
=======
		# Preventing autorejoin from being activated
		self.autorejoin = False

>>>>>>> e5062f77
		if self.room_jid in gajim.gc_connected[self.account] and \
		gajim.gc_connected[self.account][self.room_jid]:
			# Tell connection to note the date we disconnect to avoid duplicate
			# logs. We do it only when connected because if connection was lost
			# there may be new messages since disconnection.
			gajim.connections[self.account].gc_got_disconnected(self.room_jid)
		gajim.connections[self.account].send_gc_status(self.nick, self.room_jid,
							show='offline', status=status)
		nick_list = gajim.contacts.get_nick_list(self.account, self.room_jid)
		for nick in nick_list:
			# Update pm chat window
			fjid = self.room_jid + '/' + nick
			ctrl = gajim.interface.msg_win_mgr.get_gc_control(fjid, self.account)
			if ctrl:
				contact = gajim.contacts.get_gc_contact(self.account, self.room_jid,
					nick)
				contact.show = 'offline'
				contact.status = ''
				ctrl.update_ui()
				ctrl.parent_win.redraw_tab(ctrl)
			for sess in gajim.connections[self.account].get_sessions(fjid):
				if sess.control:
					sess.control.no_autonegotiation = False
				if sess.enable_encryption:
					sess.terminate_e2e()
					gajim.connections[self.account].delete_session(fjid,
						sess.thread_id)
		# They can already be removed by the destroy function
		if self.room_jid in gajim.contacts.get_gc_list(self.account):
			gajim.contacts.remove_room(self.account, self.room_jid)
			del gajim.gc_connected[self.account][self.room_jid]
		# Save hpaned position
		gajim.config.set('gc-hpaned-position', self.hpaned.get_position())
		# remove all register handlers on wigets, created by self.xml
		# to prevent circular references among objects
		for i in self.handlers.keys():
			if self.handlers[i].handler_is_connected(i):
				self.handlers[i].disconnect(i)
			del self.handlers[i]
		# Remove unread events from systray
		gajim.events.remove_events(self.account, self.room_jid)

	def safe_shutdown(self):
		if self.minimizable():
			return True
		includes = gajim.config.get('confirm_close_muc_rooms').split(' ')
		excludes = gajim.config.get('noconfirm_close_muc_rooms').split(' ')
		# whether to ask for comfirmation before closing muc
		if (gajim.config.get('confirm_close_muc') or self.room_jid in includes) \
		and gajim.gc_connected[self.account][self.room_jid] and self.room_jid not\
		in excludes:
			return False
		return True

	def allow_shutdown(self, method, on_yes, on_no, on_minimize):
		if self.minimizable():
			on_minimize(self)
			return
		if method == self.parent_win.CLOSE_ESC:
			iter_ = self.list_treeview.get_selection().get_selected()[1]
			if iter_:
				self.list_treeview.get_selection().unselect_all()
				on_no(self)
				return
		includes = gajim.config.get('confirm_close_muc_rooms').split(' ')
		excludes = gajim.config.get('noconfirm_close_muc_rooms').split(' ')
		# whether to ask for comfirmation before closing muc
		if (gajim.config.get('confirm_close_muc') or self.room_jid in includes) \
		and gajim.gc_connected[self.account][self.room_jid] and self.room_jid not\
		in excludes:

			def on_ok(clicked):
				if clicked:
					# user does not want to be asked again
					gajim.config.set('confirm_close_muc', False)
				on_yes(self)

			def on_cancel(clicked):
				if clicked:
					# user does not want to be asked again
					gajim.config.set('confirm_close_muc', False)
				on_no(self)

			pritext = _('Are you sure you want to leave group chat "%s"?')\
				% self.name
			sectext = _('If you close this window, you will be disconnected '
					'from this group chat.')

			dialogs.ConfirmationDialogCheck(pritext, sectext,
				_('Do _not ask me again'), on_response_ok=on_ok,
				on_response_cancel=on_cancel)
			return

		on_yes(self)

	def set_control_active(self, state):
		self.conv_textview.allow_focus_out_line = True
		self.attention_flag = False
		ChatControlBase.set_control_active(self, state)
		if not state:
			# add the focus-out line to the tab we are leaving
			self.check_and_possibly_add_focus_out_line()
		# Sending active to undo unread state
		self.parent_win.redraw_tab(self, 'active')

	def get_specific_unread(self):
		# returns the number of the number of unread msgs
		# for room_jid & number of unread private msgs with each contact
		# that we have
		nb = 0
		for nick in gajim.contacts.get_nick_list(self.account, self.room_jid):
			fjid = self.room_jid + '/' + nick
			nb += len(gajim.events.get_events(self.account, fjid))
			# gc can only have messages as event
		return nb

	def _on_change_subject_menuitem_activate(self, widget):
		def on_ok(subject):
			# Note, we don't update self.subject since we don't know whether it
			# will work yet
			gajim.connections[self.account].send_gc_subject(self.room_jid, subject)

		dialogs.InputTextDialog(_('Changing Subject'),
			_('Please specify the new subject:'), input_str=self.subject,
			ok_handler=on_ok)

	def _on_change_nick_menuitem_activate(self, widget):
		if 'change_nick_dialog' in gajim.interface.instances:
			gajim.interface.instances['change_nick_dialog'].present()
		else:
			title = _('Changing Nickname')
			prompt = _('Please specify the new nickname you want to use:')
			gajim.interface.instances['change_nick_dialog'] = \
				dialogs.ChangeNickDialog(self.account, self.room_jid, title,
				prompt)

	def _on_configure_room_menuitem_activate(self, widget):
		c = gajim.contacts.get_gc_contact(self.account, self.room_jid, self.nick)
		if c.affiliation == 'owner':
			gajim.connections[self.account].request_gc_config(self.room_jid)
		elif c.affiliation == 'admin':
			if self.room_jid not in gajim.interface.instances[self.account][
			'gc_config']:
				gajim.interface.instances[self.account]['gc_config'][self.room_jid]\
					= config.GroupchatConfigWindow(self.account, self.room_jid)

	def _on_destroy_room_menuitem_activate(self, widget):
		def on_ok(reason, jid):
			if jid:
				# Test jid
				try:
					jid = helpers.parse_jid(jid)
				except Exception:
					dialogs.ErrorDialog(_('Invalid group chat Jabber ID'),
					_('The group chat Jabber ID has not allowed characters.'))
					return
			gajim.connections[self.account].destroy_gc_room(self.room_jid, reason,
				jid)

		# Ask for a reason
		dialogs.DubbleInputDialog(_('Destroying %s') % self.room_jid,
			_('You are going to definitively destroy this room.\n'
			'You may specify a reason below:'),
			_('You may also enter an alternate venue:'), ok_handler=on_ok)

	def _on_bookmark_room_menuitem_activate(self, widget):
		'''bookmark the room, without autojoin and not minimized'''
		password = gajim.gc_passwords.get(self.room_jid, '')
		gajim.interface.add_gc_bookmark(self.account, self.name, self.room_jid, \
			'0', '0', password, self.nick)

	def _on_drag_data_received(self, widget, context, x, y, selection,
			target_type, timestamp):
		# Invite contact to groupchat
		treeview = gajim.interface.roster.tree
		model = treeview.get_model()
		if not selection.data or target_type == 80:
			#  target_type = 80 means a file is dropped
			return
		data = selection.data
		path = treeview.get_selection().get_selected_rows()[1][0]
		iter_ = model.get_iter(path)
		type_ = model[iter_][2]
		if type_ != 'contact': # source is not a contact
			return
		contact_jid = data.decode('utf-8')
		gajim.connections[self.account].send_invite(self.room_jid, contact_jid)

	def handle_message_textview_mykey_press(self, widget, event_keyval,
		event_keymod):
		# NOTE: handles mykeypress which is custom signal connected to this
		# CB in new_room(). for this singal see message_textview.py

		# construct event instance from binding
		event = gtk.gdk.Event(gtk.gdk.KEY_PRESS) # it's always a key-press here
		event.keyval = event_keyval
		event.state = event_keymod
		event.time = 0 # assign current time

		message_buffer = widget.get_buffer()
		start_iter, end_iter = message_buffer.get_bounds()

		if event.keyval == gtk.keysyms.Tab: # TAB
			cursor_position = message_buffer.get_insert()
			end_iter = message_buffer.get_iter_at_mark(cursor_position)
			text = message_buffer.get_text(start_iter, end_iter, False).decode(
				'utf-8')

			splitted_text = text.split()

			# HACK: Not the best soltution.
			if (text.startswith(self.COMMAND_PREFIX) and not
			text.startswith(self.COMMAND_PREFIX * 2) and len(splitted_text) == 1):
				return super(GroupchatControl,
					self).handle_message_textview_mykey_press(widget, event_keyval,
					event_keymod)

			# nick completion
			# check if tab is pressed with empty message
			if len(splitted_text): # if there are any words
				begin = splitted_text[-1] # last word we typed
			else:
				begin = ''

			gc_refer_to_nick_char = gajim.config.get('gc_refer_to_nick_char')
			with_refer_to_nick_char = False

			# first part of this if : works fine even if refer_to_nick_char
			if gc_refer_to_nick_char and begin.endswith(gc_refer_to_nick_char):
				with_refer_to_nick_char = True
			if len(self.nick_hits) and self.last_key_tabs and \
			text[:-len(gc_refer_to_nick_char + ' ')].endswith(self.nick_hits[0]):
				# we should cycle
				# Previous nick in list may had a space inside, so we check text and
				# not splitted_text and store it into 'begin' var
				self.nick_hits.append(self.nick_hits[0])
				begin = self.nick_hits.pop(0)
			else:
				self.nick_hits = [] # clear the hit list
				list_nick = gajim.contacts.get_nick_list(self.account,
									self.room_jid)
				list_nick.sort(key=unicode.lower) # case-insensitive sort
				if begin == '':
					# empty message, show lasts nicks that highlighted us first
					for nick in self.attention_list:
						if nick in list_nick:
							list_nick.remove(nick)
						list_nick.insert(0, nick)

				list_nick.remove(self.nick) # Skip self
				for nick in list_nick:
					if nick.lower().startswith(begin.lower()):
						# the word is the begining of a nick
						self.nick_hits.append(nick)
			if len(self.nick_hits):
				if len(splitted_text) < 2 or with_refer_to_nick_char:
				# This is the 1st word of the line or no word or we are cycling
				# at the beginning, possibly with a space in one nick
					add = gc_refer_to_nick_char + ' '
				else:
					add = ' '
				start_iter = end_iter.copy()
				if self.last_key_tabs and with_refer_to_nick_char or (text and \
				text[-1] == ' '):
					# have to accomodate for the added space from last
					# completion
					# gc_refer_to_nick_char may be more than one char!
					start_iter.backward_chars(len(begin) + len(add))
				elif self.last_key_tabs and not gajim.config.get(
				'shell_like_completion'):
					# have to accomodate for the added space from last
					# completion
					start_iter.backward_chars(len(begin) + \
						len(gc_refer_to_nick_char))
				else:
					start_iter.backward_chars(len(begin))

				message_buffer.delete(start_iter, end_iter)
				# get a shell-like completion
				# if there's more than one nick for this completion, complete only
				# the part that all these nicks have in common
				if gajim.config.get('shell_like_completion') and \
				len(self.nick_hits) > 1:
					end = False
					completion = ''
					add = "" # if nick is not complete, don't add anything
					while not end and len(completion) < len(self.nick_hits[0]):
						completion = self.nick_hits[0][:len(completion)+1]
						for nick in self.nick_hits:
							if completion.lower() not in nick.lower():
								end = True
								completion = completion[:-1]
								break
					# if the current nick matches a COMPLETE existing nick,
					# and if the user tab TWICE, complete that nick (with the "add")
					if self.last_key_tabs:
						for nick in self.nick_hits:
							if nick == completion:
							# The user seems to want this nick, so
							# complete it as if it were the only nick
							# available
								add = gc_refer_to_nick_char + ' '
				else:
					completion = self.nick_hits[0]
				message_buffer.insert_at_cursor(completion + add)
				self.last_key_tabs = True
				return True
			self.last_key_tabs = False

	def on_list_treeview_key_press_event(self, widget, event):
		if event.keyval == gtk.keysyms.Escape:
			selection = widget.get_selection()
			iter_ = selection.get_selected()[1]
			if iter_:
				widget.get_selection().unselect_all()
				return True

	def on_list_treeview_row_expanded(self, widget, iter_, path):
		'''When a row is expanded: change the icon of the arrow'''
		model = widget.get_model()
		image = gajim.interface.jabber_state_images['16']['opened']
		model[iter_][C_IMG] = image

	def on_list_treeview_row_collapsed(self, widget, iter_, path):
		'''When a row is collapsed: change the icon of the arrow'''
		model = widget.get_model()
		image = gajim.interface.jabber_state_images['16']['closed']
		model[iter_][C_IMG] = image

	def kick(self, widget, nick):
		'''kick a user'''
		def on_ok(reason):
			gajim.connections[self.account].gc_set_role(self.room_jid, nick,
				'none', reason)

		# ask for reason
		dialogs.InputDialog(_('Kicking %s') % nick,
					_('You may specify a reason below:'), ok_handler=on_ok)

	def mk_menu(self, event, iter_):
		'''Make contact's popup menu'''
		model = self.list_treeview.get_model()
		nick = model[iter_][C_NICK].decode('utf-8')
		c = gajim.contacts.get_gc_contact(self.account, self.room_jid, nick)
		fjid = self.room_jid + '/' + nick
		jid = c.jid
		target_affiliation = c.affiliation
		target_role = c.role

		# looking for user's affiliation and role
		user_nick = self.nick
		user_affiliation = gajim.contacts.get_gc_contact(self.account,
			self.room_jid, user_nick).affiliation
		user_role = self.get_role(user_nick)

		# making menu from glade
		xml = gtkgui_helpers.get_glade('gc_occupants_menu.glade')

		# these conditions were taken from JEP 0045
		item = xml.get_widget('kick_menuitem')
		if user_role != 'moderator' or \
		(user_affiliation == 'admin' and target_affiliation == 'owner') or \
		(user_affiliation == 'member' and target_affiliation in ('admin',
		'owner')) or (user_affiliation == 'none' and target_affiliation != \
		'none'):
			item.set_sensitive(False)
		id_ = item.connect('activate', self.kick, nick)
		self.handlers[id_] = item

		item = xml.get_widget('voice_checkmenuitem')
		item.set_active(target_role != 'visitor')
		if user_role != 'moderator' or \
		user_affiliation == 'none' or \
		(user_affiliation=='member' and target_affiliation!='none') or \
		target_affiliation in ('admin', 'owner'):
			item.set_sensitive(False)
		id_ = item.connect('activate', self.on_voice_checkmenuitem_activate,
			nick)
		self.handlers[id_] = item

		item = xml.get_widget('moderator_checkmenuitem')
		item.set_active(target_role == 'moderator')
		if not user_affiliation in ('admin', 'owner') or \
		target_affiliation in ('admin', 'owner'):
			item.set_sensitive(False)
		id_ = item.connect('activate', self.on_moderator_checkmenuitem_activate,
					nick)
		self.handlers[id_] = item

		item = xml.get_widget('ban_menuitem')
		if not user_affiliation in ('admin', 'owner') or \
		(target_affiliation in ('admin', 'owner') and\
		user_affiliation != 'owner'):
			item.set_sensitive(False)
		id_ = item.connect('activate', self.ban, jid)
		self.handlers[id_] = item

		item = xml.get_widget('member_checkmenuitem')
		item.set_active(target_affiliation != 'none')
		if not user_affiliation in ('admin', 'owner') or \
		(user_affiliation != 'owner' and target_affiliation in ('admin','owner')):
			item.set_sensitive(False)
		id_ = item.connect('activate', self.on_member_checkmenuitem_activate, jid)
		self.handlers[id_] = item

		item = xml.get_widget('admin_checkmenuitem')
		item.set_active(target_affiliation in ('admin', 'owner'))
		if not user_affiliation == 'owner':
			item.set_sensitive(False)
		id_ = item.connect('activate', self.on_admin_checkmenuitem_activate, jid)
		self.handlers[id_] = item

		item = xml.get_widget('owner_checkmenuitem')
		item.set_active(target_affiliation == 'owner')
		if not user_affiliation == 'owner':
			item.set_sensitive(False)
		id_ = item.connect('activate', self.on_owner_checkmenuitem_activate, jid)
		self.handlers[id_] = item

		item = xml.get_widget('information_menuitem')
		id_ = item.connect('activate', self.on_info, nick)
		self.handlers[id_] = item

		item = xml.get_widget('history_menuitem')
		id_ = item.connect('activate', self.on_history, nick)
		self.handlers[id_] = item

		item = xml.get_widget('add_to_roster_menuitem')
		our_jid = gajim.get_jid_from_account(self.account)
		if not jid or jid == our_jid:
			item.set_sensitive(False)
		else:
			id_ = item.connect('activate', self.on_add_to_roster, jid)
			self.handlers[id_] = item

		item = xml.get_widget('block_menuitem')
		item2 = xml.get_widget('unblock_menuitem')
		if helpers.jid_is_blocked(self.account, fjid):
			item.set_no_show_all(True)
			item.hide()
			id_ = item2.connect('activate', self.on_unblock, nick)
			self.handlers[id_] = item2
		else:
			id_ = item.connect('activate', self.on_block, nick)
			self.handlers[id_] = item
			item2.set_no_show_all(True)
			item2.hide()

		item = xml.get_widget('send_private_message_menuitem')
		id_ = item.connect('activate', self.on_send_pm, model, iter_)
		self.handlers[id_] = item

		item = xml.get_widget('send_file_menuitem')
		# add a special img for send file menuitem
		path_to_upload_img = os.path.join(gajim.DATA_DIR, 'pixmaps', 'upload.png')
		img = gtk.Image()
		img.set_from_file(path_to_upload_img)
		item.set_image(img)

		if not c.resource:
			item.set_sensitive(False)
		else:
			id_ = item.connect('activate', self.on_send_file, c)
			self.handlers[id_] = item

		# show the popup now!
		menu = xml.get_widget('gc_occupants_menu')
		menu.show_all()
		menu.popup(None, None, None, event.button, event.time)

	def _start_private_message(self, nick):
		gc_c = gajim.contacts.get_gc_contact(self.account, self.room_jid, nick)
		nick_jid = gc_c.get_full_jid()

		ctrl = gajim.interface.msg_win_mgr.get_control(nick_jid, self.account)
		if not ctrl:
			ctrl = gajim.interface.new_private_chat(gc_c, self.account)

		if ctrl:
			ctrl.parent_win.set_active_tab(ctrl)

		return ctrl

	def on_row_activated(self, widget, path):
		'''When an iter is activated (dubblick or single click if gnome is set
		this way'''
		model = widget.get_model()
		if len(path) == 1: # It's a group
			if (widget.row_expanded(path)):
				widget.collapse_row(path)
			else:
				widget.expand_row(path, False)
		else: # We want to send a private message
			nick = model[path][C_NICK].decode('utf-8')
			self._start_private_message(nick)

	def on_list_treeview_row_activated(self, widget, path, col=0):
		'''When an iter is double clicked: open the chat window'''
		if not gajim.single_click:
			self.on_row_activated(widget, path)

	def on_list_treeview_button_press_event(self, widget, event):
		'''popup user's group's or agent menu'''
		# hide tooltip, no matter the button is pressed
		self.tooltip.hide_tooltip()
		try:
			pos = widget.get_path_at_pos(int(event.x), int(event.y))
			path, x = pos[0], pos[2]
		except TypeError:
			widget.get_selection().unselect_all()
			return
		if event.button == 3: # right click
			widget.get_selection().select_path(path)
			model = widget.get_model()
			iter_ = model.get_iter(path)
			if len(path) == 2:
				self.mk_menu(event, iter_)
			return True

		elif event.button == 2: # middle click
			widget.get_selection().select_path(path)
			model = widget.get_model()
			iter_ = model.get_iter(path)
			if len(path) == 2:
				nick = model[iter_][C_NICK].decode('utf-8')
				self._start_private_message(nick)
			return True

		elif event.button == 1: # left click
			if gajim.single_click and not event.state & gtk.gdk.SHIFT_MASK:
				self.on_row_activated(widget, path)
				return True
			else:
				model = widget.get_model()
				iter_ = model.get_iter(path)
				nick = model[iter_][C_NICK].decode('utf-8')
				if not nick in gajim.contacts.get_nick_list(self.account,
				self.room_jid):
					# it's a group
					if x < 27:
						if (widget.row_expanded(path)):
							widget.collapse_row(path)
						else:
							widget.expand_row(path, False)
				elif event.state & gtk.gdk.SHIFT_MASK:
					self.append_nick_in_msg_textview(self.msg_textview, nick)
					self.msg_textview.grab_focus()
					return True

	def append_nick_in_msg_textview(self, widget, nick):
		message_buffer = self.msg_textview.get_buffer()
		start_iter, end_iter = message_buffer.get_bounds()
		cursor_position = message_buffer.get_insert()
		end_iter = message_buffer.get_iter_at_mark(cursor_position)
		text = message_buffer.get_text(start_iter, end_iter, False)
		start = ''
		if text: # Cursor is not at first position
			if not text[-1] in (' ', '\n', '\t'):
				start = ' '
			add = ' '
		else:
			gc_refer_to_nick_char = gajim.config.get('gc_refer_to_nick_char')
			add = gc_refer_to_nick_char + ' '
		message_buffer.insert_at_cursor(start + nick + add)

	def on_list_treeview_motion_notify_event(self, widget, event):
		model = widget.get_model()
		props = widget.get_path_at_pos(int(event.x), int(event.y))
		if self.tooltip.timeout > 0:
			if not props or self.tooltip.id != props[0]:
				self.tooltip.hide_tooltip()
		if props:
			[row, col, x, y] = props
			iter_ = None
			try:
				iter_ = model.get_iter(row)
			except Exception:
				self.tooltip.hide_tooltip()
				return
			typ = model[iter_][C_TYPE].decode('utf-8')
			if typ == 'contact':
				account = self.account

				if self.tooltip.timeout == 0 or self.tooltip.id != props[0]:
					self.tooltip.id = row
					nick = model[iter_][C_NICK].decode('utf-8')
					self.tooltip.timeout = gobject.timeout_add(500,
						self.show_tooltip, gajim.contacts.get_gc_contact(account,
						self.room_jid, nick))

	def on_list_treeview_leave_notify_event(self, widget, event):
		props = widget.get_path_at_pos(int(event.x), int(event.y))
		if self.tooltip.timeout > 0:
			if not props or self.tooltip.id == props[0]:
				self.tooltip.hide_tooltip()

	def show_tooltip(self, contact):
		if not self.list_treeview.window:
			# control has been destroyed since tooltip was requested
			return
		pointer = self.list_treeview.get_pointer()
		props = self.list_treeview.get_path_at_pos(pointer[0], pointer[1])
		# check if the current pointer is at the same path
		# as it was before setting the timeout
		if props and self.tooltip.id == props[0]:
			rect = self.list_treeview.get_cell_area(props[0],props[1])
			position = self.list_treeview.window.get_origin()
			self.tooltip.show_tooltip(contact, rect.height,
											position[1] + rect.y)
		else:
			self.tooltip.hide_tooltip()

	def grant_voice(self, widget, nick):
		'''grant voice privilege to a user'''
		gajim.connections[self.account].gc_set_role(self.room_jid, nick,
			'participant')

	def revoke_voice(self, widget, nick):
		'''revoke voice privilege to a user'''
		gajim.connections[self.account].gc_set_role(self.room_jid, nick,
			'visitor')

	def grant_moderator(self, widget, nick):
		'''grant moderator privilege to a user'''
		gajim.connections[self.account].gc_set_role(self.room_jid, nick,
			'moderator')

	def revoke_moderator(self, widget, nick):
		'''revoke moderator privilege to a user'''
		gajim.connections[self.account].gc_set_role(self.room_jid, nick,
			'participant')

	def ban(self, widget, jid):
		'''ban a user'''
		def on_ok(reason):
			gajim.connections[self.account].gc_set_affiliation(self.room_jid, jid,
				'outcast', reason)

		# to ban we know the real jid. so jid is not fakejid
		nick = gajim.get_nick_from_jid(jid)
		# ask for reason
		dialogs.InputDialog(_('Banning %s') % nick,
			_('You may specify a reason below:'), ok_handler=on_ok)

	def grant_membership(self, widget, jid):
		'''grant membership privilege to a user'''
		gajim.connections[self.account].gc_set_affiliation(self.room_jid, jid,
			'member')

	def revoke_membership(self, widget, jid):
		'''revoke membership privilege to a user'''
		gajim.connections[self.account].gc_set_affiliation(self.room_jid, jid,
			'none')

	def grant_admin(self, widget, jid):
		'''grant administrative privilege to a user'''
		gajim.connections[self.account].gc_set_affiliation(self.room_jid, jid,
			'admin')

	def revoke_admin(self, widget, jid):
		'''revoke administrative privilege to a user'''
		gajim.connections[self.account].gc_set_affiliation(self.room_jid, jid,
			'member')

	def grant_owner(self, widget, jid):
		'''grant owner privilege to a user'''
		gajim.connections[self.account].gc_set_affiliation(self.room_jid, jid,
			'owner')

	def revoke_owner(self, widget, jid):
		'''revoke owner privilege to a user'''
		gajim.connections[self.account].gc_set_affiliation(self.room_jid, jid,
			'admin')

	def on_info(self, widget, nick):
		'''Call vcard_information_window class to display user's information'''
		gc_contact = gajim.contacts.get_gc_contact(self.account, self.room_jid, nick)
		contact = gc_contact.as_contact()
		if contact.jid in gajim.interface.instances[self.account]['infos']:
			gajim.interface.instances[self.account]['infos'][contact.jid].window.\
				present()
		else:
			gajim.interface.instances[self.account]['infos'][contact.jid] = \
				vcard.VcardWindow(contact, self.account, gc_contact)

	def on_history(self, widget, nick):
		jid = gajim.construct_fjid(self.room_jid, nick)
		self._on_history_menuitem_activate(widget=widget, jid=jid)

	def on_add_to_roster(self, widget, jid):
		dialogs.AddNewContactWindow(self.account, jid)

	def on_block(self, widget, nick):
		fjid = self.room_jid + '/' + nick
		connection = gajim.connections[self.account]
		if fjid in connection.blocked_contacts:
			return
		new_rule = {'order': u'1', 'type': u'jid', 'action': u'deny',
			'value' : fjid, 'child': [u'message', u'iq', u'presence-out']}
		connection.blocked_list.append(new_rule)
		connection.blocked_contacts.append(fjid)
		self.draw_contact(nick)
		connection.set_privacy_list('block', connection.blocked_list)
		if len(connection.blocked_list) == 1:
			connection.set_active_list('block')
			connection.set_default_list('block')
		connection.get_privacy_list('block')

	def on_unblock(self, widget, nick):
		fjid = self.room_jid + '/' + nick
		connection = gajim.connections[self.account]
		connection.new_blocked_list = []
		# needed for draw_contact:
		if fjid in connection.blocked_contacts:
			connection.blocked_contacts.remove(fjid)
		self.draw_contact(nick)
		for rule in connection.blocked_list:
			if rule['action'] != 'deny' or rule['type'] != 'jid' \
			or rule['value'] != fjid:
				connection.new_blocked_list.append(rule)

		connection.set_privacy_list('block', connection.new_blocked_list)
		connection.get_privacy_list('block')
		if len(connection.new_blocked_list) == 0:
			connection.blocked_list = []
			connection.blocked_contacts = []
			connection.blocked_groups = []
			connection.set_default_list('')
			connection.set_active_list('')
			connection.del_privacy_list('block')
			if 'blocked_contacts' in gajim.interface.instances[self.account]:
				gajim.interface.instances[self.account]['blocked_contacts'].\
					privacy_list_received([])

	def on_voice_checkmenuitem_activate(self, widget, nick):
		if widget.get_active():
			self.grant_voice(widget, nick)
		else:
			self.revoke_voice(widget, nick)

	def on_moderator_checkmenuitem_activate(self, widget, nick):
		if widget.get_active():
			self.grant_moderator(widget, nick)
		else:
			self.revoke_moderator(widget, nick)

	def on_member_checkmenuitem_activate(self, widget, jid):
		if widget.get_active():
			self.grant_membership(widget, jid)
		else:
			self.revoke_membership(widget, jid)

	def on_admin_checkmenuitem_activate(self, widget, jid):
		if widget.get_active():
			self.grant_admin(widget, jid)
		else:
			self.revoke_admin(widget, jid)

	def on_owner_checkmenuitem_activate(self, widget, jid):
		if widget.get_active():
			self.grant_owner(widget, jid)
		else:
			self.revoke_owner(widget, jid)

# vim: se ts=3:<|MERGE_RESOLUTION|>--- conflicted
+++ resolved
@@ -1575,19 +1575,13 @@
 		del win._controls[self.account][self.contact.jid]
 
 	def shutdown(self, status='offline'):
-<<<<<<< HEAD
 		# PluginSystem: calling shutdown of super class (ChatControlBase) 
 		# to let it remove it's GUI extension points
 		super(GroupchatControl, self).shutdown()
 		
+		# Preventing autorejoin from being activated
+		self.autorejoin = False		
 		
-		# destroy banner tooltip - bug #pygtk for that!
-		self.subject_tooltip.destroy()
-=======
-		# Preventing autorejoin from being activated
-		self.autorejoin = False
-
->>>>>>> e5062f77
 		if self.room_jid in gajim.gc_connected[self.account] and \
 		gajim.gc_connected[self.account][self.room_jid]:
 			# Tell connection to note the date we disconnect to avoid duplicate
