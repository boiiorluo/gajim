##	groupchat_control.py
##
## Copyright (C) 2003-2004 Yann Le Boulanger <asterix@lagaule.org>
##                         Vincent Hanquez <tab@snarc.org>
## Copyright (C) 2005 Yann Le Boulanger <asterix@lagaule.org>
##                    Vincent Hanquez <tab@snarc.org>
##                    Dimitur Kirov <dkirov@gmail.com>
##                    Travis Shirk <travis@pobox.com>
##                    Norman Rasmussen <norman@rasmussen.co.za>
## Copyright (C) 2006 Travis Shirk <travis@pobox.com>
## Copyright (C) 2005-2007 Nikos Kouremenos <kourem@gmail.com>
## Copyright (C) 2007 Julien Pivotto <roidelapluie@gmail.com>
## Copyright (C) 2007 Lukas Petrovicky <lukas@petrovicky.net>
##
## This program is free software; you can redistribute it and/or modify
## it under the terms of the GNU General Public License as published
## by the Free Software Foundation; version 2 only.
##
## This program is distributed in the hope that it will be useful,
## but WITHOUT ANY WARRANTY; without even the implied warranty of
## MERCHANTABILITY or FITNESS FOR A PARTICULAR PURPOSE.  See the
## GNU General Public License for more details.
##

import os
import time
import gtk
import pango
import gobject
import gtkgui_helpers
import message_control
import tooltips
import dialogs
import config
import vcard
import cell_renderer_image

from common import gajim
from common import helpers

from chat_control import ChatControl
from chat_control import ChatControlBase
from conversation_textview import ConversationTextview
from common.exceptions import GajimGeneralException

#(status_image, type, nick, shown_nick)
(
C_IMG, # image to show state (online, new message etc)
C_NICK, # contact nickame or ROLE name
C_TYPE, # type of the row ('contact' or 'role')
C_TEXT, # text shown in the cellrenderer
C_AVATAR, # avatar of the contact
) = range(5)
	
def set_renderer_color(treeview, renderer, set_background = True):
	'''set style for group row, using PRELIGHT system color'''
	if set_background:
		bgcolor = treeview.style.bg[gtk.STATE_PRELIGHT]
		renderer.set_property('cell-background-gdk', bgcolor)
	else:
		fgcolor = treeview.style.fg[gtk.STATE_PRELIGHT]
		renderer.set_property('foreground-gdk', fgcolor)

def tree_cell_data_func(column, renderer, model, iter, tv=None):
	# cell data func is global, because we don't want it to keep
	# reference to GroupchatControl instance (self)
	theme = gajim.config.get('roster_theme')
	# allocate space for avatar only if needed
	if isinstance(renderer, gtk.CellRendererPixbuf):
		if model[iter][C_AVATAR]:
			renderer.set_property('visible', True)
		else:
			renderer.set_property('visible', False)
	if model.iter_parent(iter):
		bgcolor = gajim.config.get_per('themes', theme, 'contactbgcolor')
		if bgcolor:
			renderer.set_property('cell-background', bgcolor)
		else:
			renderer.set_property('cell-background', None)
		if isinstance(renderer, gtk.CellRendererText):
			# foreground property is only with CellRendererText
			color = gajim.config.get_per('themes', theme, 'contacttextcolor')
			if color:
				renderer.set_property('foreground', color)
			else:
				renderer.set_property('foreground', None)
			renderer.set_property('font',
				gtkgui_helpers.get_theme_font_for_option(theme, 'contactfont'))
	else: # it is root (eg. group)
		bgcolor = gajim.config.get_per('themes', theme, 'groupbgcolor')
		if bgcolor:
			renderer.set_property('cell-background', bgcolor)
		else:
			set_renderer_color(tv, renderer)
		if isinstance(renderer, gtk.CellRendererText):
			# foreground property is only with CellRendererText
			color = gajim.config.get_per('themes', theme, 'grouptextcolor')
			if color:
				renderer.set_property('foreground', color)
			else:
				set_renderer_color(tv, renderer, False)
			renderer.set_property('font',
				gtkgui_helpers.get_theme_font_for_option(theme, 'groupfont'))

class PrivateChatControl(ChatControl):
	TYPE_ID = message_control.TYPE_PM

<<<<<<< HEAD
	def __init__(self, parent_win, gc_contact, contact, account):
=======
	def __init__(self, parent_win, gc_contact, contact, acct, session):
>>>>>>> eb93f9a1
		room_jid = contact.jid.split('/')[0]
		room_ctrl = gajim.interface.msg_win_mgr.get_control(room_jid, account)
		if gajim.interface.minimized_controls[account].has_key(room_jid):
			room_ctrl = gajim.interface.minimized_controls[account][room_jid]
		self.room_name = room_ctrl.name
		self.gc_contact = gc_contact
<<<<<<< HEAD
		ChatControl.__init__(self, parent_win, contact, account)
=======
		ChatControl.__init__(self, parent_win, contact, acct, session)
>>>>>>> eb93f9a1
		self.TYPE_ID = 'pm'

	def send_message(self, message):
		'''call this function to send our message'''
		if not message:
			return

		# We need to make sure that we can still send through the room and that
		# the recipient did not go away
		contact = gajim.contacts.get_first_contact_from_jid(self.account,
			self.contact.jid)
		if contact is None:
			# contact was from pm in MUC
			room, nick = gajim.get_room_and_nick_from_fjid(self.contact.jid)
			gc_contact = gajim.contacts.get_gc_contact(self.account, room, nick)
			if not gc_contact:
				dialogs.ErrorDialog(
					_('Sending private message failed'),
					#in second %s code replaces with nickname
					_('You are no longer in group chat "%s" or "%s" has left.') % \
					(room, nick))
				return

		ChatControl.send_message(self, message)

	def update_ui(self):
		if self.contact.show == 'offline':
			self.got_disconnected()
		else:
			self.got_connected()
		ChatControl.update_ui(self)


class GroupchatControl(ChatControlBase):
	TYPE_ID = message_control.TYPE_GC
	# alphanum sorted
	MUC_CMDS = ['ban', 'chat', 'query', 'clear', 'close', 'compact',
		'help', 'invite', 'join', 'kick', 'leave', 'me', 'msg', 'nick',
		'part', 'names', 'say', 'topic']

	def __init__(self, parent_win, contact, acct, is_continued=False):
		ChatControlBase.__init__(self, self.TYPE_ID, parent_win,
					'muc_child_vbox', contact, acct);

		self.is_continued=is_continued

		widget = self.xml.get_widget('muc_window_actions_button')
		id = widget.connect('clicked', self.on_actions_button_clicked)
		self.handlers[id] = widget

		widget = self.xml.get_widget('list_treeview')
		id = widget.connect('row_expanded', self.on_list_treeview_row_expanded)
		self.handlers[id] = widget

		id = widget.connect('row_collapsed', 
			self.on_list_treeview_row_collapsed)
		self.handlers[id] = widget

		id = widget.connect('row_activated', 
			self.on_list_treeview_row_activated)
		self.handlers[id] = widget

		id = widget.connect('button_press_event', 
			self.on_list_treeview_button_press_event)
		self.handlers[id] = widget

		id = widget.connect('key_press_event', 
			self.on_list_treeview_key_press_event)
		self.handlers[id] = widget

		id = widget.connect('motion_notify_event', 
			self.on_list_treeview_motion_notify_event)
		self.handlers[id] = widget

		id = widget.connect('leave_notify_event', 
			self.on_list_treeview_leave_notify_event)
		self.handlers[id] = widget

		self.room_jid = self.contact.jid
		self.nick = contact.name
		self.name = self.room_jid.split('@')[0]

		compact_view = gajim.config.get('compact_view')
		self.chat_buttons_set_visible(compact_view)
		self.widget_set_visible(self.xml.get_widget('banner_eventbox'),
			gajim.config.get('hide_groupchat_banner'))
		self.widget_set_visible(self.xml.get_widget('list_scrolledwindow'),
			gajim.config.get('hide_groupchat_occupants_list'))

		self._last_selected_contact = None # None or holds jid, account tuple

		# muc attention flag (when we are mentioned in a muc)
		# if True, the room has mentioned us
		self.attention_flag = False

		# sorted list of nicks who mentioned us (last at the end)
		self.attention_list = []
		self.room_creation = int(time.time()) # Use int to reduce mem usage
		self.nick_hits = []
		self.cmd_hits = []
		self.last_key_tabs = False

		self.subject = ''
		self.subject_tooltip = gtk.Tooltips()

		self.tooltip = tooltips.GCTooltip()

		# connect the menuitems to their respective functions
		xm = gtkgui_helpers.get_glade('gc_control_popup_menu.glade')

		self.bookmark_room_menuitem = xm.get_widget('bookmark_room_menuitem')
		id = self.bookmark_room_menuitem.connect('activate',
			self._on_bookmark_room_menuitem_activate)
		self.handlers[id] = self.bookmark_room_menuitem

		self.change_nick_menuitem = xm.get_widget('change_nick_menuitem')
		id = self.change_nick_menuitem.connect('activate',
			self._on_change_nick_menuitem_activate)
		self.handlers[id] = self.change_nick_menuitem

		self.configure_room_menuitem = xm.get_widget('configure_room_menuitem')
		id = self.configure_room_menuitem.connect('activate',
			self._on_configure_room_menuitem_activate)
		self.handlers[id] = self.configure_room_menuitem

		self.destroy_room_menuitem = xm.get_widget('destroy_room_menuitem')
		id = self.destroy_room_menuitem.connect('activate',
			self._on_destroy_room_menuitem_activate)
		self.handlers[id] = self.destroy_room_menuitem

		self.change_subject_menuitem = xm.get_widget('change_subject_menuitem')
		id = self.change_subject_menuitem.connect('activate',
			self._on_change_subject_menuitem_activate)
		self.handlers[id] = self.change_subject_menuitem

		widget = xm.get_widget('history_menuitem')
		id = widget.connect('activate', self._on_history_menuitem_activate)
		self.handlers[id] = widget

		self.minimize_menuitem = xm.get_widget('minimize_menuitem')
		id = self.minimize_menuitem.connect('toggled',
			self.on_minimize_menuitem_toggled)
		self.handlers[id] = self.minimize_menuitem

		self.gc_popup_menu = xm.get_widget('gc_control_popup_menu')

		self.name_label = self.xml.get_widget('banner_name_label')
		self.event_box = self.xml.get_widget('banner_eventbox')

		# set the position of the current hpaned
		self.hpaned_position = gajim.config.get('gc-hpaned-position')
		self.hpaned = self.xml.get_widget('hpaned')
		self.hpaned.set_position(self.hpaned_position)

		self.list_treeview = self.xml.get_widget('list_treeview')
		selection = self.list_treeview.get_selection()
		id = selection.connect('changed', 
				self.on_list_treeview_selection_changed)
		self.handlers[id] = selection
		id = self.list_treeview.connect('style-set',
			self.on_list_treeview_style_set)
		self.handlers[id] = self.list_treeview
		# we want to know when the the widget resizes, because that is
		# an indication that the hpaned has moved...
		# FIXME: Find a better indicator that the hpaned has moved.
		id = self.list_treeview.connect('size-allocate',
			self.on_treeview_size_allocate)
		self.handlers[id] = self.list_treeview
		#status_image, shown_nick, type, nickname, avatar
		store = gtk.TreeStore(gtk.Image, str, str, str, gtk.gdk.Pixbuf)
		store.set_sort_column_id(C_TEXT, gtk.SORT_ASCENDING)
		self.list_treeview.set_model(store)

		# columns

		# this col has 3 cells:
		# first one img, second one text, third is sec pixbuf
		column = gtk.TreeViewColumn()

		renderer_image = cell_renderer_image.CellRendererImage(0, 0) # status img
		renderer_image.set_property('width', 26)
		column.pack_start(renderer_image, expand = False)
		column.add_attribute(renderer_image, 'image', C_IMG)
		column.set_cell_data_func(renderer_image, tree_cell_data_func, 
			self.list_treeview)

		renderer_text = gtk.CellRendererText() # nickname
		column.pack_start(renderer_text, expand = True)
		column.add_attribute(renderer_text, 'markup', C_TEXT)
		renderer_text.set_property("ellipsize", pango.ELLIPSIZE_END)
		column.set_cell_data_func(renderer_text, tree_cell_data_func,
			self.list_treeview)

		renderer_pixbuf = gtk.CellRendererPixbuf() # avatar image
		column.pack_start(renderer_pixbuf, expand = False)
		column.add_attribute(renderer_pixbuf, 'pixbuf', C_AVATAR)
		column.set_cell_data_func(renderer_pixbuf, tree_cell_data_func,
			self.list_treeview)
		renderer_pixbuf.set_property('xalign', 1) # align pixbuf to the right

		self.list_treeview.append_column(column)

		# workaround to avoid gtk arrows to be shown
		column = gtk.TreeViewColumn() # 2nd COLUMN
		renderer = gtk.CellRendererPixbuf()
		column.pack_start(renderer, expand = False)
		self.list_treeview.append_column(column)
		column.set_visible(False)
		self.list_treeview.set_expander_column(column)

		gajim.gc_connected[self.account][self.room_jid] = False
		# disable win, we are not connected yet
		ChatControlBase.got_disconnected(self) 

		self.update_ui()
		self.conv_textview.tv.grab_focus()
		self.widget.show_all()

	def on_msg_textview_populate_popup(self, textview, menu):
		'''we override the default context menu and we prepend Clear
		and the ability to insert a nick'''
		ChatControlBase.on_msg_textview_populate_popup(self, textview, menu)
		item = gtk.SeparatorMenuItem()
		menu.prepend(item)

		item = gtk.MenuItem(_('Insert Nickname'))
		menu.prepend(item)
		submenu = gtk.Menu()
		item.set_submenu(submenu)

		for nick in sorted(gajim.contacts.get_nick_list(self.account,
		self.room_jid)):
			item = gtk.MenuItem(nick, use_underline = False)
			submenu.append(item)
			id = item.connect('activate', self.append_nick_in_msg_textview, nick)
			self.handlers[id] = item

		menu.show_all()

	def on_treeview_size_allocate(self, widget, allocation):
		'''The MUC treeview has resized. Move the hpaned in all tabs to match'''
		self.hpaned_position = self.hpaned.get_position()
		self.hpaned.set_position(self.hpaned_position)

	def iter_contact_rows(self):
		'''iterate over all contact rows in the tree model'''
		model = self.list_treeview.get_model()
		role_iter = model.get_iter_root()
		while role_iter:
			contact_iter = model.iter_children(role_iter)
			while contact_iter:
				yield model[contact_iter]
				contact_iter = model.iter_next(contact_iter)
			role_iter = model.iter_next(role_iter)

	def on_list_treeview_style_set(self, treeview, style):
		'''When style (theme) changes, redraw all contacts'''
		# Get the room_jid from treeview
		for contact in self.iter_contact_rows():
			nick = contact[C_NICK].decode('utf-8')
			self.draw_contact(nick)

	def on_list_treeview_selection_changed(self, selection):
		model, selected_iter = selection.get_selected()
		self.draw_contact(self.nick)
		if self._last_selected_contact is not None:
			self.draw_contact(self._last_selected_contact)
		if selected_iter is None:
			self._last_selected_contact = None
			return
		contact = model[selected_iter]
		nick = contact[C_NICK].decode('utf-8')
		self._last_selected_contact = nick
		if contact[C_TYPE] != 'contact':
			return
		self.draw_contact(nick, selected=True, focus=True)

	def get_tab_label(self, chatstate):
		'''Markup the label if necessary. Returns a tuple such as:
		(new_label_str, color)
		either of which can be None
		if chatstate is given that means we have HE SENT US a chatstate'''

		has_focus = self.parent_win.window.get_property('has-toplevel-focus')
		current_tab = self.parent_win.get_active_control() == self
		color_name = None
		color = None
		theme = gajim.config.get('roster_theme')
		if chatstate == 'attention' and (not has_focus or not current_tab):
			self.attention_flag = True
			color_name = gajim.config.get_per('themes', theme,
							'state_muc_directed_msg_color')
		elif chatstate:
			if chatstate == 'active' or (current_tab and has_focus):
				self.attention_flag = False
				# get active color from gtk
				color = self.parent_win.notebook.style.fg[gtk.STATE_ACTIVE]
			elif chatstate == 'newmsg' and (not has_focus or not current_tab) and\
					not self.attention_flag:
				color_name = gajim.config.get_per('themes', theme,
					'state_muc_msg_color')
		if color_name:
			color = gtk.gdk.colormap_get_system().alloc_color(color_name)
			
		label_str = self.name
		
		# count waiting highlighted messages
		unread = ''
		num_unread = self.get_nb_unread()
		if num_unread == 1:
			unread = '*'
		elif num_unread > 1:
			unread = '[' + unicode(num_unread) + ']'
		label_str = unread + label_str
		return (label_str, color)

	def get_tab_image(self):
		# Set tab image (always 16x16)
		tab_image = None
		if gajim.gc_connected[self.account][self.room_jid]:
			tab_image = gajim.interface.roster.load_icon('muc_active')
		else:
			tab_image = gajim.interface.roster.load_icon('muc_inactive')
		return tab_image

	def update_ui(self):
		ChatControlBase.update_ui(self)
		for nick in gajim.contacts.get_nick_list(self.account, self.room_jid):
			self.draw_contact(nick)

	def _change_style(self, model, path, iter):
		model[iter][C_NICK] = model[iter][C_NICK]

	def change_roster_style(self):
		model = self.list_treeview.get_model()
		model.foreach(self._change_style)

	def repaint_themed_widgets(self):
		ChatControlBase.repaint_themed_widgets(self)
		self.change_roster_style()

	def _update_banner_state_image(self):
		banner_status_img = self.xml.get_widget('gc_banner_status_image')
		images = gajim.interface.roster.jabber_state_images
		if gajim.gc_connected[self.account].has_key(self.room_jid) and \
		gajim.gc_connected[self.account][self.room_jid]:
			image = 'muc_active'
		else:
			image = 'muc_inactive'
		if images.has_key('32') and images['32'].has_key(image):
			muc_icon = images['32'][image]
			if muc_icon.get_storage_type() != gtk.IMAGE_EMPTY:
				pix = muc_icon.get_pixbuf()
				banner_status_img.set_from_pixbuf(pix)
				return
		# we need to scale 16x16 to 32x32
		muc_icon = images['16'][image]
		pix = muc_icon.get_pixbuf()
		scaled_pix = pix.scale_simple(32, 32, gtk.gdk.INTERP_BILINEAR)
		banner_status_img.set_from_pixbuf(scaled_pix)

	def draw_banner_text(self):
		'''Draw the text in the fat line at the top of the window that 
		houses the room jid, subject. 
		'''
		self.name_label.set_ellipsize(pango.ELLIPSIZE_END)
		font_attrs, font_attrs_small = self.get_font_attrs()
		if self.is_continued:
			nicks = []
			for nick in gajim.contacts.get_nick_list(self.account, self.room_jid):
				if nick != self.nick:
					nicks.append(nick)
			if nicks != []:
				title = ', '
				title = 'Conversation with ' + title.join(nicks)
			else:
				title = 'Continued conversation'
			text = '<span %s>%s</span>' % (font_attrs, title)
		else:
			text = '<span %s>%s</span>' % (font_attrs, self.room_jid)
		if self.subject:
			subject = helpers.reduce_chars_newlines(self.subject, max_lines = 2)
			subject = gobject.markup_escape_text(subject)
			text += '\n<span %s>%s</span>' % (font_attrs_small, subject)

			# tooltip must always hold ALL the subject
			self.subject_tooltip.set_tip(self.event_box, self.subject)

		self.name_label.set_markup(text)

	def prepare_context_menu(self):
		'''sets sensitivity state for configure_room'''
		if self.contact.jid in gajim.config.get_per('accounts', self.account,
		'minimized_gc').split(' '):
			self.minimize_menuitem.set_active(True)
		if not gajim.connections[self.account].private_storage_supported:
			self.bookmark_room_menuitem.set_sensitive(False)
		if gajim.gc_connected[self.account][self.room_jid]:
			c = gajim.contacts.get_gc_contact(self.account, self.room_jid,
				self.nick)
			if c.affiliation not in ('owner', 'admin'):
				self.configure_room_menuitem.set_sensitive(False)
			else:
				self.configure_room_menuitem.set_sensitive(True)
			if c.affiliation != 'owner':
				self.destroy_room_menuitem.set_sensitive(False)
			else:
				self.destroy_room_menuitem.set_sensitive(True)
			self.change_subject_menuitem.set_sensitive(True)
			self.change_nick_menuitem.set_sensitive(True)
		else:
			# We are not connected to this groupchat, disable unusable menuitems
			self.configure_room_menuitem.set_sensitive(False)
			self.destroy_room_menuitem.set_sensitive(False)
			self.change_subject_menuitem.set_sensitive(False)
			self.change_nick_menuitem.set_sensitive(False)
		return self.gc_popup_menu

	def on_message(self, nick, msg, tim, has_timestamp = False, xhtml = None):
		if not nick:
			# message from server
			self.print_conversation(msg, tim = tim, xhtml = xhtml)
		else:
			# message from someone
			if has_timestamp:
				# don't print xhtml if it's an old message.
				# Like that xhtml messages are grayed too.
				self.print_old_conversation(msg, nick, tim, None)
			else:
				self.print_conversation(msg, nick, tim, xhtml)

<<<<<<< HEAD
	def on_private_message(self, nick, msg, tim, xhtml, msg_id = None):
=======
	def on_private_message(self, nick, msg, tim, xhtml, session):
>>>>>>> eb93f9a1
		# Do we have a queue?
		fjid = self.room_jid + '/' + nick
		no_queue = len(gajim.events.get_events(self.account, fjid)) == 0

		# We print if window is opened
		pm_control = gajim.interface.msg_win_mgr.get_control(fjid, self.account)
		if pm_control:
			pm_control.print_conversation(msg, tim = tim, xhtml = xhtml)
			return

		event = gajim.events.create_event('pm', (msg, '', 'incoming', tim,
<<<<<<< HEAD
			False, '', msg_id, xhtml))
=======
			False, '', None, xhtml, session))
>>>>>>> eb93f9a1
		gajim.events.add_event(self.account, fjid, event)

		autopopup = gajim.config.get('autopopup')
		autopopupaway = gajim.config.get('autopopupaway')
		iter = self.get_contact_iter(nick)
		path = self.list_treeview.get_model().get_path(iter)
		if not autopopup or (not autopopupaway and \
		gajim.connections[self.account].connected > 2):
			if no_queue: # We didn't have a queue: we change icons
				model = self.list_treeview.get_model()
				state_images =\
					gajim.interface.roster.get_appropriate_state_images(
						self.room_jid, icon_name = 'event')
				image = state_images['event']
				model[iter][C_IMG] = image
			if self.parent_win:
				self.parent_win.show_title()
				self.parent_win.redraw_tab(self)
		else:
			self._start_private_message(nick, session)
		# Scroll to line
		self.list_treeview.expand_row(path[0:1], False)
		self.list_treeview.scroll_to_cell(path)
		self.list_treeview.set_cursor(path)
		contact = gajim.contacts.get_contact_with_highest_priority(self.account, \
			self.room_jid)
		if contact:
			gajim.interface.roster.draw_contact(self.room_jid, self.account)

	def get_contact_iter(self, nick):
		model = self.list_treeview.get_model()
		fin = False
		role_iter = model.get_iter_root()
		if not role_iter:
			return None
		while not fin:
			fin2 = False
			user_iter = model.iter_children(role_iter)
			if not user_iter:
				fin2 = True
			while not fin2:
				if nick == model[user_iter][C_NICK].decode('utf-8'):
					return user_iter
				user_iter = model.iter_next(user_iter)
				if not user_iter:
					fin2 = True
			role_iter = model.iter_next(role_iter)
			if not role_iter:
				fin = True
		return None

	gc_count_nicknames_colors = 0
	gc_custom_colors = {}  

	def print_old_conversation(self, text, contact = '', tim = None,
	xhtml = None):
		if isinstance(text, str):
			text = unicode(text, 'utf-8')
		if contact:
			if contact == self.nick: # it's us
				kind = 'outgoing'
			else:
				kind = 'incoming'
		else:
			kind = 'status'
		if gajim.config.get('restored_messages_small'):
			small_attr = ['small']
		else:
			small_attr = []
		ChatControlBase.print_conversation_line(self, text, kind, contact, tim,
			small_attr, small_attr + ['restored_message'],
			small_attr + ['restored_message'], count_as_new = False, xhtml = xhtml)

	def print_conversation(self, text, contact = '', tim = None, xhtml = None):
		'''Print a line in the conversation:
		if contact is set: it's a message from someone or an info message (contact
		= 'info' in such a case)
		if contact is not set: it's a message from the server or help'''
		if isinstance(text, str):
			text = unicode(text, 'utf-8')
		other_tags_for_name = []
		other_tags_for_text = []
		if contact:
			if contact == self.nick: # it's us
				kind = 'outgoing'
			elif contact == 'info':
				kind = 'info'
				contact = None
			else:
				kind = 'incoming'
				# muc-specific chatstate
				if self.parent_win:
					self.parent_win.redraw_tab(self, 'newmsg')
		else:
			kind = 'status'

		if kind == 'incoming': # it's a message NOT from us
			# highlighting and sounds
			(highlight, sound) = self.highlighting_for_message(text, tim)
			if self.gc_custom_colors.has_key(contact):
				other_tags_for_name.append('gc_nickname_color_' + \
					str(self.gc_custom_colors[contact]))
			else:
				self.gc_count_nicknames_colors += 1
				number_of_colors = len(gajim.config.get('gc_nicknames_colors').\
					split(':'))
				if self.gc_count_nicknames_colors == number_of_colors:
					self.gc_count_nicknames_colors = 0				
				self.gc_custom_colors[contact] = \
					self.gc_count_nicknames_colors
				other_tags_for_name.append('gc_nickname_color_' + \
					str(self.gc_count_nicknames_colors))
			if highlight:
				# muc-specific chatstate
				if self.parent_win:
					self.parent_win.redraw_tab(self, 'attention')
				other_tags_for_name.append('bold')
				other_tags_for_text.append('marked')

				if contact in self.attention_list:
					self.attention_list.remove(contact)
				elif len(self.attention_list) > 6:
					self.attention_list.pop(0) # remove older
				self.attention_list.append(contact)
				
			if sound == 'received':
				helpers.play_sound('muc_message_received')
			elif sound == 'highlight':
				helpers.play_sound('muc_message_highlight')
			if text.startswith('/me ') or text.startswith('/me\n'):
				other_tags_for_text.append('gc_nickname_color_' + \
					str(self.gc_custom_colors[contact]))

			self.check_and_possibly_add_focus_out_line()

		ChatControlBase.print_conversation_line(self, text, kind, contact, tim,
			other_tags_for_name, [], other_tags_for_text, xhtml = xhtml)

	def get_nb_unread(self):
		type_events = ['printed_marked_gc_msg']
		if gajim.config.get('notify_on_all_muc_messages'):
			type_events.append('printed_gc_msg')
		nb = len(gajim.events.get_events(self.account, self.room_jid,
			type_events))
		nb += self.get_nb_unread_pm()
		return nb

	def get_nb_unread_pm(self):
		nb = 0
		for nick in gajim.contacts.get_nick_list(self.account, self.room_jid):
			nb += len(gajim.events.get_events(self.account, self.room_jid + '/' + \
				nick, ['pm']))
		return nb

	def highlighting_for_message(self, text, tim):
		'''Returns a 2-Tuple. The first says whether or not to highlight the
		text, the second, what sound to play.'''
		highlight, sound = (None, None)

		# Do we play a sound on every muc message?
		if gajim.config.get_per('soundevents', 'muc_message_received', 'enabled'):
			sound = 'received'

		# Are any of the defined highlighting words in the text?
		if self.needs_visual_notification(text):
			highlight = True
			if gajim.config.get_per('soundevents', 'muc_message_highlight',
			'enabled'):
				sound = 'highlight'

		# Is it a history message? Don't want sound-floods when we join.
		if tim != time.localtime():
			sound = None

		return (highlight, sound)

	def check_and_possibly_add_focus_out_line(self):
		'''checks and possibly adds focus out line for room_jid if it needs it
		and does not already have it as last event. If it goes to add this line
		it removes previous line first'''

		win = gajim.interface.msg_win_mgr.get_window(self.room_jid, self.account)
		if win and self.room_jid == win.get_active_jid() and\
		win.window.get_property('has-toplevel-focus') and\
		self.parent_win.get_active_control() == self:
			# it's the current room and it's the focused window.
			# we have full focus (we are reading it!)
			return

		self.conv_textview.show_focus_out_line()

	def needs_visual_notification(self, text):
		'''checks text to see whether any of the words in (muc_highlight_words
		and nick) appear.'''

		special_words = gajim.config.get('muc_highlight_words').split(';')
		special_words.append(self.nick)
		# Strip empties: ''.split(';') == [''] and would highlight everything.
		# Also lowercase everything for case insensitive compare.
		special_words = [word.lower() for word in special_words if word]
		text = text.lower()

		text_splitted = text.split()
		for word in text_splitted: # get each word of the text
			for special_word in special_words:
				if word.startswith(special_word):
					# get char after the word that highlight us
					char_position = len(special_word)
					refer_to_nick_char = \
						word[char_position:char_position+1]
					if (refer_to_nick_char != ''):
						refer_to_nick_char_code = ord(refer_to_nick_char)
						if ((refer_to_nick_char_code < 65 or \
						refer_to_nick_char_code > 123) or \
						(refer_to_nick_char_code < 97 and \
						refer_to_nick_char_code > 90)):
							return True
						else: 
							# This is A->Z or a->z, we can be sure our nick is the
							# beginning of a real word, do not highlight. Note that we
							# can probably do a better detection of non-punctuation
							# characters
							return False
					else: # Special word == word, no char after in word
						return True 
		return False

	def set_subject(self, subject):
		self.subject = subject
		self.draw_banner_text()

	def got_connected(self):
		gajim.gc_connected[self.account][self.room_jid] = True
		ChatControlBase.got_connected(self)
		# We don't redraw the whole banner here, because only icon change
		self._update_banner_state_image()

	def got_disconnected(self):
		self.list_treeview.get_model().clear()
		nick_list = gajim.contacts.get_nick_list(self.account, self.room_jid)
		for nick in nick_list:
			# Update pm chat window
			fjid = self.room_jid + '/' + nick
			ctrl = gajim.interface.msg_win_mgr.get_control(fjid, self.account)
			gc_contact = gajim.contacts.get_gc_contact(self.account, self.room_jid,
				nick)
			if ctrl:
				gc_contact.show = 'offline'
				gc_contact.status = ''
				ctrl.update_ui()
				if ctrl.parent_win:
					ctrl.parent_win.redraw_tab(ctrl)
			gajim.contacts.remove_gc_contact(self.account, gc_contact)
		gajim.gc_connected[self.account][self.room_jid] = False
		ChatControlBase.got_disconnected(self)
		# We don't redraw the whole banner here, because only icon change
		self._update_banner_state_image()

	def draw_roster(self):
		self.list_treeview.get_model().clear()
		for nick in gajim.contacts.get_nick_list(self.account, self.room_jid):
			gc_contact = gajim.contacts.get_gc_contact(self.account, self.room_jid,
				nick)
			self.add_contact_to_roster(nick, gc_contact.show, gc_contact.role,
						gc_contact.affiliation, gc_contact.status,
						gc_contact.jid)
		# Recalculate column width for ellipsizin
		self.list_treeview.columns_autosize()

	def on_send_pm(self, widget = None, model = None, iter = None, nick = None,
	msg = None):
		'''opens a chat window and msg is not None sends private message to a
		contact in a room'''
		if nick is None:
			nick = model[iter][C_NICK].decode('utf-8')
		fjid = gajim.construct_fjid(self.room_jid, nick) # 'fake' jid

		self._start_private_message(nick)
		if msg:
			gajim.interface.msg_win_mgr.get_control(fjid, self.account).\
				send_message(msg)

	def on_send_file(self, widget, gc_contact):
		'''sends a file to a contact in the room'''
		gajim.interface.instances['file_transfers'].show_file_send_request(
			self.account, gc_contact)

	def draw_contact(self, nick, selected=False, focus=False):
		iter = self.get_contact_iter(nick)
		if not iter:
			return
		model = self.list_treeview.get_model()
		gc_contact = gajim.contacts.get_gc_contact(self.account, self.room_jid,
			nick)
		state_images = gajim.interface.roster.jabber_state_images['16']
		if len(gajim.events.get_events(self.account, self.room_jid + '/' + nick)):
			image = state_images['event']
		else:
			image = state_images[gc_contact.show]

		name = gobject.markup_escape_text(gc_contact.name)
		status = gc_contact.status
		# add status msg, if not empty, under contact name in the treeview
		if status and gajim.config.get('show_status_msgs_in_roster'):
			status = status.strip()
			if status != '':
				status = helpers.reduce_chars_newlines(status, max_lines = 1)
				# escape markup entities and make them small italic and fg color
				color = gtkgui_helpers._get_fade_color(self.list_treeview,
					selected, focus)
				colorstring = "#%04x%04x%04x" % (color.red, color.green, color.blue)
				name += '\n' '<span size="small" style="italic" foreground="%s">%s</span>'\
					% (colorstring, gobject.markup_escape_text(status))

		model[iter][C_IMG] = image
		model[iter][C_TEXT] = name

	def draw_avatar(self, nick):
		model = self.list_treeview.get_model()
		iter = self.get_contact_iter(nick)
		if not iter:
			return
		if gajim.config.get('show_avatars_in_roster'):
			pixbuf = gtkgui_helpers.get_avatar_pixbuf_from_cache(self.room_jid + \
				'/' + nick, True)
			if pixbuf in ('ask', None):
				scaled_pixbuf = None
			else:
				scaled_pixbuf = gtkgui_helpers.get_scaled_pixbuf(pixbuf, 'roster')
		else:
			scaled_pixbuf = None
		model[iter][C_AVATAR] = scaled_pixbuf

	def chg_contact_status(self, nick, show, status, role, affiliation, jid,
	reason, actor, statusCode, new_nick, avatar_sha, tim = None):
		'''When an occupant changes his or her status'''
		if show == 'invisible':
			return

		if not role:
			role = 'visitor'
		if not affiliation:
			affiliation = 'none'
		fake_jid = self.room_jid + '/' + nick
		newly_created = False

		# statusCode
		# http://www.xmpp.org/extensions/xep-0045.html#registrar-statuscodes-init
		if statusCode:
			if '100' in statusCode:
				# Can be a message (see handle_event_gc_config_change in gajim.py)
				self.print_conversation(\
					_('Any occupant is allowed to see your full JID'))
			if '170' in statusCode:
				# Can be a message (see handle_event_gc_config_change in gajim.py)
				self.print_conversation(_('Room logging is enabled'))
			if '201' in statusCode:
				self.print_conversation(_('A new room has been created'))
			if '210' in statusCode:
				self.print_conversation(\
					_('The server has assigned or modified your roomnick'))

		if show in ('offline', 'error'):
			if statusCode:
				if '307' in statusCode:
					if actor is None: # do not print 'kicked by None'
						s = _('%(nick)s has been kicked: %(reason)s') % {
							'nick': nick,
							'reason': reason }
					else:
						s = _('%(nick)s has been kicked by %(who)s: %(reason)s') % {
							'nick': nick,
							'who': actor,
							'reason': reason }
					self.print_conversation(s, 'info', tim = tim)
				elif '301' in statusCode:
					if actor is None: # do not print 'banned by None'
						s = _('%(nick)s has been banned: %(reason)s') % {
							'nick': nick,
							'reason': reason }
					else:
						s = _('%(nick)s has been banned by %(who)s: %(reason)s') % {
							'nick': nick,
							'who': actor,
							'reason': reason }
					self.print_conversation(s, 'info', tim = tim)
				elif '303' in statusCode: # Someone changed his or her nick
					if new_nick == self.nick: # We changed our nick
						s = _('You are now known as %s') % new_nick
					else:
						s = _('%s is now known as %s') % (nick, new_nick)
						# We add new nick to muc roster here, so we don't see 
						# that "new_nick has joined the room" when he just changed nick.
						# add_contact_to_roster will be called a second time 
						# after that, but that doesn't hurt
						self.add_contact_to_roster(new_nick, show, role, affiliation,
							status, jid)
						if nick in self.attention_list:
							self.attention_list.remove(nick)
						# keep nickname color
						if nick in self.gc_custom_colors:
							self.gc_custom_colors[new_nick] = self.gc_custom_colors[nick]
					# rename vcard / avatar
					puny_jid = helpers.sanitize_filename(self.room_jid)
					puny_nick = helpers.sanitize_filename(nick)
					puny_new_nick = helpers.sanitize_filename(new_nick)
					old_path = os.path.join(gajim.VCARD_PATH, puny_jid, puny_nick)
					new_path = os.path.join(gajim.VCARD_PATH, puny_jid, puny_new_nick)
					files = {old_path: new_path}
					path = os.path.join(gajim.AVATAR_PATH, puny_jid)
					# possible extensions
					for ext in ('.png', '.jpeg', '_notif_size_bw.png',
					'_notif_size_colored.png'):
						files[os.path.join(path, puny_nick + ext)] = \
							os.path.join(path, puny_new_nick + ext)
					for old_file in files:
						if os.path.exists(old_file):
							if os.path.exists(files[old_file]):
								# Windows require this
								os.remove(files[old_file])
							os.rename(old_file, files[old_file])
					self.print_conversation(s, 'info', tim)
				elif '321' in statusCode:
					s = _('%(nick)s has been removed from the room (%(reason)s)') % {
						'nick': nick, 'reason': _('affiliation changed') }
					self.print_conversation(s, 'info', tim = tim)
				elif '322' in statusCode:
					s = _('%(nick)s has been removed from the room (%(reason)s)') % {
						'nick': nick,
						'reason': _('room configuration changed to members-only') }
					self.print_conversation(s, 'info', tim = tim)
				elif '332' in statusCode:
					s = _('%(nick)s has been removed from the room (%(reason)s)') % {
						'nick': nick,
						'reason': _('system shutdown') }
					self.print_conversation(s, 'info', tim = tim)
				elif 'destroyed' in statusCode: # Room has been destroyed
					self.print_conversation(reason, 'info', tim)

			if len(gajim.events.get_events(self.account, fake_jid)) == 0:
				self.remove_contact(nick)
			else:
				c = gajim.contacts.get_gc_contact(self.account, self.room_jid, nick)
				c.show = show
				c.status = status
			if nick == self.nick and (not statusCode or \
			'303' not in statusCode): # We became offline
				self.got_disconnected()
				contact = gajim.contacts.\
					get_contact_with_highest_priority(self.account, self.room_jid)
				if contact:
					gajim.interface.roster.draw_contact(self.room_jid, self.account)
				if self.parent_win:
					self.parent_win.redraw_tab(self)
		else:
			iter = self.get_contact_iter(nick)
			if not iter:
				iter = self.add_contact_to_roster(nick, show, role, affiliation,
					status, jid)
				newly_created = True
				if statusCode and '201' in statusCode: # We just created the room
					gajim.connections[self.account].request_gc_config(self.room_jid)
			else:
				gc_c = gajim.contacts.get_gc_contact(self.account, self.room_jid,
					nick)
				# Re-get vcard if avatar has changed
				# We do that here because we may request it to the real JID if we
				# knows it. connections.py doesn't know it.
				con = gajim.connections[self.account]
				if gc_c.jid:
					real_jid = gc_c.jid
					if gc_c.resource:
						real_jid += '/' + gc_c.resource
				else:
					real_jid = fake_jid
				if con.vcard_shas.has_key(fake_jid):
					if avatar_sha != con.vcard_shas[fake_jid]:
						server = gajim.get_server_from_jid(self.room_jid)
						if not server.startswith('irc'):
							con.request_vcard(real_jid, fake_jid)
				else:
					cached_vcard = con.get_cached_vcard(fake_jid, True)
					if cached_vcard and cached_vcard.has_key('PHOTO') and \
					cached_vcard['PHOTO'].has_key('SHA'):
						cached_sha = cached_vcard['PHOTO']['SHA']
					else:
						cached_sha = ''
					if cached_sha != avatar_sha:
						# avatar has been updated
						# sha in mem will be updated later
						server = gajim.get_server_from_jid(self.room_jid)
						if not server.startswith('irc'):
							con.request_vcard(real_jid, fake_jid)
					else:
						# save sha in mem NOW
						con.vcard_shas[fake_jid] = avatar_sha

				actual_role = self.get_role(nick)
				if role != actual_role:
					self.remove_contact(nick)
					self.add_contact_to_roster(nick, show, role,
						affiliation, status, jid)
				else:
					if gc_c.show == show and gc_c.status == status and \
						gc_c.affiliation == affiliation: # no change
						return
					gc_c.show = show
					gc_c.affiliation = affiliation
					gc_c.status = status
					self.draw_contact(nick)
		if self.parent_win:
			self.parent_win.redraw_tab(self)
		if (time.time() - self.room_creation) > 30 and \
				nick != self.nick and (not statusCode or \
				'303' not in statusCode):
			st = ''
			print_status = None
			for bookmark in gajim.connections[self.account].bookmarks:
				if bookmark['jid'] == self.room_jid:
					print_status = bookmark.get('print_status', None)
					break
			if not print_status:
				print_status = gajim.config.get('print_status_in_muc')
			nick_jid = nick
			if jid:
				# delete ressource
				simple_jid = gajim.get_jid_without_resource(jid)
				nick_jid += ' (%s)' % simple_jid
			if show == 'offline':
				if nick in self.attention_list:
					self.attention_list.remove(nick)
			if show == 'offline' and print_status in ('all', 'in_and_out') and \
			(not statusCode or '307' not in statusCode):
				st = _('%s has left') % nick_jid
				if reason:
					st += ' [%s]' % reason
			else:
				if newly_created and print_status in ('all', 'in_and_out'):
					st = _('%s has joined the group chat') % nick_jid
				elif print_status == 'all':
					st = _('%s is now %s') % (nick_jid, helpers.get_uf_show(show))
			if st:
				if status:
					st += ' (' + status + ')'
				self.print_conversation(st, tim = tim)

	def add_contact_to_roster(self, nick, show, role, affiliation, status,
	jid = ''):
		model = self.list_treeview.get_model()
		role_name = helpers.get_uf_role(role, plural = True)

		resource = ''
		if jid:
			jids = jid.split('/', 1)
			j = jids[0]
			if len(jids) > 1:
				resource = jids[1]
		else:
			j = ''

		name = nick

		role_iter = self.get_role_iter(role)
		if not role_iter:
			role_iter = model.append(None,
				(gajim.interface.roster.jabber_state_images['16']['closed'], role, 
				'role', '%s' % role_name,  None))
		iter = model.append(role_iter, (None, nick, 'contact', name, None))
		if not nick in gajim.contacts.get_nick_list(self.account, self.room_jid):
			gc_contact = gajim.contacts.create_gc_contact(room_jid = self.room_jid,
				name = nick, show = show, status = status, role = role,
				affiliation = affiliation, jid = j, resource = resource)
			gajim.contacts.add_gc_contact(self.account, gc_contact)
		self.draw_contact(nick)
		self.draw_avatar(nick)
		# Do not ask avatar to irc rooms as irc transports reply with messages
		server = gajim.get_server_from_jid(self.room_jid)
		if gajim.config.get('ask_avatars_on_startup') and \
		not server.startswith('irc'):
			fake_jid = self.room_jid + '/' + nick
			pixbuf = gtkgui_helpers.get_avatar_pixbuf_from_cache(fake_jid, True)
			if pixbuf == 'ask':
				if j:
					fjid = j
					if resource:
						fjid += '/' + resource
					gajim.connections[self.account].request_vcard(fjid, fake_jid)
				else:
					gajim.connections[self.account].request_vcard(fake_jid, fake_jid)
		if nick == self.nick: # we became online
			self.got_connected()
		self.list_treeview.expand_row((model.get_path(role_iter)), False)
		if self.is_continued:
			self.draw_banner_text()
		return iter

	def get_role_iter(self, role):
		model = self.list_treeview.get_model()
		fin = False
		iter = model.get_iter_root()
		if not iter:
			return None
		while not fin:
			role_name = model[iter][C_NICK].decode('utf-8')
			if role == role_name:
				return iter
			iter = model.iter_next(iter)
			if not iter:
				fin = True
		return None

	def remove_contact(self, nick):
		'''Remove a user from the contacts_list'''
		model = self.list_treeview.get_model()
		iter = self.get_contact_iter(nick)
		if not iter:
			return
		gc_contact = gajim.contacts.get_gc_contact(self.account, self.room_jid,
			nick)
		if gc_contact:
			gajim.contacts.remove_gc_contact(self.account, gc_contact)
		parent_iter = model.iter_parent(iter)
		model.remove(iter)
		if model.iter_n_children(parent_iter) == 0:
			model.remove(parent_iter)

	def _process_command(self, message):
		if message[0] != '/':
			return False

		# Handle common commands
		if ChatControlBase._process_command(self, message):
			return True

		message = message[1:]
		message_array = message.split(' ', 1)
		command = message_array.pop(0).lower()
		if message_array == ['']:
			message_array = []

		if command == 'me':
			return False # This is not really a command

		if command == 'nick':
			# example: /nick foo
			if len(message_array) and message_array[0] != self.nick:
				nick = message_array[0]
				nick = helpers.parse_resource(nick)
				gajim.connections[self.account].join_gc(nick, self.room_jid, None)
				self.nick = nick
				self.clear(self.msg_textview)
			else:
				self.get_command_help(command)
			return True
		elif command == 'query' or command == 'chat':
			# Open a chat window to the specified nick
			# example: /query foo
			if len(message_array):
				nick0 = message_array.pop(0)
				if nick0[-1] == ' ':
					nick1 = nick0[:-1]
				else:
					nick1 = nick0
				nicks = gajim.contacts.get_nick_list(self.account, self.room_jid)
				for nick in [nick0, nick1]:
					if nick in nicks:
						self.on_send_pm(nick = nick)
						self.clear(self.msg_textview)
						return True
				self.print_conversation(_('Nickname not found: %s') % \
					nick0, 'info')
			else:
				self.get_command_help(command)
			return True
		elif command == 'msg':
			# Send a message to a nick. Also opens a private message window.
			# example: /msg foo Hey, what's up?
			if len(message_array):
				message_array = message_array[0].split()
				nick = message_array.pop(0)
				room_nicks = gajim.contacts.get_nick_list(self.account,
					self.room_jid)
				if nick in room_nicks:
					privmsg = ' '.join(message_array)
					self.on_send_pm(nick=nick, msg=privmsg)
					self.clear(self.msg_textview)
				else:
					self.print_conversation(_('Nickname not found: %s') % nick,
						'info')
			else:
				self.get_command_help(command)
			return True
		elif command == 'topic':
			# display or change the room topic
			# example: /topic : print topic
			# /topic foo : change topic to foo
			if len(message_array):
				new_topic = message_array.pop(0)
				gajim.connections[self.account].send_gc_subject(self.room_jid,
					new_topic)
			elif self.subject is not '':
				self.print_conversation(self.subject, 'info')
			else:
				self.print_conversation(_('This group chat has no subject'), 'info')
			self.clear(self.msg_textview)
			return True
		elif command == 'invite':
			# invite a user to a room for a reason
			# example: /invite user@example.com reason
			if len(message_array):
				message_array = message_array[0].split()
				invitee = message_array.pop(0)
				if invitee.find('@') >= 0:
					reason = ' '.join(message_array)
					gajim.connections[self.account].send_invite(self.room_jid,
						invitee, reason)
					s = _('Invited %(contact_jid)s to %(room_jid)s.') % {
						'contact_jid': invitee,
						'room_jid': self.room_jid}
					self.print_conversation(s, 'info')
					self.clear(self.msg_textview)
				else:
					#%s is something the user wrote but it is not a jid so we inform
					s = _('%s does not appear to be a valid JID') % invitee
					self.print_conversation(s, 'info')
			else:
				self.get_command_help(command)
			return True
		elif command == 'join':
			# example: /join room@conference.example.com/nick
			if len(message_array):
				room_jid = message_array[0]
				if room_jid.find('@') >= 0:
					if room_jid.find('/') >= 0:
						room_jid, nick = room_jid.split('/', 1)
					else:
						nick = ''
					# join_gc window is needed in order to provide for password entry.
					if gajim.interface.instances[self.account].has_key('join_gc'):
						gajim.interface.instances[self.account]['join_gc'].\
							window.present()
					else:
						try:
							gajim.interface.instances[self.account]['join_gc'] =\
								dialogs.JoinGroupchatWindow(self.account,
									room_jid = room_jid, nick = nick)
						except GajimGeneralException:
							pass
					self.clear(self.msg_textview)
				else:
					#%s is something the user wrote but it is not a jid so we inform
					s = _('%s does not appear to be a valid JID') % message_array[0]
					self.print_conversation(s, 'info')
			else:
				self.get_command_help(command)
			return True
		elif command == 'leave' or command == 'part' or command == 'close':
			# Leave the room and close the tab or window
			reason = 'offline'
			if len(message_array):
				reason = message_array.pop(0)
			self.parent_win.remove_tab(self, self.parent_win.CLOSE_COMMAND, reason)
			self.clear(self.msg_textview)
			return True
		elif command == 'ban':
			if len(message_array):
				message_array = message_array[0].split()
				nick = message_array.pop(0)
				room_nicks = gajim.contacts.get_nick_list(self.account,
					self.room_jid)
				reason = ' '.join(message_array)
				if nick in room_nicks:
					gc_contact = gajim.contacts.get_gc_contact(self.account,
						self.room_jid, nick)
					nick = gc_contact.jid
				if nick.find('@') >= 0:
					gajim.connections[self.account].gc_set_affiliation(self.room_jid,
						nick, 'outcast', reason)
					self.clear(self.msg_textview)
				else:
					self.print_conversation(_('Nickname not found: %s') % nick,
						'info')
			else:
				self.get_command_help(command)
			return True
		elif command == 'kick':
			if len(message_array):
				message_array = message_array[0].split()
				nick = message_array.pop(0)
				room_nicks = gajim.contacts.get_nick_list(self.account,
					self.room_jid)
				reason = ' '.join(message_array)
				if nick in room_nicks:
					gajim.connections[self.account].gc_set_role(self.room_jid, nick,
						'none', reason)
					self.clear(self.msg_textview)
				else:
					self.print_conversation(_('Nickname not found: %s') % nick,
						'info')
			else:
				self.get_command_help(command)
			return True
		elif command == 'names':
			# print the list of participants
			nicklist=''
			i=0
			for contact in self.iter_contact_rows():
				nicklist += '[ %-12.12s ] ' % (contact[C_NICK].decode('utf-8'))
				i=i+1
				if i == 3:
					i=0
					self.print_conversation(nicklist, 'info')
					nicklist=''
			if nicklist:
				self.print_conversation(nicklist, 'info')
			self.clear(self.msg_textview)
			return True
		elif command == 'help':
			if len(message_array):
				subcommand = message_array.pop(0)
				self.get_command_help(subcommand)
			else:
				self.get_command_help(command)
			self.clear(self.msg_textview)
			return True
		elif command == 'say':
			if len(message_array):
				gajim.connections[self.account].send_gc_message(self.room_jid,
										message[4:])
				self.clear(self.msg_textview)
			else:
				self.get_command_help(command)
			return True
		else:
			self.print_conversation(_('No such command: /%s (if you want to send '
				'this, prefix it with /say)') % command, 'info')
			return True

		return False

	def send_message(self, message):
		'''call this function to send our message'''
		if not message:
			return

		if message != '' or message != '\n':
			self.save_sent_message(message)

			if not self._process_command(message):
				# Send the message
				gajim.connections[self.account].send_gc_message(self.room_jid,
					message)
				self.msg_textview.get_buffer().set_text('')
				self.msg_textview.grab_focus()

	def get_command_help(self, command):
		if command == 'help':
			self.print_conversation(_('Commands: %s') % GroupchatControl.MUC_CMDS,
				'info')
		elif command == 'ban':
			s = _('Usage: /%s <nickname|JID> [reason], bans the JID from the group chat.'
				' The nickname of an occupant may be substituted, but not if it '
				'contains "@". If the JID is currently in the group chat, '
				'he/she/it will also be kicked. Does NOT support spaces in '
				'nickname.') % command
			self.print_conversation(s, 'info')
		elif command == 'chat' or command == 'query':
			self.print_conversation(_('Usage: /%s <nickname>, opens a private chat'
				' window with the specified occupant.') % command, 'info')
		elif command == 'clear':
			self.print_conversation(
				_('Usage: /%s, clears the text window.') % command, 'info')
		elif command == 'close' or command == 'leave' or command == 'part':
			self.print_conversation(_('Usage: /%s [reason], closes the current '
				'window or tab, displaying reason if specified.') % command, 'info')
		elif command == 'compact':
			self.print_conversation(_('Usage: /%s, hide the chat buttons.') % \
				command, 'info')
		elif command == 'invite':
			self.print_conversation(_('Usage: /%s <JID> [reason], invites JID to '
				'the current group chat, optionally providing a reason.') % command,
				'info')
		elif command == 'join':
			self.print_conversation(_('Usage: /%s <room>@<server>[/nickname], '
				'offers to join room@server optionally using specified nickname.') \
				% command, 'info')
		elif command == 'kick':
			self.print_conversation(_('Usage: /%s <nickname> [reason], removes '
				'the occupant specified by nickname from the group chat and '
				'optionally displays a reason. Does NOT support spaces in '
				'nickname.') % command, 'info')
		elif command == 'me':
			self.print_conversation(_('Usage: /%s <action>, sends action to the '
				'current group chat. Use third person. (e.g. /%s explodes.)') % \
				(command, command), 'info')
		elif command == 'msg':
			s = _('Usage: /%s <nickname> [message], opens a private message window'
				' and sends message to the occupant specified by nickname.') % \
				command
			self.print_conversation(s, 'info')
		elif command == 'nick':
			s = _('Usage: /%s <nickname>, changes your nickname in current group '
				'chat.')	% command
			self.print_conversation(s, 'info')
		elif command == 'names':
			s = _('Usage: /%s , display the names of group chat occupants.')\
				% command
			self.print_conversation(s, 'info')
		elif command == 'topic':
			self.print_conversation(_('Usage: /%s [topic], displays or updates the'
				' current group chat topic.') % command, 'info')
		elif command == 'say':
			self.print_conversation(_('Usage: /%s <message>, sends a message '
				'without looking for other commands.') % command, 'info')
		else:
			self.print_conversation(_('No help info for /%s') % command, 'info')

	def get_role(self, nick):
		gc_contact = gajim.contacts.get_gc_contact(self.account, self.room_jid,
			nick)
		if gc_contact:
			return gc_contact.role
		else:
			return 'visitor'

	def show_change_nick_input_dialog(self, title, prompt, proposed_nick = None):
		'''asks user for new nick and on ok it sets it on room'''
		def on_ok(widget):
			nick = instance.input_entry.get_text().decode('utf-8')
			nick = helpers.parse_resource(nick)
			gajim.connections[self.account].join_gc(nick, self.room_jid, None)
			self.nick = nick
		instance = dialogs.InputDialog(title, prompt, proposed_nick,
			is_modal = False, ok_handler = on_ok)

	def minimize(self, status='offline'):
		# Minimize it
		win = gajim.interface.msg_win_mgr.get_window(self.contact.jid,
			self.account)
		ctrl = win.get_control(self.contact.jid, self.account)

		ctrl_page = win.notebook.page_num(ctrl.widget)
		control = win.notebook.get_nth_page(ctrl_page)

		win.notebook.remove_page(ctrl_page)
		control.unparent()
		ctrl.parent_win = None

		gajim.interface.minimized_controls[self.account][self.contact.jid] = \
			ctrl

		del win._controls[self.account][self.contact.jid]

		gajim.interface.roster.add_groupchat_to_roster(self.account,
			self.contact.jid, status = self.subject)

	def shutdown(self, status='offline'):
		gajim.connections[self.account].send_gc_status(self.nick, self.room_jid,
							show='offline', status=status)
		nick_list = gajim.contacts.get_nick_list(self.account, self.room_jid)
		for nick in nick_list:
			# Update pm chat window
			fjid = self.room_jid + '/' + nick
			ctrl = gajim.interface.msg_win_mgr.get_control(fjid, self.account)
			if ctrl:
				contact = gajim.contacts.get_gc_contact(self.account, self.room_jid, nick)
				contact.show = 'offline'
				contact.status = ''
				ctrl.update_ui()
				ctrl.parent_win.redraw_tab(ctrl)
		# They can already be removed by the destroy function
		if self.room_jid in gajim.contacts.get_gc_list(self.account):
			gajim.contacts.remove_room(self.account, self.room_jid)
			del gajim.gc_connected[self.account][self.room_jid]
		# Save hpaned position
		gajim.config.set('gc-hpaned-position', self.hpaned_position)
		# remove all register handlers on wigets, created by self.xml
		# to prevent circular references among objects
		for i in self.handlers.keys():
			if self.handlers[i].handler_is_connected(i):
				self.handlers[i].disconnect(i)
			del self.handlers[i]
		# Remove unread events from systray
		gajim.events.remove_events(self.account, self.room_jid)

	def allow_shutdown(self, method):
		if self.contact.jid in gajim.config.get_per('accounts', self.account,
		'minimized_gc').split(' '):
			return 'minimize'
		if method == self.parent_win.CLOSE_ESC:
			model, iter = self.list_treeview.get_selection().get_selected()
			if iter:
				self.list_treeview.get_selection().unselect_all()
				return 'no'
		retval = 'yes'
		includes = gajim.config.get('confirm_close_muc_rooms').split(' ')
		excludes = gajim.config.get('noconfirm_close_muc_rooms').split(' ')
		# whether to ask for comfirmation before closing muc
		if (gajim.config.get('confirm_close_muc') or self.room_jid in includes) \
		and gajim.gc_connected[self.account][self.room_jid] and self.room_jid not\
		in excludes:
			pritext = _('Are you sure you want to leave group chat "%s"?')\
				% self.name
			sectext = _('If you close this window, you will be disconnected '
					'from this group chat.')

			dialog = dialogs.ConfirmationDialogCheck(pritext, sectext,
						_('Do _not ask me again'))

			if dialog.get_response() != gtk.RESPONSE_OK:
				retval = 'no'

			if dialog.is_checked(): # user does not want to be asked again
				gajim.config.set('confirm_close_muc', False)

			dialog.destroy()

		return retval

	def set_control_active(self, state):
		self.conv_textview.allow_focus_out_line = True
		self.attention_flag = False
		ChatControlBase.set_control_active(self, state)
		if not state:
			# add the focus-out line to the tab we are leaving
			self.check_and_possibly_add_focus_out_line()
		# Sending active to undo unread state
		self.parent_win.redraw_tab(self, 'active')

	def get_specific_unread(self):
		# returns the number of the number of unread msgs
		# for room_jid & number of unread private msgs with each contact
		# that we have
		nb = 0
		for nick in gajim.contacts.get_nick_list(self.account, self.room_jid):
			fjid = self.room_jid + '/' + nick
			nb += len(gajim.events.get_events(self.account, fjid))
			# gc can only have messages as event
		return nb

	def _on_change_subject_menuitem_activate(self, widget):
		instance = dialogs.InputDialog(_('Changing Subject'),
			_('Please specify the new subject:'), self.subject)
		response = instance.get_response()
		if response == gtk.RESPONSE_OK:
			# Note, we don't update self.subject since we don't know whether it
			# will work yet
			subject = instance.input_entry.get_text().decode('utf-8')
			gajim.connections[self.account].send_gc_subject(self.room_jid, subject)

	def _on_change_nick_menuitem_activate(self, widget):
		title = _('Changing Nickname')
		prompt = _('Please specify the new nickname you want to use:')
		self.show_change_nick_input_dialog(title, prompt, self.nick)

	def _on_configure_room_menuitem_activate(self, widget):
		c = gajim.contacts.get_gc_contact(self.account, self.room_jid, self.nick)
		if c.affiliation == 'owner':
			gajim.connections[self.account].request_gc_config(self.room_jid)
		elif c.affiliation == 'admin':
			if not gajim.interface.instances[self.account]['gc_config'].has_key(
				self.room_jid):
				gajim.interface.instances[self.account]['gc_config'][self.room_jid]\
					= config.GroupchatConfigWindow(self.account, self.room_jid)

	def _on_destroy_room_menuitem_activate(self, widget):
		# Ask for a reason
		instance = dialogs.DubbleInputDialog(_('Destroying %s') % self.room_jid,
			_('You are going to definitively destroy this room.\n'
			'You may specify a reason below:'),
			_('You may also enter an alternate venue:'))
		response = instance.get_response()
		if response == gtk.RESPONSE_OK:
			reason = instance.input_entry1.get_text().decode('utf-8')
			jid = instance.input_entry2.get_text().decode('utf-8')
			# Test jid
			try:
				jid = helpers.parse_jid(jid)
			except:
				dialogs.ErrorDialog(_('Invalid group chat Jabber ID'),
				_('The group chat Jabber ID has not allowed characters.'))
				return
		else:
			# Abord destroy operation
			return
		gajim.connections[self.account].destroy_gc_room(self.room_jid, reason,
		jid)

	def _on_bookmark_room_menuitem_activate(self, widget):
		bm = {
			'name': self.name,
			'jid': self.room_jid,
			'autojoin': '0',
			'minimize': '0',
			'password': '',
			'nick': self.nick
		}

		for bookmark in gajim.connections[self.account].bookmarks:
			if bookmark['jid'] == bm['jid']:
				dialogs.ErrorDialog(
					_('Bookmark already set'),
					_('Group Chat "%s" is already in your bookmarks.') % bm['jid'])
				return

		gajim.connections[self.account].bookmarks.append(bm)
		gajim.connections[self.account].store_bookmarks()

		gajim.interface.roster.actions_menu_needs_rebuild = True

		dialogs.InformationDialog(
				_('Bookmark has been added successfully'),
				_('You can manage your bookmarks via Actions menu in your roster.'))

	def _on_drag_data_received(self, widget, context, x, y, selection, 
			target_type, timestamp):	
		# Invite contact to groupchat
		treeview = gajim.interface.roster.tree
		model = treeview.get_model()
		if not selection.data:
			return
		data = selection.data
		path = treeview.get_selection().get_selected_rows()[1][0]
		iter = model.get_iter(path)
		type = model[iter][2]
		account = model[iter][4].decode('utf-8')
		if type != 'contact': # source is not a contact
			return
		contact_jid = data.decode('utf-8')
		gajim.connections[self.account].send_invite(self.room_jid, contact_jid)

	def handle_message_textview_mykey_press(self, widget, event_keyval,
		event_keymod):
		# NOTE: handles mykeypress which is custom signal connected to this
		# CB in new_room(). for this singal see message_textview.py

		# construct event instance from binding
		event = gtk.gdk.Event(gtk.gdk.KEY_PRESS) # it's always a key-press here
		event.keyval = event_keyval
		event.state = event_keymod
		event.time = 0 # assign current time

		message_buffer = widget.get_buffer()
		start_iter, end_iter = message_buffer.get_bounds()

		if event.keyval == gtk.keysyms.Tab: # TAB
			cursor_position = message_buffer.get_insert()
			end_iter = message_buffer.get_iter_at_mark(cursor_position)
			text = message_buffer.get_text(start_iter, end_iter, False).decode(
				'utf-8')

			splitted_text = text.split()
			# topic completion
			splitted_text2 = text.split(None, 1)
			if text.startswith('/topic '):
				if len(splitted_text2) == 2 and \
				self.subject.startswith(splitted_text2[1]) and\
				len(self.subject) > len(splitted_text2[1]):
					message_buffer.insert_at_cursor(
						self.subject[len(splitted_text2[1]):])
					return True
				elif len(splitted_text2) == 1 and text.startswith('/topic  '):
					message_buffer.delete(start_iter, end_iter)
					message_buffer.insert_at_cursor('/topic '+self.subject)
					return True

			# command completion
			if text.startswith('/') and len(splitted_text) == 1:
				text = splitted_text[0]
				if len(text) == 1: # user wants to cycle all commands
					self.cmd_hits = GroupchatControl.MUC_CMDS
				else:
					# cycle possible commands depending on what the user typed
					if self.last_key_tabs and len(self.cmd_hits) and \
					self.cmd_hits[0].startswith(text.lstrip('/')):
						self.cmd_hits.append(self.cmd_hits[0])
						self.cmd_hits.pop(0)
					else: # find possible commands
						self.cmd_hits = []
						for cmd in GroupchatControl.MUC_CMDS:
							if cmd.startswith(text.lstrip('/')):
								self.cmd_hits.append(cmd)
				if len(self.cmd_hits):
					message_buffer.delete(start_iter, end_iter)
					message_buffer.insert_at_cursor('/' + self.cmd_hits[0] + ' ')
					self.last_key_tabs = True
				return True

			# nick completion
			# check if tab is pressed with empty message
			if len(splitted_text): # if there are any words
				begin = splitted_text[-1] # last word we typed
			else:
				begin = ''

			gc_refer_to_nick_char = gajim.config.get('gc_refer_to_nick_char')
			if len(self.nick_hits) and \
					self.nick_hits[0].startswith(begin.replace(
					gc_refer_to_nick_char, '')) and \
					self.last_key_tabs: # we should cycle
				self.nick_hits.append(self.nick_hits[0])
				self.nick_hits.pop(0)
			else:
				self.nick_hits = [] # clear the hit list
				list_nick = gajim.contacts.get_nick_list(self.account,
									self.room_jid)
				if begin == '': 
					# empty message, show lasts nicks that highlighted us first
					for nick in self.attention_list:
						if nick in list_nick:
							list_nick.remove(nick)
						list_nick.insert(0, nick)

				list_nick.remove(self.nick) # Skip self
				for nick in list_nick:
					if nick.lower().startswith(begin.lower()):
						# the word is the begining of a nick
						self.nick_hits.append(nick)
			if len(self.nick_hits):
				if len(splitted_text)  < 2: # This is the 1st word of the line or no word
					add = gc_refer_to_nick_char + ' '
				else:
					add = ' '
				start_iter = end_iter.copy()
				if self.last_key_tabs and begin.endswith(', '):
					# have to accomodate for the added space from last
					# completion
					start_iter.backward_chars(len(begin) + 2)
				elif self.last_key_tabs:
					# have to accomodate for the added space from last
					# completion
					start_iter.backward_chars(len(begin) + 1)
				else:
					start_iter.backward_chars(len(begin))

				message_buffer.delete(start_iter, end_iter)
				message_buffer.insert_at_cursor(self.nick_hits[0] + add)
				self.last_key_tabs = True
				return True
			self.last_key_tabs = False

	def on_list_treeview_key_press_event(self, widget, event):
		if event.keyval == gtk.keysyms.Escape:
			selection = widget.get_selection()
			model, iter = selection.get_selected()
			if iter:
				widget.get_selection().unselect_all()
				return True

	def on_list_treeview_row_expanded(self, widget, iter, path):
		'''When a row is expanded: change the icon of the arrow'''
		model = widget.get_model()
		image = gajim.interface.roster.jabber_state_images['16']['opened']
		model[iter][C_IMG] = image

	def on_list_treeview_row_collapsed(self, widget, iter, path):
		'''When a row is collapsed: change the icon of the arrow'''
		model = widget.get_model()
		image = gajim.interface.roster.jabber_state_images['16']['closed']
		model[iter][C_IMG] = image

	def kick(self, widget, nick):
		'''kick a user'''
		# ask for reason
		instance = dialogs.InputDialog(_('Kicking %s') % nick,
					_('You may specify a reason below:'))
		response = instance.get_response()
		if response == gtk.RESPONSE_OK:
			reason = instance.input_entry.get_text().decode('utf-8')
		else:
			return # stop kicking procedure
		gajim.connections[self.account].gc_set_role(self.room_jid, nick, 'none',
								reason)

	def mk_menu(self, event, iter):
		'''Make contact's popup menu'''
		model = self.list_treeview.get_model()
		nick = model[iter][C_NICK].decode('utf-8')
		c = gajim.contacts.get_gc_contact(self.account, self.room_jid, nick)
		jid = c.jid
		target_affiliation = c.affiliation
		target_role = c.role

		# looking for user's affiliation and role
		user_nick = self.nick
		user_affiliation = gajim.contacts.get_gc_contact(self.account,
			self.room_jid, user_nick).affiliation
		user_role = self.get_role(user_nick)

		# making menu from glade
		xml = gtkgui_helpers.get_glade('gc_occupants_menu.glade')

		# these conditions were taken from JEP 0045
		item = xml.get_widget('kick_menuitem')
		if user_role != 'moderator' or \
		(user_affiliation == 'admin' and target_affiliation == 'owner') or \
		(user_affiliation == 'member' and target_affiliation in ('admin',
		'owner')) or (user_affiliation == 'none' and target_affiliation != \
		'none'):
			item.set_sensitive(False)
		id = item.connect('activate', self.kick, nick)
		self.handlers[id] = item

		item = xml.get_widget('voice_checkmenuitem')
		item.set_active(target_role != 'visitor')
		if user_role != 'moderator' or \
		user_affiliation == 'none' or \
		(user_affiliation=='member' and target_affiliation!='none') or \
		target_affiliation in ('admin', 'owner'):
			item.set_sensitive(False)
		id = item.connect('activate', self.on_voice_checkmenuitem_activate, 
			nick)
		self.handlers[id] = item

		item = xml.get_widget('moderator_checkmenuitem')
		item.set_active(target_role == 'moderator')
		if not user_affiliation in ('admin', 'owner') or \
		target_affiliation in ('admin', 'owner'):
			item.set_sensitive(False)
		id = item.connect('activate', self.on_moderator_checkmenuitem_activate,
					nick)
		self.handlers[id] = item
	
		item = xml.get_widget('ban_menuitem')
		if not user_affiliation in ('admin', 'owner') or \
		(target_affiliation in ('admin', 'owner') and\
		user_affiliation != 'owner'):
			item.set_sensitive(False)
		id = item.connect('activate', self.ban, jid)
		self.handlers[id] = item

		item = xml.get_widget('member_checkmenuitem')
		item.set_active(target_affiliation != 'none')
		if not user_affiliation in ('admin', 'owner') or \
		(user_affiliation != 'owner' and target_affiliation in ('admin','owner')):
			item.set_sensitive(False)
		id = item.connect('activate', self.on_member_checkmenuitem_activate, 
					jid)
		self.handlers[id] = item
	
		item = xml.get_widget('admin_checkmenuitem')
		item.set_active(target_affiliation in ('admin', 'owner'))
		if not user_affiliation == 'owner':
			item.set_sensitive(False)
		id = item.connect('activate', self.on_admin_checkmenuitem_activate, jid)
		self.handlers[id] = item

		item = xml.get_widget('owner_checkmenuitem')
		item.set_active(target_affiliation == 'owner')
		if not user_affiliation == 'owner':
			item.set_sensitive(False)
		id = item.connect('activate', self.on_owner_checkmenuitem_activate, jid)
		self.handlers[id] = item

		item = xml.get_widget('information_menuitem')
		id = item.connect('activate', self.on_info, nick)
		self.handlers[id] = item

		item = xml.get_widget('history_menuitem')
		id = item.connect('activate', self.on_history, nick)
		self.handlers[id] = item

		item = xml.get_widget('add_to_roster_menuitem')
		if not jid:
			item.set_sensitive(False)
		else:
			id = item.connect('activate', self.on_add_to_roster, jid)
			self.handlers[id] = item

		item = xml.get_widget('send_private_message_menuitem')
		id = item.connect('activate', self.on_send_pm, model, iter)
		self.handlers[id] = item

		item = xml.get_widget('send_file_menuitem')
		if not c.resource:
			item.set_sensitive(False)
		else:
			id = item.connect('activate', self.on_send_file, c)
			self.handlers[id] = item

		# show the popup now!
		menu = xml.get_widget('gc_occupants_menu')
		menu.show_all()
		menu.popup(None, None, None, event.button, event.time)

	def _start_private_message(self, nick, session = None):
		gc_c = gajim.contacts.get_gc_contact(self.account, self.room_jid, nick)
		nick_jid = gc_c.get_full_jid()

		win = gajim.interface.msg_win_mgr.get_window(nick_jid, self.account)
		if not win:
			gajim.interface.roster.new_private_chat(gc_c, self.account)
			win = gajim.interface.msg_win_mgr.get_window(nick_jid, self.account)
		win.set_active_tab(nick_jid, self.account)
		win.window.present()

	def on_row_activated(self, widget, path):
		'''When an iter is activated (dubblick or single click if gnome is set
		this way'''
		model = widget.get_model()
		if len(path) == 1: # It's a group
			if (widget.row_expanded(path)):
				widget.collapse_row(path)
			else:
				widget.expand_row(path, False)
		else: # We want to send a private message
			nick = model[path][C_NICK].decode('utf-8')
			self._start_private_message(nick)

	def on_list_treeview_row_activated(self, widget, path, col = 0):
		'''When an iter is double clicked: open the chat window'''
		if not gajim.single_click:
			self.on_row_activated(widget, path)

	def on_list_treeview_button_press_event(self, widget, event):
		'''popup user's group's or agent menu'''
		if event.button == 3: # right click
			try:
				path, column, x, y = widget.get_path_at_pos(int(event.x),
					int(event.y))
			except TypeError:
				widget.get_selection().unselect_all()
				return
			widget.get_selection().select_path(path)
			model = widget.get_model()
			iter = model.get_iter(path)
			if len(path) == 2:
				self.mk_menu(event, iter)
			return True

		elif event.button == 2: # middle click
			try:
				path, column, x, y = widget.get_path_at_pos(int(event.x),
					int(event.y))
			except TypeError:
				widget.get_selection().unselect_all()
				return
			widget.get_selection().select_path(path)
			model = widget.get_model()
			iter = model.get_iter(path)
			if len(path) == 2:
				nick = model[iter][C_NICK].decode('utf-8')
				self._start_private_message(nick)
			return True

		elif event.button == 1: # left click
			try:
				path, column, x, y = widget.get_path_at_pos(int(event.x),
					int(event.y))
			except TypeError:
				widget.get_selection().unselect_all()
				return

			if gajim.single_click and not event.state & gtk.gdk.SHIFT_MASK:
				self.on_row_activated(widget, path)			
				return True
			else:
				model = widget.get_model()
				iter = model.get_iter(path)
				nick = model[iter][C_NICK].decode('utf-8')
				if not nick in gajim.contacts.get_nick_list(self.account,
				self.room_jid):
					# it's a group
					col = widget.get_column(0)
					avatar_cell = col.get_cell_renderers()[0]
					(pos, avatar_size) = col.cell_get_position(avatar_cell)
					status_cell = col.get_cell_renderers()[1]
					(pos, status_size) = col.cell_get_position(status_cell)
					if x > avatar_size and x < avatar_size + status_size:
						if (widget.row_expanded(path)):
							widget.collapse_row(path)
						else:
							widget.expand_row(path, False)
				elif event.state & gtk.gdk.SHIFT_MASK:
					self.append_nick_in_msg_textview(self.msg_textview, nick)
					self.msg_textview.grab_focus()
					return True

	def append_nick_in_msg_textview(self, widget, nick):
		message_buffer = self.msg_textview.get_buffer()
		start_iter, end_iter = message_buffer.get_bounds()
		cursor_position = message_buffer.get_insert()
		end_iter = message_buffer.get_iter_at_mark(cursor_position)
		text = message_buffer.get_text(start_iter, end_iter, False)
		start = ''
		if text: # Cursor is not at first position
			if not text[-1] in (' ', '\n', '\t'):
				start = ' '
			add = ' '
		else:
			gc_refer_to_nick_char = gajim.config.get('gc_refer_to_nick_char')
			add = gc_refer_to_nick_char + ' '
		message_buffer.insert_at_cursor(start + nick + add)

	def on_list_treeview_motion_notify_event(self, widget, event):
		model = widget.get_model()
		props = widget.get_path_at_pos(int(event.x), int(event.y))
		if self.tooltip.timeout > 0:
			if not props or self.tooltip.id != props[0]:
				self.tooltip.hide_tooltip()
		if props:
			[row, col, x, y] = props
			iter = None
			try:
				iter = model.get_iter(row)
			except:
				self.tooltip.hide_tooltip()
				return
			typ = model[iter][C_TYPE].decode('utf-8')
			if typ == 'contact':
				account = self.account

				if self.tooltip.timeout == 0 or self.tooltip.id != props[0]:
					self.tooltip.id = row
					nick = model[iter][C_NICK].decode('utf-8')
					self.tooltip.timeout = gobject.timeout_add(500,
						self.show_tooltip, gajim.contacts.get_gc_contact(account,
						self.room_jid, nick))

	def on_list_treeview_leave_notify_event(self, widget, event):
		props = widget.get_path_at_pos(int(event.x), int(event.y))
		if self.tooltip.timeout > 0:
			if not props or self.tooltip.id == props[0]:
				self.tooltip.hide_tooltip()

	def show_tooltip(self, contact):
		pointer = self.list_treeview.get_pointer()
		props = self.list_treeview.get_path_at_pos(pointer[0], pointer[1])
		# check if the current pointer is at the same path
		# as it was before setting the timeout
		if props and self.tooltip.id == props[0]:
			rect = self.list_treeview.get_cell_area(props[0],props[1])
			position = self.list_treeview.window.get_origin()
			self.tooltip.show_tooltip(contact, rect.height, 
											position[1] + rect.y)
		else:
			self.tooltip.hide_tooltip()


	def grant_voice(self, widget, nick):
		'''grant voice privilege to a user'''
		gajim.connections[self.account].gc_set_role(self.room_jid, nick,
			'participant')

	def revoke_voice(self, widget, nick):
		'''revoke voice privilege to a user'''
		gajim.connections[self.account].gc_set_role(self.room_jid, nick,
			'visitor')

	def grant_moderator(self, widget, nick):
		'''grant moderator privilege to a user'''
		gajim.connections[self.account].gc_set_role(self.room_jid, nick,
			'moderator')

	def revoke_moderator(self, widget, nick):
		'''revoke moderator privilege to a user'''
		gajim.connections[self.account].gc_set_role(self.room_jid, nick,
			'participant')

	def ban(self, widget, jid):
		'''ban a user'''
		# to ban we know the real jid. so jid is not fakejid
		nick = gajim.get_nick_from_jid(jid)
		# ask for reason
		instance = dialogs.InputDialog(_('Banning %s') % nick,
			_('You may specify a reason below:'))
		response = instance.get_response()
		if response == gtk.RESPONSE_OK:
			reason = instance.input_entry.get_text().decode('utf-8')
		else:
			return # stop banning procedure
		gajim.connections[self.account].gc_set_affiliation(self.room_jid, jid,
			'outcast', reason)

	def grant_membership(self, widget, jid):
		'''grant membership privilege to a user'''
		gajim.connections[self.account].gc_set_affiliation(self.room_jid, jid,
			'member')

	def revoke_membership(self, widget, jid):
		'''revoke membership privilege to a user'''
		gajim.connections[self.account].gc_set_affiliation(self.room_jid, jid,
			'none')

	def grant_admin(self, widget, jid):
		'''grant administrative privilege to a user'''
		gajim.connections[self.account].gc_set_affiliation(self.room_jid, jid, 'admin')

	def revoke_admin(self, widget, jid):
		'''revoke administrative privilege to a user'''
		gajim.connections[self.account].gc_set_affiliation(self.room_jid, jid,
			'member')

	def grant_owner(self, widget, jid):
		'''grant owner privilege to a user'''
		gajim.connections[self.account].gc_set_affiliation(self.room_jid, jid, 'owner')

	def revoke_owner(self, widget, jid):
		'''revoke owner privilege to a user'''
		gajim.connections[self.account].gc_set_affiliation(self.room_jid, jid, 'admin')

	def on_info(self, widget, nick):
		'''Call vcard_information_window class to display user's information'''
		c = gajim.contacts.get_gc_contact(self.account, self.room_jid, nick)
		c2 = gajim.contacts.contact_from_gc_contact(c)
		if gajim.interface.instances[self.account]['infos'].has_key(c2.jid):
			gajim.interface.instances[self.account]['infos'][c2.jid].window.\
				present()
		else:
			gajim.interface.instances[self.account]['infos'][c2.jid] = \
				vcard.VcardWindow(c2, self.account, c)

	def on_history(self, widget, nick):
		jid = gajim.construct_fjid(self.room_jid, nick)
		self._on_history_menuitem_activate(widget = widget, jid = jid)

	def on_add_to_roster(self, widget, jid):
		dialogs.AddNewContactWindow(self.account, jid)

	def on_voice_checkmenuitem_activate(self, widget, nick):
		if widget.get_active():
			self.grant_voice(widget, nick)
		else:
			self.revoke_voice(widget, nick)

	def on_moderator_checkmenuitem_activate(self, widget, nick):
		if widget.get_active():
			self.grant_moderator(widget, nick)
		else:
			self.revoke_moderator(widget, nick)

	def on_member_checkmenuitem_activate(self, widget, jid):
		if widget.get_active():
			self.grant_membership(widget, jid)
		else:
			self.revoke_membership(widget, jid)

	def on_admin_checkmenuitem_activate(self, widget, jid):
		if widget.get_active():
			self.grant_admin(widget, jid)
		else:
			self.revoke_admin(widget, jid)

	def on_owner_checkmenuitem_activate(self, widget, jid):
		if widget.get_active():
			self.grant_owner(widget, jid)
		else:
			self.revoke_owner(widget, jid)<|MERGE_RESOLUTION|>--- conflicted
+++ resolved
@@ -41,7 +41,7 @@
 from chat_control import ChatControl
 from chat_control import ChatControlBase
 from conversation_textview import ConversationTextview
-from common.exceptions import GajimGeneralException
+from common.exceptions import GajimGeneralException
 
 #(status_image, type, nick, shown_nick)
 (
@@ -105,22 +105,14 @@
 class PrivateChatControl(ChatControl):
 	TYPE_ID = message_control.TYPE_PM
 
-<<<<<<< HEAD
-	def __init__(self, parent_win, gc_contact, contact, account):
-=======
-	def __init__(self, parent_win, gc_contact, contact, acct, session):
->>>>>>> eb93f9a1
+	def __init__(self, parent_win, gc_contact, contact, account, session):
 		room_jid = contact.jid.split('/')[0]
 		room_ctrl = gajim.interface.msg_win_mgr.get_control(room_jid, account)
 		if gajim.interface.minimized_controls[account].has_key(room_jid):
 			room_ctrl = gajim.interface.minimized_controls[account][room_jid]
 		self.room_name = room_ctrl.name
 		self.gc_contact = gc_contact
-<<<<<<< HEAD
-		ChatControl.__init__(self, parent_win, contact, account)
-=======
-		ChatControl.__init__(self, parent_win, contact, acct, session)
->>>>>>> eb93f9a1
+		ChatControl.__init__(self, parent_win, contact, account, session)
 		self.TYPE_ID = 'pm'
 
 	def send_message(self, message):
@@ -552,11 +544,7 @@
 			else:
 				self.print_conversation(msg, nick, tim, xhtml)
 
-<<<<<<< HEAD
-	def on_private_message(self, nick, msg, tim, xhtml, msg_id = None):
-=======
-	def on_private_message(self, nick, msg, tim, xhtml, session):
->>>>>>> eb93f9a1
+	def on_private_message(self, nick, msg, tim, xhtml, session, msg_id = None):
 		# Do we have a queue?
 		fjid = self.room_jid + '/' + nick
 		no_queue = len(gajim.events.get_events(self.account, fjid)) == 0
@@ -568,11 +556,7 @@
 			return
 
 		event = gajim.events.create_event('pm', (msg, '', 'incoming', tim,
-<<<<<<< HEAD
-			False, '', msg_id, xhtml))
-=======
-			False, '', None, xhtml, session))
->>>>>>> eb93f9a1
+			False, '', msg_id, xhtml, session))
 		gajim.events.add_event(self.account, fjid, event)
 
 		autopopup = gajim.config.get('autopopup')
