--- conflicted
+++ resolved
@@ -78,15 +78,9 @@
         self.checkbutton.connect('toggled',
             self.on_log_history_checkbutton_toggled)
         self.show_status_checkbutton = xml.get_object('show_status_checkbutton')
-<<<<<<< HEAD
-        self.query_entry = xml.get_object('query_entry')
-        self.query_combobox = xml.get_object('query_combobox')
-        self.jid_entry = self.query_combobox.child
-=======
         self.search_entry = xml.get_object('search_entry')
         self.query_liststore = xml.get_object('query_liststore')
         self.jid_entry = xml.get_object('query_entry')
->>>>>>> 2879d314
         self.jid_entry.connect('activate', self.on_jid_entry_activate)
         self.results_treeview = xml.get_object('results_treeview')
         self.results_window = xml.get_object('results_scrolledwindow')
@@ -134,11 +128,11 @@
             self._load_history(None)
 
         gtkgui_helpers.resize_window(self.window,
-            gajim.config.get('history_window_width'),
-            gajim.config.get('history_window_height'))
+                gajim.config.get('history_window_width'),
+                gajim.config.get('history_window_height'))
         gtkgui_helpers.move_window(self.window,
-            gajim.config.get('history_window_x-position'),
-            gajim.config.get('history_window_y-position'))
+                gajim.config.get('history_window_x-position'),
+                gajim.config.get('history_window_y-position'))
 
         xml.connect_signals(self)
         self.window.show_all()
@@ -212,9 +206,9 @@
 
             liststore.append((pix, completed))
             self.completion_dict[key] = (info_jid, info_acc, info_name,
-                info_completion)
+                    info_completion)
             self.completion_dict[completed] = (info_jid, info_acc,
-                info_name, info_completion)
+                    info_name, info_completion)
             if key == actual_jid:
                 self._load_history(info_jid, info_acc)
             yield True
@@ -264,8 +258,7 @@
         """
         if jid_or_name and jid_or_name in self.completion_dict:
         # a full qualified jid or a contact name was entered
-            info_jid, info_account, info_name, info_completion = \
-                self.completion_dict[jid_or_name]
+            info_jid, info_account, info_name, info_completion = self.completion_dict[jid_or_name]
             self.jids_to_search = [info_jid]
             self.jid = info_jid
 
@@ -281,14 +274,14 @@
             else:
                 # Are log disabled for account ?
                 if self.account in gajim.config.get_per('accounts', self.account,
-                'no_log_for').split(' '):
+                        'no_log_for').split(' '):
                     self.checkbutton.set_active(False)
                     self.checkbutton.set_sensitive(False)
                 else:
                     # Are log disabled for jid ?
                     log = True
                     if self.jid in gajim.config.get_per('accounts', self.account,
-                    'no_log_for').split(' '):
+                            'no_log_for').split(' '):
                         log = False
                     self.checkbutton.set_active(log)
                     self.checkbutton.set_sensitive(True)
@@ -297,8 +290,8 @@
 
             # select logs for last date we have logs with contact
             self.calendar.set_sensitive(True)
-            last_log = gajim.logger.get_last_date_that_has_logs(self.jid,
-                self.account)
+            last_log = \
+                    gajim.logger.get_last_date_that_has_logs(self.jid, self.account)
 
             date = time.localtime(last_log)
 
@@ -389,8 +382,7 @@
         self.last_time_printout = 0
         show_status = self.show_status_checkbutton.get_active()
 
-        lines = gajim.logger.get_conversation_for_date(self.jid, year, month,
-            day, self.account)
+        lines = gajim.logger.get_conversation_for_date(self.jid, year, month, day, self.account)
         # lines holds list with tupples that have:
         # contact_name, time, kind, show, message
         for line in lines:
@@ -407,7 +399,7 @@
         Add a new line in textbuffer
         """
         if not message and kind not in (constants.KIND_STATUS,
-        constants.KIND_GCSTATUS):
+                constants.KIND_GCSTATUS):
             return
         buf = self.history_buffer
         end_iter = buf.get_end_iter()
@@ -419,13 +411,13 @@
             buf.insert(end_iter, tim) # add time
         elif gajim.config.get('print_time') == 'sometimes':
             every_foo_seconds = 60 * gajim.config.get(
-                'print_ichat_every_foo_minutes')
+                    'print_ichat_every_foo_minutes')
             seconds_passed = tim - self.last_time_printout
             if seconds_passed > every_foo_seconds:
                 self.last_time_printout = tim
                 tim = time.strftime('%X ', time.localtime(float(tim)))
                 buf.insert_with_tags_by_name(end_iter, tim + '\n',
-                    'time_sometimes')
+                        'time_sometimes')
 
         tag_name = ''
         tag_msg = ''
@@ -454,11 +446,11 @@
             # message here (if not None) is status message
             if message:
                 message = _('%(nick)s is now %(status)s: %(status_msg)s') %\
-                    {'nick': contact_name, 'status': helpers.get_uf_show(show),
-                    'status_msg': message }
+                        {'nick': contact_name, 'status': helpers.get_uf_show(show),
+                        'status_msg': message }
             else:
-                message = _('%(nick)s is now %(status)s') % {
-                    'nick': contact_name, 'status': helpers.get_uf_show(show) }
+                message = _('%(nick)s is now %(status)s') % {'nick': contact_name,
+                        'status': helpers.get_uf_show(show) }
             tag_msg = 'status'
         else: # 'status'
             # message here (if not None) is status message
@@ -469,10 +461,10 @@
                     message = _('Error')
             elif message:
                 message = _('Status is now: %(status)s: %(status_msg)s') % \
-                    {'status': helpers.get_uf_show(show), 'status_msg': message}
+                        {'status': helpers.get_uf_show(show), 'status_msg': message}
             else:
                 message = _('Status is now: %(status)s') % { 'status':
-                    helpers.get_uf_show(show) }
+                        helpers.get_uf_show(show) }
             tag_msg = 'status'
 
         if message.startswith('/me ') or message.startswith('/me\n'):
@@ -499,7 +491,7 @@
 
         if tag_msg:
             self.history_textview.print_real_text(message, [tag_msg],
-                name=contact_name, xhtml=xhtml)
+                    name=contact_name, xhtml=xhtml)
         else:
             self.history_textview.print_real_text(message, name=contact_name,
                 xhtml=xhtml)
@@ -522,20 +514,11 @@
         for jid in self.jids_to_search:
             account = self.completion_dict[jid][C_INFO_ACCOUNT]
             if account is None:
-<<<<<<< HEAD
-                # We do not know an account. This can only happen if the contact
-                # is offine, or if we browse a groupchat history. The account is
-                # not needed, a dummy can be set.
-                # This may leed to wrong self nick in the displayed history
-                # (Uggh!)
-                account = gajim.contacts.get_accounts()[0]
-=======
                 # We do not know an account. This can only happen if the contact is offine,
                 # or if we browse a groupchat history. The account is not needed, a dummy can
                 # be set.
                 # This may leed to wrong self nick in the displayed history (Uggh!)
                 account = list(gajim.contacts.get_accounts())[0]
->>>>>>> 2879d314
 
             year, month, day = False, False, False
             if self.search_in_date.get_active():
@@ -545,8 +528,8 @@
             show_status = self.show_status_checkbutton.get_active()
 
             # contact_name, time, kind, show, message, subject
-            results = gajim.logger.get_search_results_for_query(jid, text,
-                account, year, month, day)
+            results = gajim.logger.get_search_results_for_query(
+                                    jid, text, account, year, month, day)
             #FIXME:
             # add "subject:  | message: " in message column if kind is single
             # also do we need show at all? (we do not search on subject)
@@ -568,35 +551,7 @@
 
                 #  jid (to which log is assigned to), name, date, message,
                 # time (full unix time)
-<<<<<<< HEAD
-                model.append((jid, contact_name, date, message, tim))
-
-    def on_query_combobox_changed(self, widget):
-        if self.query_combobox.get_active() < 0:
-            return # custom entry
-        self.account = None
-        self.jid = None
-        self.jids_to_search = []
-        self._load_history(None) # clear textview
-
-        if self.query_combobox.get_active() == 0:
-            # JID or Contact name
-            self.query_entry.set_sensitive(False)
-            self.jid_entry.grab_focus()
-        if self.query_combobox.get_active() == 1:
-            # Groupchat Histories
-            self.query_entry.set_sensitive(True)
-            self.query_entry.grab_focus()
-            self.jids_to_search = (jid for jid in gajim.logger.get_jids_in_db()
-                if gajim.logger.jid_is_room_jid(jid))
-        if self.query_combobox.get_active() == 2:
-            # All Chat Histories
-            self.query_entry.set_sensitive(True)
-            self.query_entry.grab_focus()
-            self.jids_to_search = gajim.logger.get_jids_in_db()
-=======
                 model.append((jid, contact_name, date, message, str(tim)))
->>>>>>> 2879d314
 
     def on_results_treeview_row_activated(self, widget, path, column):
         """
@@ -643,21 +598,20 @@
                 None)
         if result is not None:
             match_start_iter, match_end_iter = result
-            # include '[' or other character before time
-            match_start_iter.backward_char()
+            match_start_iter.backward_char() # include '[' or other character before time
             match_end_iter.forward_line() # highlight all message not just time
             self.history_buffer.apply_tag_by_name('highlight', match_start_iter,
-                match_end_iter)
+                    match_end_iter)
 
             match_start_mark = self.history_buffer.create_mark('match_start',
-                match_start_iter, True)
+                    match_start_iter, True)
             self.history_textview.tv.scroll_to_mark(match_start_mark, 0, True)
 
     def on_log_history_checkbutton_toggled(self, widget):
         # log conversation history?
         oldlog = True
         no_log_for = gajim.config.get_per('accounts', self.account,
-            'no_log_for').split()
+                'no_log_for').split()
         if self.jid in no_log_for:
             oldlog = False
         log = widget.get_active()
@@ -667,11 +621,7 @@
             no_log_for.remove(self.jid)
         if oldlog != log:
             gajim.config.set_per('accounts', self.account, 'no_log_for',
-                ' '.join(no_log_for))
-
-    def on_show_status_checkbutton_toggled(self, widget):
-        # reload logs
-        self.on_calendar_day_selected(None)
+                    ' '.join(no_log_for))
 
     def on_show_status_checkbutton_toggled(self, widget):
         # reload logs
