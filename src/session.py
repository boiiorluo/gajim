--- conflicted
+++ resolved
@@ -95,11 +95,8 @@
             self.resource = resource
             if self.control and self.control.resource:
                 self.control.change_resource(self.resource)
-<<<<<<< HEAD
-=======
         seclabel = None
         displaymarking = None
->>>>>>> 337b09d3
 
         if not msg_type or msg_type not in ('chat', 'groupchat', 'error'):
             msg_type = 'normal'
@@ -118,13 +115,9 @@
                 break
 
         composing_xep, chatstate = self.get_chatstate(msg, msgtxt)
-<<<<<<< HEAD
-
-=======
         seclabel = msg.getTag('securitylabel')
         if seclabel and seclabel.getNamespace() == common.xmpp.NS_SECLABEL:
             displaymarking = seclabel.getTag('displaymarking')
->>>>>>> 337b09d3
         xhtml = msg.getXHTML()
 
         if msg_type == 'chat':
@@ -247,17 +240,6 @@
             if self.control:
                 # print if a control is open
                 self.control.print_conversation(msgtxt, tim=tim, xhtml=xhtml,
-<<<<<<< HEAD
-                        encrypted=encrypted)
-            else:
-                # otherwise pass it off to the control to be queued
-                groupchat_control.on_private_message(nickname, msgtxt, tim,
-                        xhtml, self, msg_id=msg_id, encrypted=encrypted)
-        else:
-            self.roster_message(jid, msgtxt, tim, encrypted, msg_type,
-                    subject, resource, msg_id, user_nick, advanced_notif_num,
-                    xhtml=xhtml, form_node=form_node)
-=======
                         encrypted=encrypted, displaymarking=displaymarking)
             else:
                 # otherwise pass it off to the control to be queued
@@ -267,7 +249,6 @@
             self.roster_message(jid, msgtxt, tim, encrypted, msg_type,
                     subject, resource, msg_id, user_nick, advanced_notif_num,
                     xhtml=xhtml, form_node=form_node, displaymarking=displaymarking)
->>>>>>> 337b09d3
 
             nickname = gajim.get_name_from_jid(self.conn.name, jid)
 
@@ -291,21 +272,14 @@
                     [full_jid_with_resource, msgtxt, tim, encrypted, msg_type, subject,
                     chatstate, msg_id, composing_xep, user_nick, xhtml, form_node]))
 
-<<<<<<< HEAD
-        gajim.ged.raise_event('NewMessage',
-                (self.conn.name, [full_jid_with_resource, msgtxt, tim,
-                                                  encrypted, msg_type, subject, chatstate, msg_id,
-                                                  composing_xep, user_nick, xhtml, form_node]))
-
-
-    def roster_message(self, jid, msg, tim, encrypted=False, msg_type='',
-                    subject=None, resource='', msg_id=None, user_nick='',
-                    advanced_notif_num=None, xhtml=None, form_node=None):
-=======
+        gajim.ged.raise_event('NewMessage', 
+            (self.conn.name, [full_jid_with_resource, msgtxt, tim,
+            encrypted, msg_type, subject, chatstate, msg_id,
+            composing_xep, user_nick, xhtml, form_node]))
+
     def roster_message(self, jid, msg, tim, encrypted=False, msg_type='',
                     subject=None, resource='', msg_id=None, user_nick='',
                     advanced_notif_num=None, xhtml=None, form_node=None, displaymarking=None):
->>>>>>> 337b09d3
         """
         Display the message or show notification in the roster
         """
@@ -380,11 +354,7 @@
                 typ = 'error'
 
             self.control.print_conversation(msg, typ, tim=tim, encrypted=encrypted,
-<<<<<<< HEAD
-                    subject=subject, xhtml=xhtml)
-=======
                     subject=subject, xhtml=xhtml, displaymarking=displaymarking)
->>>>>>> 337b09d3
 
             if msg_id:
                 gajim.logger.set_read_messages([msg_id])
@@ -405,11 +375,7 @@
                 contact)
 
         event = gajim.events.create_event(type_, (msg, subject, msg_type, tim,
-<<<<<<< HEAD
-                encrypted, resource, msg_id, xhtml, self, form_node),
-=======
                 encrypted, resource, msg_id, xhtml, self, form_node, displaymarking),
->>>>>>> 337b09d3
                 show_in_roster=show_in_roster, show_in_systray=show_in_systray)
 
         gajim.events.add_event(self.conn.name, fjid, event)
