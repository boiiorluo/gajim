# -*- coding:utf-8 -*-
## src/profile_window.py
##
## Copyright (C) 2003-2013 Yann Leboulanger <asterix AT lagaule.org>
## Copyright (C) 2005-2006 Nikos Kouremenos <kourem AT gmail.com>
## Copyright (C) 2006-2008 Jean-Marie Traissard <jim AT lapin.org>
##
## This file is part of Gajim.
##
## Gajim is free software; you can redistribute it and/or modify
## it under the terms of the GNU General Public License as published
## by the Free Software Foundation; version 3 only.
##
## Gajim is distributed in the hope that it will be useful,
## but WITHOUT ANY WARRANTY; without even the implied warranty of
## MERCHANTABILITY or FITNESS FOR A PARTICULAR PURPOSE. See the
## GNU General Public License for more details.
##
## You should have received a copy of the GNU General Public License
## along with Gajim. If not, see <http://www.gnu.org/licenses/>.
##

# THIS FILE IS FOR **OUR** PROFILE (when we edit our INFO)

from gi.repository import Gtk
from gi.repository import Gdk
from gi.repository import GdkPixbuf
from gi.repository import GObject
from gi.repository import GLib
import base64
import mimetypes
import os
import time

import gtkgui_helpers
import dialogs
import vcard

from common import gajim
from common import ged


class ProfileWindow:
    """
    Class for our information window
    """

    def __init__(self, account, transient_for=None):
        self.xml = gtkgui_helpers.get_gtk_builder('profile_window.ui')
        self.window = self.xml.get_object('profile_window')
        self.window.set_transient_for(transient_for)
        self.progressbar = self.xml.get_object('progressbar')
        self.statusbar = self.xml.get_object('statusbar')
        self.context_id = self.statusbar.get_context_id('profile')

        self.account = account
        self.jid = gajim.get_jid_from_account(account)

        self.dialog = None
        self.avatar_mime_type = None
        self.avatar_encoded = None
        self.message_id = self.statusbar.push(self.context_id,
            _('Retrieving profile...'))
        self.update_progressbar_timeout_id = GLib.timeout_add(100,
            self.update_progressbar)
        self.remove_statusbar_timeout_id = None

        # Create Image for avatar button
        image = Gtk.Image()
        self.xml.get_object('PHOTO_button').set_image(image)
        self.xml.connect_signals(self)
        gajim.ged.register_event_handler('vcard-published', ged.GUI1,
            self._nec_vcard_published)
        gajim.ged.register_event_handler('vcard-not-published', ged.GUI1,
            self._nec_vcard_not_published)
        gajim.ged.register_event_handler('vcard-received', ged.GUI1,
            self._nec_vcard_received)
        self.window.show_all()
        self.xml.get_object('ok_button').grab_focus()

    def on_information_notebook_switch_page(self, widget, page, page_num):
        GLib.idle_add(self.xml.get_object('ok_button').grab_focus)

    def update_progressbar(self):
        self.progressbar.pulse()
        return True # loop forever

    def remove_statusbar(self, message_id):
        self.statusbar.remove(self.context_id, message_id)
        self.remove_statusbar_timeout_id = None

    def on_profile_window_destroy(self, widget):
        if self.update_progressbar_timeout_id is not None:
            GLib.source_remove(self.update_progressbar_timeout_id)
        if self.remove_statusbar_timeout_id is not None:
            GLib.source_remove(self.remove_statusbar_timeout_id)
        gajim.ged.remove_event_handler('vcard-published', ged.GUI1,
            self._nec_vcard_published)
        gajim.ged.remove_event_handler('vcard-not-published', ged.GUI1,
            self._nec_vcard_not_published)
        gajim.ged.remove_event_handler('vcard-received', ged.GUI1,
            self._nec_vcard_received)
        del gajim.interface.instances[self.account]['profile']
        if self.dialog: # Image chooser dialog
            self.dialog.destroy()

    def on_profile_window_key_press_event(self, widget, event):
        if event.keyval == Gdk.KEY_Escape:
            self.window.destroy()

    def on_clear_button_clicked(self, widget):
        # empty the image
        button = self.xml.get_object('PHOTO_button')
        image = button.get_image()
        image.set_from_pixbuf(None)
        button.hide()
        text_button = self.xml.get_object('NOPHOTO_button')
        text_button.show()
        self.avatar_encoded = None
        self.avatar_mime_type = None

    def on_set_avatar_button_clicked(self, widget):
        def on_ok(widget, path_to_file):
            must_delete = False
            filesize = os.path.getsize(path_to_file) # in bytes
            invalid_file = False
            msg = ''
            if os.path.isfile(path_to_file):
                stat = os.stat(path_to_file)
                if stat[6] == 0:
                    invalid_file = True
                    msg = _('File is empty')
            else:
                invalid_file = True
                msg = _('File does not exist')
            if not invalid_file and filesize > 16384: # 16 kb
                try:
                    pixbuf = GdkPixbuf.Pixbuf.new_from_file(path_to_file)
                    # get the image at 'notification size'
                    # and hope that user did not specify in ACE crazy size
                    scaled_pixbuf = gtkgui_helpers.get_scaled_pixbuf(pixbuf,
                            'tooltip')
                except GObject.GError as msg: # unknown format
                    # msg should be string, not object instance
                    msg = str(msg)
                    invalid_file = True
            if invalid_file:
                if True: # keep identation
                    dialogs.ErrorDialog(_('Could not load image'), msg,
                        transient_for=self.window)
                    return
            if filesize > 16384:
                if scaled_pixbuf:
                    path_to_file = os.path.join(gajim.TMP,
                            'avatar_scaled.png')
                    scaled_pixbuf.savev(path_to_file, 'png', [], [])
                    must_delete = True

            with open(path_to_file, 'rb') as fd:
                data = fd.read()
            pixbuf = gtkgui_helpers.get_pixbuf_from_data(data)
            try:
                # rescale it
                pixbuf = gtkgui_helpers.get_scaled_pixbuf(pixbuf, 'vcard')
            except AttributeError: # unknown format
                dialogs.ErrorDialog(_('Could not load image'),
                    transient_for=self.window)
                return
            self.dialog.destroy()
            self.dialog = None
            button = self.xml.get_object('PHOTO_button')
            image = button.get_image()
            image.set_from_pixbuf(pixbuf)
            button.show()
            text_button = self.xml.get_object('NOPHOTO_button')
            text_button.hide()
            self.avatar_encoded = base64.b64encode(data).decode('utf-8')
            # returns None if unknown type
            self.avatar_mime_type = mimetypes.guess_type(path_to_file)[0]
            if must_delete:
                try:
                    os.remove(path_to_file)
                except OSError:
                    gajim.log.debug('Cannot remove %s' % path_to_file)

        def on_clear(widget):
            self.dialog.destroy()
            self.dialog = None
            self.on_clear_button_clicked(widget)

        def on_cancel(widget):
            self.dialog.destroy()
            self.dialog = None

        if self.dialog:
            self.dialog.present()
        else:
            self.dialog = dialogs.AvatarChooserDialog(on_response_ok = on_ok,
                    on_response_cancel = on_cancel, on_response_clear = on_clear)

    def on_PHOTO_button_press_event(self, widget, event):
        """
        If right-clicked, show popup
        """
        if event.button == 3 and self.avatar_encoded: # right click
            menu = Gtk.Menu()

            # Try to get pixbuf
            pixbuf = gtkgui_helpers.get_avatar_pixbuf_from_cache(self.jid,
                    use_local=False)

            if pixbuf not in (None, 'ask'):
                nick = gajim.config.get_per('accounts', self.account, 'name')
                menuitem = Gtk.ImageMenuItem.new_from_stock(Gtk.STOCK_SAVE_AS,
                    None)
                menuitem.connect('activate',
                    gtkgui_helpers.on_avatar_save_as_menuitem_activate,
                    self.jid, nick)
                menu.append(menuitem)
            # show clear
            menuitem = Gtk.ImageMenuItem.new_from_stock(Gtk.STOCK_CLEAR, None)
            menuitem.connect('activate', self.on_clear_button_clicked)
            menu.append(menuitem)
            menu.connect('selection-done', lambda w:w.destroy())
            # show the menu
            menu.show_all()
            menu.attach_to_widget(widget, None)
            menu.popup(None, None, None, None, event.button, event.time)
        elif event.button == 1: # left click
            self.on_set_avatar_button_clicked(widget)

    def on_BDAY_entry_focus_out_event(self, widget, event):
        txt = widget.get_text()
        if not txt:
            return
        try:
            time.strptime(txt, '%Y-%m-%d')
        except ValueError:
            if not widget.is_focus():
                pritext = _('Wrong date format')
                dialogs.ErrorDialog(pritext, _('Format of the date must be '
                    'YYYY-MM-DD'), transient_for=self.window)
<<<<<<< HEAD
                gobject.idle_add(lambda: widget.grab_focus())
=======
                GLib.idle_add(lambda: widget.grab_focus())
>>>>>>> 2879d314
            return True

    def set_value(self, entry_name, value):
        try:
            widget = self.xml.get_object(entry_name)
            val = widget.get_text()
            if val:
                value = val + ' / ' + value
            widget.set_text(value)
        except AttributeError:
            pass

    def set_values(self, vcard_):
        button = self.xml.get_object('PHOTO_button')
        image = button.get_image()
        text_button = self.xml.get_object('NOPHOTO_button')
        if not 'PHOTO' in vcard_:
            # set default image
            image.set_from_pixbuf(None)
            button.hide()
            text_button.show()
        for i in vcard_.keys():
            if i == 'PHOTO':
                pixbuf, self.avatar_encoded, self.avatar_mime_type = \
                        vcard.get_avatar_pixbuf_encoded_mime(vcard_[i])
                if not pixbuf:
                    image.set_from_pixbuf(None)
                    button.hide()
                    text_button.show()
                    continue
                pixbuf = gtkgui_helpers.get_scaled_pixbuf(pixbuf, 'vcard')
                image.set_from_pixbuf(pixbuf)
                button.show()
                text_button.hide()
                continue
            if i == 'ADR' or i == 'TEL' or i == 'EMAIL':
                for entry in vcard_[i]:
                    add_on = '_HOME'
                    if 'WORK' in entry:
                        add_on = '_WORK'
                    for j in entry.keys():
                        self.set_value(i + add_on + '_' + j + '_entry', entry[j])
            if isinstance(vcard_[i], dict):
                for j in vcard_[i].keys():
                    self.set_value(i + '_' + j + '_entry', vcard_[i][j])
            else:
                if i == 'DESC':
                    self.xml.get_object('DESC_textview').get_buffer().set_text(
                            vcard_[i], 0)
                else:
                    self.set_value(i + '_entry', vcard_[i])
        if self.update_progressbar_timeout_id is not None:
            if self.message_id:
                self.statusbar.remove(self.context_id, self.message_id)
            self.message_id = self.statusbar.push(self.context_id,
                    _('Information received'))
            self.remove_statusbar_timeout_id = GLib.timeout_add_seconds(3,
                self.remove_statusbar, self.message_id)
            GLib.source_remove(self.update_progressbar_timeout_id)
            self.progressbar.hide()
            self.progressbar.set_fraction(0)
            self.update_progressbar_timeout_id = None

    def _nec_vcard_received(self, obj):
        if obj.conn.name != self.account:
            return
        if obj.jid != self.jid:
            return
        self.set_values(obj.vcard_dict)

    def add_to_vcard(self, vcard_, entry, txt):
        """
        Add an information to the vCard dictionary
        """
        entries = entry.split('_')
        loc = vcard_
        if len(entries) == 3: # We need to use lists
            if entries[0] not in loc:
                loc[entries[0]] = []
            found = False
            for e in loc[entries[0]]:
                if entries[1] in e:
                    e[entries[2]] = txt
                    break
            else:
                loc[entries[0]].append({entries[1]: '', entries[2]: txt})
            return vcard_
        while len(entries) > 1:
            if entries[0] not in loc:
                loc[entries[0]] = {}
            loc = loc[entries[0]]
            del entries[0]
        loc[entries[0]] = txt
        return vcard_

    def make_vcard(self):
        """
        Make the vCard dictionary
        """
        entries = ['FN', 'NICKNAME', 'BDAY', 'EMAIL_HOME_USERID', 'URL',
                'TEL_HOME_NUMBER', 'N_FAMILY', 'N_GIVEN', 'N_MIDDLE', 'N_PREFIX',
                'N_SUFFIX', 'ADR_HOME_STREET', 'ADR_HOME_EXTADR', 'ADR_HOME_LOCALITY',
                'ADR_HOME_REGION', 'ADR_HOME_PCODE', 'ADR_HOME_CTRY', 'ORG_ORGNAME',
                'ORG_ORGUNIT', 'TITLE', 'ROLE', 'TEL_WORK_NUMBER', 'EMAIL_WORK_USERID',
                'ADR_WORK_STREET', 'ADR_WORK_EXTADR', 'ADR_WORK_LOCALITY',
                'ADR_WORK_REGION', 'ADR_WORK_PCODE', 'ADR_WORK_CTRY']
        vcard_ = {}
        for e in entries:
            txt = self.xml.get_object(e + '_entry').get_text()
            if txt != '':
                vcard_ = self.add_to_vcard(vcard_, e, txt)

        # DESC textview
        buff = self.xml.get_object('DESC_textview').get_buffer()
        start_iter = buff.get_start_iter()
        end_iter = buff.get_end_iter()
        txt = buff.get_text(start_iter, end_iter, False)
        if txt != '':
            vcard_['DESC'] = txt

        # Avatar
        if self.avatar_encoded:
            vcard_['PHOTO'] = {'BINVAL': self.avatar_encoded}
            if self.avatar_mime_type:
                vcard_['PHOTO']['TYPE'] = self.avatar_mime_type
        return vcard_

    def on_ok_button_clicked(self, widget):
        if self.update_progressbar_timeout_id:
            # Operation in progress
            return
        if gajim.connections[self.account].connected < 2:
            dialogs.ErrorDialog(_('You are not connected to the server'),
                    _('Without a connection, you can not publish your contact '
                    'information.'), transient_for=self.window)
            return
        vcard_ = self.make_vcard()
        nick = ''
        if 'NICKNAME' in vcard_:
            nick = vcard_['NICKNAME']
            gajim.connections[self.account].send_nickname(nick)
        if nick == '':
            nick = gajim.config.get_per('accounts', self.account, 'name')
        gajim.nicks[self.account] = nick
        gajim.connections[self.account].send_vcard(vcard_)
        self.message_id = self.statusbar.push(self.context_id,
                _('Sending profile...'))
        self.progressbar.show()
        self.update_progressbar_timeout_id = GLib.timeout_add(100,
            self.update_progressbar)

    def _nec_vcard_published(self, obj):
        if obj.conn.name != self.account:
            return
        if self.update_progressbar_timeout_id is not None:
            GLib.source_remove(self.update_progressbar_timeout_id)
            self.update_progressbar_timeout_id = None
        self.window.destroy()

    def _nec_vcard_not_published(self, obj):
        if obj.conn.name != self.account:
            return
        if self.message_id:
            self.statusbar.remove(self.context_id, self.message_id)
        self.message_id = self.statusbar.push(self.context_id,
            _('Information NOT published'))
        self.remove_statusbar_timeout_id = GLib.timeout_add_seconds(3,
            self.remove_statusbar, self.message_id)
        if self.update_progressbar_timeout_id is not None:
            GLib.source_remove(self.update_progressbar_timeout_id)
            self.progressbar.set_fraction(0)
            self.update_progressbar_timeout_id = None
        dialogs.InformationDialog(_('vCard publication failed'),
            _('There was an error while publishing your personal information, '
            'try again later.'), transient_for=self.window)

    def on_cancel_button_clicked(self, widget):
        self.window.destroy()<|MERGE_RESOLUTION|>--- conflicted
+++ resolved
@@ -240,11 +240,7 @@
                 pritext = _('Wrong date format')
                 dialogs.ErrorDialog(pritext, _('Format of the date must be '
                     'YYYY-MM-DD'), transient_for=self.window)
-<<<<<<< HEAD
-                gobject.idle_add(lambda: widget.grab_focus())
-=======
                 GLib.idle_add(lambda: widget.grab_focus())
->>>>>>> 2879d314
             return True
 
     def set_value(self, entry_name, value):
