# -*- coding:utf-8 -*-
## src/gtkgui_helpers.py
##
## Copyright (C) 2003-2013 Yann Leboulanger <asterix AT lagaule.org>
## Copyright (C) 2005-2006 Dimitur Kirov <dkirov AT gmail.com>
## Copyright (C) 2005-2007 Nikos Kouremenos <kourem AT gmail.com>
## Copyright (C) 2006 Travis Shirk <travis AT pobox.com>
## Copyright (C) 2006-2007 Junglecow J <junglecow AT gmail.com>
## Copyright (C) 2006-2008 Jean-Marie Traissard <jim AT lapin.org>
## Copyright (C) 2007 James Newton <redshodan AT gmail.com>
##                    Julien Pivotto <roidelapluie AT gmail.com>
## Copyright (C) 2007-2008 Stephan Erb <steve-e AT h3c.de>
## Copyright (C) 2008 Jonathan Schleifer <js-gajim AT webkeks.org>
##
## This file is part of Gajim.
##
## Gajim is free software; you can redistribute it and/or modify
## it under the terms of the GNU General Public License as published
## by the Free Software Foundation; version 3 only.
##
## Gajim is distributed in the hope that it will be useful,
## but WITHOUT ANY WARRANTY; without even the implied warranty of
## MERCHANTABILITY or FITNESS FOR A PARTICULAR PURPOSE. See the
## GNU General Public License for more details.
##
## You should have received a copy of the GNU General Public License
## along with Gajim. If not, see <http://www.gnu.org/licenses/>.
##

import xml.sax.saxutils
from gi.repository import Gtk
from gi.repository import Gdk
from gi.repository import GdkPixbuf
from gi.repository import GObject
from gi.repository import Pango
import os
import sys
import importlib

import logging
log = logging.getLogger('gajim.gtkgui_helpers')

from common import i18n
from common import gajim
from common import pep

gtk_icon_theme = Gtk.IconTheme.get_default()
gtk_icon_theme.append_search_path(gajim.ICONS_DIR)

def get_icon_pixmap(icon_name, size=16, quiet=False):
    try:
        return gtk_icon_theme.load_icon(icon_name, size, 0)
<<<<<<< HEAD
    except gobject.GError, e:
=======
    except GObject.GError as e:
>>>>>>> 2879d314
        if not quiet:
            log.error('Unable to load icon %s: %s' % (icon_name, str(e)))

def get_icon_path(icon_name, size=16):
    try:
        icon_info = gtk_icon_theme.lookup_icon(icon_name, size, 0)
        if icon_info == None:
            log.error('Icon not found: %s' % icon_name)
            return ""
        else:
            return icon_info.get_filename()
    except GObject.GError as e:
        log.error("Unable to find icon %s: %s" % (icon_name, str(e)))

import vcard
import dialogs


HAS_PYWIN32 = True
if os.name == 'nt':
    try:
        import win32file
        import win32con
        import pywintypes
    except ImportError:
        HAS_PYWIN32 = False

from common import helpers

screen_w = Gdk.Screen.width()
screen_h = Gdk.Screen.height()

def add_image_to_menuitem(menuitem, icon_name):
    img = Gtk.Image()
    path_img = get_icon_path(icon_name)
    img.set_from_file(path_img)
    menuitem.set_image(img)

def add_image_to_button(button, icon_name):
    add_image_to_menuitem(button, icon_name)

GUI_DIR = os.path.join(gajim.DATA_DIR, 'gui')
def get_gtk_builder(file_name, widget=None):
    file_path = os.path.join(GUI_DIR, file_name)
    builder = Gtk.Builder()
    builder.set_translation_domain(i18n.APP)
    if widget:
        builder.add_objects_from_file(file_path, [widget])
    else:
        builder.add_from_file(file_path)
    return builder

def get_completion_liststore(entry):
    """
    Create a completion model for entry widget completion list consists of
    (Pixbuf, Text) rows
    """
    completion = Gtk.EntryCompletion()
    liststore = Gtk.ListStore(GdkPixbuf.Pixbuf, str)

    render_pixbuf = Gtk.CellRendererPixbuf()
    completion.pack_start(render_pixbuf, False)
    completion.add_attribute(render_pixbuf, 'pixbuf', 0)

    completion.set_property('text_column', 1)
    completion.set_model(liststore)
    entry.set_completion(completion)
    return liststore


def popup_emoticons_under_button(menu, button, parent_win):
    """
    Popup the emoticons menu under button, which is in parent_win
    """
    window_x1, window_y1 = parent_win.get_origin()[1:]

    def position_menu_under_button(menu, data):
        # inline function, which will not keep refs, when used as CB
        alloc = button.get_allocation()
        button_x, button_y = alloc.x, alloc.y
        translated_coordinates = button.translate_coordinates(
            gajim.interface.roster.window, 0, 0)
        if translated_coordinates:
            button_x, button_y = translated_coordinates

        # now convert them to X11-relative
        window_x, window_y = window_x1, window_y1
        x = window_x + button_x
        y = window_y + button_y

        menu_height = menu.size_request().height

        ## should we pop down or up?
        if (y + alloc.height + menu_height < Gdk.Screen.height()):
            # now move the menu below the button
            y += alloc.height
        else:
            # now move the menu above the button
            y -= menu_height

        # push_in is True so all the menuitems are always inside screen
        push_in = True
        return (x, y, push_in)

    menu.popup(None, None, position_menu_under_button, None, 1, 0)

def get_theme_font_for_option(theme, option):
    """
    Return string description of the font, stored in theme preferences
    """
    font_name = gajim.config.get_per('themes', theme, option)
    font_desc = Pango.FontDescription()
    font_prop_str =  gajim.config.get_per('themes', theme, option + 'attrs')
    if font_prop_str:
        if font_prop_str.find('B') != -1:
            font_desc.set_weight(Pango.Weight.BOLD)
        if font_prop_str.find('I') != -1:
            font_desc.set_style(Pango.Style.ITALIC)
    fd = Pango.FontDescription(font_name)
    fd.merge(font_desc, True)
    return fd.to_string()

def get_default_font():
    """
    Get the desktop setting for application font first check for GNOME, then
    Xfce and last KDE it returns None on failure or else a string 'Font Size'
    """
    try:
        from gi.repository import GConf
        client = GConf.Client.get_default()
        value = client.get_string("/desktop/gnome/interface/font_name")
        return value.decode("utf8")
    except ImportError:
        pass

    # try to get Xfce default font
    # Xfce 4.2 and higher follow freedesktop.org's Base Directory Specification
    # see http://www.xfce.org/~benny/xfce/file-locations.html
    # and http://freedesktop.org/Standards/basedir-spec
    xdg_config_home = os.environ.get('XDG_CONFIG_HOME', '')
    if xdg_config_home == '':
        xdg_config_home = os.path.expanduser('~/.config') # default
    xfce_config_file = os.path.join(xdg_config_home,
        'xfce4/mcs_settings/Gtk.xml')

    kde_config_file = os.path.expanduser('~/.kde/share/config/kdeglobals')

    if os.path.exists(xfce_config_file):
        try:
            for line in open(xfce_config_file):
                if line.find('name="Gtk/FontName"') != -1:
                    start = line.find('value="') + 7
                    return line[start:line.find('"', start)]
        except Exception:
            #we talk about file
            print(_('Error: cannot open %s for reading') % xfce_config_file,
                file=sys.stderr)

    elif os.path.exists(kde_config_file):
        try:
            for line in open(kde_config_file):
                if line.find('font=') == 0: # font=Verdana,9,other_numbers
                    start = 5 # 5 is len('font=')
                    line = line[start:]
                    values = line.split(',')
                    font_name = values[0]
                    font_size = values[1]
                    font_string = '%s %s' % (font_name, font_size) # Verdana 9
                    return font_string
        except Exception:
            #we talk about file
            print(_('Error: cannot open %s for reading') % kde_config_file,
                file=sys.stderr)

    return None

def get_running_processes():
    """
    Return running processes or None (if /proc does not exist)
    """
    if os.path.isdir('/proc'):
        # under Linux: checking if 'gnome-session' or
        # 'startkde' programs were run before gajim, by
        # checking /proc (if it exists)
        #
        # if something is unclear, read `man proc`;
        # if /proc exists, directories that have only numbers
        # in their names contain data about processes.
        # /proc/[xxx]/exe is a symlink to executable started
        # as process number [xxx].
        # filter out everything that we are not interested in:
        files = os.listdir('/proc')

        # files that doesn't have only digits in names...
        files = [f for f in files if f.isdigit()]

        # files that aren't directories...
        files = [f for f in files if os.path.isdir('/proc/' + f)]

        # processes owned by somebody not running gajim...
        # (we check if we have access to that file)
        files = [f for f in files if os.access('/proc/' + f +'/exe', os.F_OK)]

        # be sure that /proc/[number]/exe is really a symlink
        # to avoid TBs in incorrectly configured systems
        files = [f for f in files if os.path.islink('/proc/' + f + '/exe')]

        # list of processes
        processes = [os.path.basename(os.readlink('/proc/' + f +'/exe')) for f \
            in files]

        return processes
    return []

def move_window(window, x, y):
    """
    Move the window, but also check if out of screen
    """
    if x < 0:
        x = 0
    if y < 0:
        y = 0
    w, h = window.get_size()
    if x + w > screen_w:
        x = screen_w - w
    if y + h > screen_h:
        y = screen_h - h
    window.move(x, y)

def resize_window(window, w, h):
    """
    Resize window, but also checks if huge window or negative values
    """
    if not w or not h:
        return
    if w > screen_w:
        w = screen_w
    if h > screen_h:
        h = screen_h
    window.resize(abs(w), abs(h))

class HashDigest:
    def __init__(self, algo, digest):
        self.algo = self.cleanID(algo)
        self.digest = self.cleanID(digest)

    def cleanID(self, id_):
        id_ = id_.strip().lower()
        for strip in (' :.-_'):
            id_ = id_.replace(strip, '')
        return id_

    def __eq__(self, other):
        sa, sd = self.algo, self.digest
        if isinstance(other, self.__class__):
            oa, od = other.algo, other.digest
        elif isinstance(other, basestring):
            sa, oa, od = None, None, self.cleanID(other)
        elif isinstance(other, tuple) and len(other) == 2:
            oa, od = self.cleanID(other[0]), self.cleanID(other[1])
        else:
            return False

        return sa == oa and sd == od

    def __ne__(self, other):
        return not self == other

    def __hash__(self):
        return self.algo ^ self.digest

    def __str__(self):
        prettydigest = ''
        for i in list(range(0, len(self.digest), 2)):
            prettydigest += self.digest[i:i + 2] + ':'
        return prettydigest[:-1]

    def __repr__(self):
        return "%s(%s, %s)" % (self.__class__, repr(self.algo), repr(str(self)))

class ServersXMLHandler(xml.sax.ContentHandler):
    def __init__(self):
        xml.sax.ContentHandler.__init__(self)
        self.servers = []

    def startElement(self, name, attributes):
        if name == 'item':
            if 'jid' in attributes.getNames():
                self.servers.append(attributes.getValue('jid'))

    def endElement(self, name):
        pass

def parse_server_xml(path_to_file):
    try:
        handler = ServersXMLHandler()
        xml.sax.parse(path_to_file, handler)
        return handler.servers
    # handle exception if unable to open file
    except IOError as message:
        print(_('Error reading file:') + str(message), file=sys.stderr)
    # handle exception parsing file
    except xml.sax.SAXParseException as message:
        print(_('Error parsing file:') + str(message), file=sys.stderr)

def set_unset_urgency_hint(window, unread_messages_no):
    """
    Sets/unset urgency hint in window argument depending if we have unread
    messages or not
    """
    if gajim.config.get('use_urgency_hint'):
        if unread_messages_no > 0:
            window.props.urgency_hint = True
        else:
            window.props.urgency_hint = False

def get_abspath_for_script(scriptname, want_type = False):
    """
    Check if we are svn or normal user and return abspath to asked script if
    want_type is True we return 'svn' or 'install'
    """
    if os.path.isdir('.svn'): # we are svn user
        type_ = 'svn'
        cwd = os.getcwd() # it's always ending with src

        if scriptname == 'gajim-remote':
            path_to_script = cwd + '/gajim-remote.py'

        elif scriptname == 'gajim':
            script = '#!/bin/sh\n' # the script we may create
            script += 'cd %s' % cwd
            path_to_script = cwd + '/../scripts/gajim_sm_script'

            try:
                if os.path.exists(path_to_script):
                    os.remove(path_to_script)

                f = open(path_to_script, 'w')
                script += '\nexec python -OOt gajim.py $0 $@\n'
                f.write(script)
                f.close()
                os.chmod(path_to_script, 0o700)
            except OSError: # do not traceback (could be a permission problem)
                #we talk about a file here
                s = _('Could not write to %s. Session Management support will '
                    'not work') % path_to_script
                print(s, file=sys.stderr)

    else: # normal user (not svn user)
        type_ = 'install'
        # always make it like '/usr/local/bin/gajim'
        path_to_script = helpers.is_in_path(scriptname, True)


    if want_type:
        return path_to_script, type_
    else:
        return path_to_script

def get_pixbuf_from_data(file_data, want_type = False):
    """
    Get image data and returns GdkPixbuf.Pixbuf if want_type is True it also
    returns 'jpeg', 'png' etc
    """
    pixbufloader = GdkPixbuf.PixbufLoader()
    try:
        pixbufloader.write(file_data)
        pixbufloader.close()
        pixbuf = pixbufloader.get_pixbuf()
    except GObject.GError: # 'unknown image format'
        pixbufloader.close()
        pixbuf = None
        if want_type:
            return None, None
        else:
            return None

    if want_type:
        typ = pixbufloader.get_format().get_name()
        return pixbuf, typ
    else:
        return pixbuf

def get_invisible_cursor():
    import cairo
    s = cairo.ImageSurface(cairo.FORMAT_A1, 1, 1)
    cursor_pixbuf = Gdk.pixbuf_get_from_surface(s, 0, 0, 1, 1)
    cursor = Gdk.Cursor.new_from_pixbuf(Gdk.Display.get_default(), \
        cursor_pixbuf, 0, 0)
    return cursor

def get_current_desktop(window):
    """
    Return the current virtual desktop for given window

    NOTE: Window is a GDK window.
    """
    prop = window.property_get('_NET_CURRENT_DESKTOP')
    if prop is None: # it means it's normal window (not root window)
        # so we look for it's current virtual desktop in another property
        prop = window.property_get('_NET_WM_DESKTOP')

    if prop is not None:
        # f.e. prop is ('CARDINAL', 32, [0]) we want 0 or 1.. from [0]
        current_virtual_desktop_no = prop[2][0]
        return current_virtual_desktop_no

def possibly_move_window_in_current_desktop(window):
    """
    Moves GTK window to current virtual desktop if it is not in the current
    virtual desktop

    NOTE: Window is a GDK window.
    """
    #TODO: property_get doesn't work:
    #prop_atom = Gdk.Atom.intern('_NET_CURRENT_DESKTOP', False)
    #type_atom = Gdk.Atom.intern("CARDINAL", False)
    #w = Gdk.Screen.get_default().get_root_window()
    #Gdk.property_get(w, prop_atom, type_atom, 0, 9999, False)
    return False
    if os.name == 'nt':
        return False

    root_window = Gdk.Screen.get_default().get_root_window()
    # current user's vd
    current_virtual_desktop_no = get_current_desktop(root_window)

    # vd roster window is in
    window_virtual_desktop = get_current_desktop(window.window)

    # if one of those is None, something went wrong and we cannot know
    # VD info, just hide it (default action) and not show it afterwards
    if None not in (window_virtual_desktop, current_virtual_desktop_no):
        if current_virtual_desktop_no != window_virtual_desktop:
            # we are in another VD that the window was
            # so show it in current VD
            window.present()
            return True
    return False

def file_is_locked(path_to_file):
    """
    Return True if file is locked

    NOTE: Windows only.
    """
    if os.name != 'nt': # just in case
        return

    if not HAS_PYWIN32:
        return

    secur_att = pywintypes.SECURITY_ATTRIBUTES()
    secur_att.Initialize()

    try:
        # try make a handle for READING the file
        hfile = win32file.CreateFile(
                path_to_file,                   # path to file
                win32con.GENERIC_READ,          # open for reading
                0,                              # do not share with other proc
                secur_att,
                win32con.OPEN_EXISTING,         # existing file only
                win32con.FILE_ATTRIBUTE_NORMAL, # normal file
                0                               # no attr. template
        )
    except pywintypes.error:
        return True
    else: # in case all went ok, close file handle (go to hell WinAPI)
        hfile.Close()
        return False

def get_fade_color(treeview, selected, focused):
    """
    Get a gdk RGBA color that is between foreground and background in 0.3
    0.7 respectively colors of the cell for the given treeview
    """
    context = treeview.get_style_context()
    if selected:
        if focused: # is the window focused?
            state = Gtk.StateFlags.SELECTED
        else: # is it not? NOTE: many gtk themes change bg on this
            state = Gtk.StateFlags.ACTIVE
    else:
        state = Gtk.StateFlags.NORMAL
    bg = context.get_background_color(state)
    fg = context.get_color(state)

    p = 0.3 # background
    q = 0.7 # foreground # p + q should do 1.0
    return Gdk.RGBA(bg.red*p + fg.red*q, bg.green*p + fg.green*q,
        bg.blue*p + fg.blue*q)

def get_scaled_pixbuf(pixbuf, kind):
    """
    Return scaled pixbuf, keeping ratio etc or None kind is either "chat",
    "roster", "notification", "tooltip", "vcard"
    """
    # resize to a width / height for the avatar not to have distortion
    # (keep aspect ratio)
    width = gajim.config.get(kind + '_avatar_width')
    height = gajim.config.get(kind + '_avatar_height')
    if width < 1 or height < 1:
        return None

    # Pixbuf size
    pix_width = pixbuf.get_width()
    pix_height = pixbuf.get_height()
    # don't make avatars bigger than they are
    if pix_width < width and pix_height < height:
        return pixbuf # we don't want to make avatar bigger

    ratio = float(pix_width) / float(pix_height)
    if ratio > 1:
        w = width
        h = int(w / ratio)
    else:
        h = height
        w = int(h * ratio)
    scaled_buf = pixbuf.scale_simple(w, h, GdkPixbuf.InterpType.HYPER)
    return scaled_buf

def get_avatar_pixbuf_from_cache(fjid, use_local=True):
    """
    Check if jid has cached avatar and if that avatar is valid image (can be
    shown)

    Returns None if there is no image in vcard/
    Returns 'ask' if cached vcard should not be used (user changed his vcard, so
    we have new sha) or if we don't have the vcard
    """
    jid, nick = gajim.get_room_and_nick_from_fjid(fjid)
    if gajim.config.get('hide_avatar_of_transport') and\
            gajim.jid_is_transport(jid):
        # don't show avatar for the transport itself
        return None

    if any(jid in gajim.contacts.get_gc_list(acc) for acc in \
    gajim.contacts.get_accounts()):
        is_groupchat_contact = True
    else:
        is_groupchat_contact = False

    puny_jid = helpers.sanitize_filename(jid)
    if is_groupchat_contact:
        puny_nick = helpers.sanitize_filename(nick)
        path = os.path.join(gajim.VCARD_PATH, puny_jid, puny_nick)
        local_avatar_basepath = os.path.join(gajim.AVATAR_PATH, puny_jid,
                puny_nick) + '_local'
    else:
        path = os.path.join(gajim.VCARD_PATH, puny_jid)
        local_avatar_basepath = os.path.join(gajim.AVATAR_PATH, puny_jid) + \
                '_local'
    if use_local:
        for extension in ('.png', '.jpeg'):
            local_avatar_path = local_avatar_basepath + extension
            if os.path.isfile(local_avatar_path):
                avatar_file = open(local_avatar_path, 'rb')
                avatar_data = avatar_file.read()
                avatar_file.close()
                return get_pixbuf_from_data(avatar_data)

    if not os.path.isfile(path):
        return 'ask'

    vcard_dict = list(gajim.connections.values())[0].get_cached_vcard(fjid,
            is_groupchat_contact)
    if not vcard_dict: # This can happen if cached vcard is too old
        return 'ask'
    if 'PHOTO' not in vcard_dict:
        return None
    pixbuf = vcard.get_avatar_pixbuf_encoded_mime(vcard_dict['PHOTO'])[0]
    return pixbuf

def make_gtk_month_python_month(month):
    """
    GTK starts counting months from 0, so January is 0 but Python's time start
    from 1, so align to Python

    NOTE: Month MUST be an integer.
    """
    return month + 1

def make_python_month_gtk_month(month):
    return month - 1

def make_color_string(color):
    """
    Create #aabbcc color string from gtk color
    """
    col = '#'
    for i in ('red', 'green', 'blue'):
        h = hex(int(getattr(color, i) / (16*16)))
        h = h.split('x')[1]
        if len(h) == 1:
            h = '0' + h
        col += h
    return col

def make_pixbuf_grayscale(pixbuf):
    pixbuf2 = pixbuf.copy()
    pixbuf.saturate_and_pixelate(pixbuf2, 0.0, False)
    return pixbuf2

def decode_filechooser_file_paths(file_paths):
    """
    Decode as UTF-8 under Windows and ask sys.getfilesystemencoding() in POSIX
    file_paths MUST be LIST
    """
    file_paths_list = list()

    if os.name == 'nt': # decode as UTF-8 under Windows
        for file_path in file_paths:
            file_path = file_path.decode('utf8')
            file_paths_list.append(file_path)
    else:
        for file_path in file_paths:
            try:
                file_path = file_path.decode(sys.getfilesystemencoding())
            except Exception:
                try:
                    file_path = file_path
                except Exception:
                    pass
            file_paths_list.append(file_path)

    return file_paths_list

def possibly_set_gajim_as_xmpp_handler():
    """
    Register (by default only the first time) 'xmmp:' to Gajim
    """
    path_to_dot_kde = os.path.expanduser('~/.kde')
    if os.path.exists(path_to_dot_kde):
        path_to_kde_file = os.path.join(path_to_dot_kde,
                'share/services/xmpp.protocol')
    else:
        path_to_kde_file = None

    def set_gajim_as_xmpp_handler(is_checked=None):
        if is_checked is not None:
            # come from confirmation dialog
            gajim.config.set('check_if_gajim_is_default', is_checked)
        path_to_gajim_script, typ = get_abspath_for_script('gajim-remote', True)
        if path_to_gajim_script:
            if typ == 'svn':
                command = path_to_gajim_script + ' handle_uri %s'
            else: # 'installed'
                command = 'gajim-remote handle_uri %s'

            # setting for GNOME/Gconf
            client.set_bool('/desktop/gnome/url-handlers/xmpp/enabled', True)
            client.set_string('/desktop/gnome/url-handlers/xmpp/command',
                command)
            client.set_bool('/desktop/gnome/url-handlers/xmpp/needs_terminal',
                False)

            # setting for KDE
            if path_to_kde_file is not None: # user has run kde at least once
                try:
                    f = open(path_to_kde_file, 'a')
                    f.write('''\
[Protocol]
exec=%s "%%u"
protocol=xmpp
input=none
output=none
helper=true
listing=false
reading=false
writing=false
makedir=false
deleting=false
icon=gajim
Description=xmpp
''' % command)
                    f.close()
                except IOError:
                    log.debug("I/O Error writing settings to %s",
                        repr(path_to_kde_file), exc_info=True)
        else: # no gajim remote, stop ask user everytime
            gajim.config.set('check_if_gajim_is_default', False)

    try:
        GConf = importlib.import_module('gi.repository.GConf')
        # in try because daemon may not be there
        client = GConf.Client.get_default()
    except Exception:
        return

    old_command = client.get_string('/desktop/gnome/url-handlers/xmpp/command')
    if not old_command or old_command.endswith(' open_chat %s'):
        # first time (GNOME/GCONF) or old Gajim version
        we_set = True
    elif path_to_kde_file is not None and not os.path.exists(path_to_kde_file):
        # only the first time (KDE)
        we_set = True
    else:
        we_set = False

    if we_set:
        set_gajim_as_xmpp_handler()
    elif old_command and not old_command.endswith(' handle_uri %s'):
        # xmpp: is currently handled by another program, so ask the user
        pritext = _('Gajim is not the default Jabber client')
        sectext = _('Would you like to make Gajim the default Jabber client?')
        checktext = _('Always check to see if Gajim is the default Jabber '
            'client on startup')
        def on_cancel(checked):
            gajim.config.set('check_if_gajim_is_default', checked)
        dlg = dialogs.ConfirmationDialogCheck(pritext, sectext, checktext,
            set_gajim_as_xmpp_handler, on_cancel)
        if gajim.config.get('check_if_gajim_is_default'):
            dlg.checkbutton.set_active(True)

def escape_underscore(s):
    """
    Escape underlines to prevent them from being interpreted as keyboard
    accelerators
    """
    return s.replace('_', '__')

def get_state_image_from_file_path_show(file_path, show):
    state_file = show.replace(' ', '_')
    files = []
    files.append(os.path.join(file_path, state_file + '.png'))
    files.append(os.path.join(file_path, state_file + '.gif'))
    image = Gtk.Image()
    image.set_from_pixbuf(None)
    for file_ in files:
        if os.path.exists(file_):
            image.set_from_file(file_)
            break

    return image

def get_possible_button_event(event):
    """
    Mouse or keyboard caused the event?
    """
    if event.type == Gdk.EventType.KEY_PRESS:
        return 0 # no event.button so pass 0
    # BUTTON_PRESS event, so pass event.button
    return event.button

def destroy_widget(widget):
    widget.destroy()

def on_avatar_save_as_menuitem_activate(widget, jid, default_name=''):
    def on_continue(response, file_path):
        if response < 0:
            return
        pixbuf = get_avatar_pixbuf_from_cache(jid)
        extension = os.path.splitext(file_path)[1]
        if not extension:
            # Silently save as Jpeg image
            image_format = 'jpeg'
            file_path += '.jpeg'
        elif extension == 'jpg':
            image_format = 'jpeg'
        else:
            image_format = extension[1:] # remove leading dot

        # Save image
        try:
            pixbuf.savev(file_path, image_format, [], [])
        except Exception as e:
            log.debug('Error saving avatar: %s' % str(e))
            if os.path.exists(file_path):
                os.remove(file_path)
            new_file_path = '.'.join(file_path.split('.')[:-1]) + '.jpeg'
            def on_ok(file_path, pixbuf):
                pixbuf.savev(file_path, 'jpeg', [], [])
            dialogs.ConfirmationDialog(_('Extension not supported'),
                _('Image cannot be saved in %(type)s format. Save as '
                '%(new_filename)s?') % {'type': image_format,
                'new_filename': new_file_path},
                on_response_ok = (on_ok, new_file_path, pixbuf))
        else:
            dialog.destroy()

    def on_ok(widget):
        file_path = dialog.get_filename()
        file_path = decode_filechooser_file_paths((file_path,))[0]
        if os.path.exists(file_path):
            # check if we have write permissions
            if not os.access(file_path, os.W_OK):
                file_name = os.path.basename(file_path)
                dialogs.ErrorDialog(_('Cannot overwrite existing file "%s"') % \
                    file_name, _('A file with this name already exists and you '
                    'do not have permission to overwrite it.'))
                return
            dialog2 = dialogs.FTOverwriteConfirmationDialog(
                _('This file already exists'), _('What do you want to do?'),
                propose_resume=False, on_response=(on_continue, file_path),
                transient_for=dialog)
            dialog2.set_destroy_with_parent(True)
        else:
            dirname = os.path.dirname(file_path)
            if not os.access(dirname, os.W_OK):
                dialogs.ErrorDialog(_('Directory "%s" is not writable') % \
                    dirname, _('You do not have permission to create files in '
                    'this directory.'))
                return

        on_continue(0, file_path)

    def on_cancel(widget):
        dialog.destroy()

    dialog = dialogs.FileChooserDialog(title_text=_('Save Image as...'),
        action=Gtk.FileChooserAction.SAVE, buttons=(Gtk.STOCK_CANCEL,
        Gtk.ResponseType.CANCEL, Gtk.STOCK_SAVE, Gtk.ResponseType.OK),
        default_response=Gtk.ResponseType.OK,
        current_folder=gajim.config.get('last_save_dir'), on_response_ok=on_ok,
        on_response_cancel=on_cancel)

    dialog.set_current_name(default_name + '.jpeg')
    dialog.connect('delete-event', lambda widget, event:
        on_cancel(widget))

def on_bm_header_changed_state(widget, event):
    widget.set_state(Gtk.StateType.NORMAL) #do not allow selected_state

def create_combobox(value_list, selected_value = None):
    """
    Value_list is [(label1, value1)]
    """
    liststore = Gtk.ListStore(str, str)
    combobox = Gtk.ComboBox.new_with_model(liststore)
    cell = Gtk.CellRendererText()
    combobox.pack_start(cell, True)
    combobox.add_attribute(cell, 'text', 0)
    i = -1
    for value in value_list:
        liststore.append(value)
        if selected_value == value[1]:
            i = value_list.index(value)
    if i > -1:
        combobox.set_active(i)
    combobox.show_all()
    return combobox

def create_list_multi(value_list, selected_values=None):
    """
    Value_list is [(label1, value1)]
    """
    liststore = Gtk.ListStore(str, str)
    treeview = Gtk.TreeView.new_with_model(liststore)
    treeview.get_selection().set_mode(Gtk.SelectionMode.MULTIPLE)
    treeview.set_headers_visible(False)
    col = Gtk.TreeViewColumn()
    treeview.append_column(col)
    cell = Gtk.CellRendererText()
    col.pack_start(cell, True, True, 0)
    col.set_attributes(cell, text=0)
    for value in value_list:
        iter = liststore.append(value)
        if value[1] in selected_values:
            treeview.get_selection().select_iter(iter)
    treeview.show_all()
    return treeview

def load_iconset(path, pixbuf2=None, transport=False):
    """
    Load full iconset from the given path, and add pixbuf2 on top left of each
    static images
    """
    path += '/'
    if transport:
        list_ = ('online', 'chat', 'away', 'xa', 'dnd', 'offline',
                'not in roster')
    else:
        list_ = ('connecting', 'online', 'chat', 'away', 'xa', 'dnd',
                'invisible', 'offline', 'error', 'requested', 'event', 'opened',
                'closed', 'not in roster', 'muc_active', 'muc_inactive')
        if pixbuf2:
            list_ = ('connecting', 'online', 'chat', 'away', 'xa', 'dnd',
                    'offline', 'error', 'requested', 'event', 'not in roster')
    return _load_icon_list(list_, path, pixbuf2)

def load_icon(icon_name):
    """
    Load an icon from the iconset in 16x16
    """
    iconset = gajim.config.get('iconset')
    path = os.path.join(helpers.get_iconset_path(iconset), '16x16', '')
    icon_list = _load_icon_list([icon_name], path)
    return icon_list[icon_name]

def load_mood_icon(icon_name):
    """
    Load an icon from the mood iconset in 16x16
    """
    iconset = gajim.config.get('mood_iconset')
    path = os.path.join(helpers.get_mood_iconset_path(iconset), '')
    icon_list = _load_icon_list([icon_name], path)
    return icon_list[icon_name]

def load_activity_icon(category, activity = None):
    """
    Load an icon from the activity iconset in 16x16
    """
    iconset = gajim.config.get('activity_iconset')
    path = os.path.join(helpers.get_activity_iconset_path(iconset),
            category, '')
    if activity is None:
        activity = 'category'
    icon_list = _load_icon_list([activity], path)
    return icon_list[activity]

def get_pep_as_pixbuf(pep_class):
    if isinstance(pep_class, pep.UserMoodPEP):
        assert not pep_class._retracted
        received_mood = pep_class._pep_specific_data['mood']
        mood = received_mood if received_mood in pep.MOODS else 'unknown'
        pixbuf = load_mood_icon(mood).get_pixbuf()
        return pixbuf
    elif isinstance(pep_class, pep.UserTunePEP):
        icon = get_icon_pixmap('audio-x-generic', quiet=True)
        if not icon:
            path = os.path.join(gajim.DATA_DIR, 'emoticons', 'static',
                'music.png')
            return GdkPixbuf.Pixbuf.new_from_file(path)
        return icon
    elif isinstance(pep_class, pep.UserActivityPEP):
        assert not pep_class._retracted
        pep_ = pep_class._pep_specific_data
        activity = pep_['activity']

        has_known_activity = activity in pep.ACTIVITIES
        has_known_subactivity = (has_known_activity  and ('subactivity' in pep_)
                and (pep_['subactivity'] in pep.ACTIVITIES[activity]))

        if has_known_activity:
            if has_known_subactivity:
                subactivity = pep_['subactivity']
                return load_activity_icon(activity, subactivity).get_pixbuf()
            else:
                return load_activity_icon(activity).get_pixbuf()
        else:
            return load_activity_icon('unknown').get_pixbuf()
    elif isinstance(pep_class, pep.UserLocationPEP):
        icon = get_icon_pixmap('applications-internet', quiet=True)
        if not icon:
            icon = get_icon_pixmap('gajim-earth')
        return icon
    return None

def load_icons_meta():
    """
    Load and return  - AND + small icons to put on top left of an icon for meta
    contacts
    """
    iconset = gajim.config.get('iconset')
    path = os.path.join(helpers.get_iconset_path(iconset), '16x16')
    # try to find opened_meta.png file, else opened.png else nopixbuf merge
    path_opened = os.path.join(path, 'opened_meta.png')
    if not os.path.isfile(path_opened):
        path_opened = os.path.join(path, 'opened.png')
    if os.path.isfile(path_opened):
        pixo = GdkPixbuf.Pixbuf.new_from_file(path_opened)
    else:
        pixo = None
    # Same thing for closed
    path_closed = os.path.join(path, 'opened_meta.png')
    if not os.path.isfile(path_closed):
        path_closed = os.path.join(path, 'closed.png')
    if os.path.isfile(path_closed):
        pixc = GdkPixbuf.Pixbuf.new_from_file(path_closed)
    else:
        pixc = None
    return pixo, pixc

def _load_icon_list(icons_list, path, pixbuf2 = None):
    """
    Load icons in icons_list from the given path, and add pixbuf2 on top left of
    each static images
    """
    imgs = {}
    for icon in icons_list:
        # try to open a pixfile with the correct method
        icon_file = icon.replace(' ', '_')
        files = []
        files.append(path + icon_file + '.gif')
        files.append(path + icon_file + '.png')
        image = Gtk.Image()
        image.show()
        imgs[icon] = image
        for file_ in files: # loop seeking for either gif or png
            if os.path.exists(file_):
                image.set_from_file(file_)
                if pixbuf2 and image.get_storage_type() == Gtk.ImageType.PIXBUF:
                    # add pixbuf2 on top-left corner of image
                    pixbuf1 = image.get_pixbuf()
                    pixbuf2.composite(pixbuf1, 0, 0,
                            pixbuf2.get_property('width'),
                            pixbuf2.get_property('height'), 0, 0, 1.0, 1.0,
                            GdkPixbuf.InterpType.NEAREST, 255)
                    image.set_from_pixbuf(pixbuf1)
                break
    return imgs

def make_jabber_state_images():
    """
    Initialize jabber_state_images dictionary
    """
    iconset = gajim.config.get('iconset')
    if iconset:
        if helpers.get_iconset_path(iconset):
            path = os.path.join(helpers.get_iconset_path(iconset), '16x16')
            if not os.path.exists(path):
                iconset = gajim.config.DEFAULT_ICONSET
                gajim.config.set('iconset', iconset)
        else:
            iconset = gajim.config.DEFAULT_ICONSET
            gajim.config.set('iconset', iconset)
    else:
        iconset = gajim.config.DEFAULT_ICONSET
        gajim.config.set('iconset', iconset)

    path = os.path.join(helpers.get_iconset_path(iconset), '16x16')
    gajim.interface.jabber_state_images['16'] = load_iconset(path)

    pixo, pixc = load_icons_meta()
    gajim.interface.jabber_state_images['opened'] = load_iconset(path, pixo)
    gajim.interface.jabber_state_images['closed'] = load_iconset(path, pixc)

    path = os.path.join(helpers.get_iconset_path(iconset), '32x32')
    gajim.interface.jabber_state_images['32'] = load_iconset(path)

    path = os.path.join(helpers.get_iconset_path(iconset), '24x24')
    if (os.path.exists(path)):
        gajim.interface.jabber_state_images['24'] = load_iconset(path)
    else:
        # Resize 32x32 icons to 24x24
        for each in gajim.interface.jabber_state_images['32']:
            img = Gtk.Image()
            pix = gajim.interface.jabber_state_images['32'][each]
            pix_type = pix.get_storage_type()
            if pix_type == Gtk.ImageType.ANIMATION:
                animation = pix.get_animation()
                pixbuf = animation.get_static_image()
            elif pix_type == Gtk.ImageType.EMPTY:
                pix = gajim.interface.jabber_state_images['16'][each]
                pix_16_type = pix.get_storage_type()
                if pix_16_type == Gtk.ImageType.ANIMATION:
                    animation = pix.get_animation()
                    pixbuf = animation.get_static_image()
            else:
                pixbuf = pix.get_pixbuf()
            scaled_pix = pixbuf.scale_simple(24, 24, GdkPixbuf.InterpType.BILINEAR)
            img.set_from_pixbuf(scaled_pix)
            gajim.interface.jabber_state_images['24'][each] = img

def reload_jabber_state_images():
    make_jabber_state_images()
    gajim.interface.roster.update_jabber_state_images()

def label_set_autowrap(widget):
    """
    Make labels automatically re-wrap if their containers are resized.
    Accepts label or container widgets
    """
    if isinstance (widget, Gtk.Container):
        children = widget.get_children()
        for i in list(range (len (children))):
            label_set_autowrap(children[i])
    elif isinstance(widget, Gtk.Label):
        widget.set_line_wrap(True)
        widget.connect_after('size-allocate', __label_size_allocate)

def __label_size_allocate(widget, allocation):
    """
    Callback which re-allocates the size of a label
    """
    layout = widget.get_layout()

    lw_old, lh_old = layout.get_size()
    # fixed width labels
    if lw_old/Pango.SCALE == allocation.width:
        return

    # set wrap width to the Pango.Layout of the labels ###
    widget.set_alignment(0.0, 0.0)
    layout.set_width (allocation.width * Pango.SCALE)
    lh = layout.get_size()[1]

    if lh_old != lh:
        widget.set_size_request (-1, lh / Pango.SCALE)<|MERGE_RESOLUTION|>--- conflicted
+++ resolved
@@ -50,11 +50,7 @@
 def get_icon_pixmap(icon_name, size=16, quiet=False):
     try:
         return gtk_icon_theme.load_icon(icon_name, size, 0)
-<<<<<<< HEAD
-    except gobject.GError, e:
-=======
     except GObject.GError as e:
->>>>>>> 2879d314
         if not quiet:
             log.error('Unable to load icon %s: %s' % (icon_name, str(e)))
 
