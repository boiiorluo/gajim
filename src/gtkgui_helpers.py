--- conflicted
+++ resolved
@@ -79,12 +79,6 @@
 screen_w = gtk.gdk.screen_width()
 screen_h = gtk.gdk.screen_height()
 
-<<<<<<< HEAD
-GLADE_DIR = os.path.join(gajim.DATA_DIR, 'glade')
-def get_glade(file_name, root = None):
-    file_path = os.path.join(GLADE_DIR, file_name)
-    return gtk.glade.XML(file_path, root=root, domain=i18n.APP)
-=======
 def add_image_to_menuitem(menuitem, icon_name):
     img = gtk.Image()
     path_img = get_icon_path(icon_name)
@@ -104,7 +98,6 @@
     else:
         builder.add_from_file(file_path)
     return builder
->>>>>>> 30a1bb50
 
 def get_completion_liststore(entry):
     """
@@ -189,24 +182,15 @@
     except Exception:
         pass
 
-<<<<<<< HEAD
-    # try to get xfce default font
-    # Xfce 4.2 adopts freedesktop.org's Base Directory Specification
-=======
     # try to get Xfce default font
     # Xfce 4.2 and higher follow freedesktop.org's Base Directory Specification
->>>>>>> 30a1bb50
     # see http://www.xfce.org/~benny/xfce/file-locations.html
     # and http://freedesktop.org/Standards/basedir-spec
     xdg_config_home = os.environ.get('XDG_CONFIG_HOME', '')
     if xdg_config_home == '':
         xdg_config_home = os.path.expanduser('~/.config') # default
-<<<<<<< HEAD
-    xfce_config_file = os.path.join(xdg_config_home, 'xfce4/mcs_settings/gtk.xml')
-=======
     xfce_config_file = os.path.join(xdg_config_home,
         'xfce4/mcs_settings/gtk.xml')
->>>>>>> 30a1bb50
 
     kde_config_file = os.path.expanduser('~/.kde/share/config/kdeglobals')
 
@@ -218,12 +202,8 @@
                     return line[start:line.find('"', start)].decode('utf-8')
         except Exception:
             #we talk about file
-<<<<<<< HEAD
-            print >> sys.stderr, _('Error: cannot open %s for reading') % xfce_config_file
-=======
             print >> sys.stderr, _('Error: cannot open %s for reading') % \
                 xfce_config_file
->>>>>>> 30a1bb50
 
     elif os.path.exists(kde_config_file):
         try:
@@ -238,12 +218,8 @@
                     return font_string.decode('utf-8')
         except Exception:
             #we talk about file
-<<<<<<< HEAD
-            print >> sys.stderr, _('Error: cannot open %s for reading') % kde_config_file
-=======
             print >> sys.stderr, _('Error: cannot open %s for reading') % \
                 kde_config_file
->>>>>>> 30a1bb50
 
     return None
 
@@ -288,11 +264,7 @@
         files = os.listdir('/proc')
 
         # files that doesn't have only digits in names...
-<<<<<<< HEAD
-        files = filter(str.isdigit, files)
-=======
         files = [f for f in files if f.isdigit()]
->>>>>>> 30a1bb50
 
         # files that aren't directories...
         files = [f for f in files if os.path.isdir('/proc/' + f)]
@@ -306,12 +278,8 @@
         files = [f for f in files if os.path.islink('/proc/' + f + '/exe')]
 
         # list of processes
-<<<<<<< HEAD
-        processes = [os.path.basename(os.readlink('/proc/' + f +'/exe')) for f in files]
-=======
         processes = [os.path.basename(os.readlink('/proc/' + f +'/exe')) for f \
             in files]
->>>>>>> 30a1bb50
 
         return processes
     return []
@@ -350,12 +318,8 @@
 
     def cleanID(self, id_):
         id_ = id_.strip().lower()
-<<<<<<< HEAD
-        for strip in (' :.-_'): id_ = id_.replace(strip, '')
-=======
         for strip in (' :.-_'):
             id_ = id_.replace(strip, '')
->>>>>>> 30a1bb50
         return id_
 
     def __eq__(self, other):
@@ -477,12 +441,8 @@
                 os.chmod(path_to_script, 0700)
             except OSError: # do not traceback (could be a permission problem)
                 #we talk about a file here
-<<<<<<< HEAD
-                s = _('Could not write to %s. Session Management support will not work') % path_to_script
-=======
                 s = _('Could not write to %s. Session Management support will '
                     'not work') % path_to_script
->>>>>>> 30a1bb50
                 print >> sys.stderr, s
 
     else: # normal user (not svn user)
@@ -587,15 +547,6 @@
     try:
         # try make a handle for READING the file
         hfile = win32file.CreateFile(
-<<<<<<< HEAD
-                path_to_file,                                   # path to file
-                win32con.GENERIC_READ,                  # open for reading
-                0,                                                              # do not share with other proc
-                secur_att,
-                win32con.OPEN_EXISTING,                 # existing file only
-                win32con.FILE_ATTRIBUTE_NORMAL, # normal file
-                0                                                               # no attr. template
-=======
                 path_to_file,                   # path to file
                 win32con.GENERIC_READ,          # open for reading
                 0,                              # do not share with other proc
@@ -603,7 +554,6 @@
                 win32con.OPEN_EXISTING,         # existing file only
                 win32con.FILE_ATTRIBUTE_NORMAL, # normal file
                 0                               # no attr. template
->>>>>>> 30a1bb50
         )
     except pywintypes.error:
         return True
@@ -611,11 +561,7 @@
         hfile.Close()
         return False
 
-<<<<<<< HEAD
-def _get_fade_color(treeview, selected, focused):
-=======
 def get_fade_color(treeview, selected, focused):
->>>>>>> 30a1bb50
     """
     Get a gdk color that is between foreground and background in 0.3
     0.7 respectively colors of the cell for the given treeview
@@ -666,11 +612,7 @@
     scaled_buf = pixbuf.scale_simple(w, h, gtk.gdk.INTERP_HYPER)
     return scaled_buf
 
-<<<<<<< HEAD
-def get_avatar_pixbuf_from_cache(fjid, is_fake_jid = False, use_local = True):
-=======
 def get_avatar_pixbuf_from_cache(fjid, use_local=True):
->>>>>>> 30a1bb50
     """
     Check if jid has cached avatar and if that avatar is valid image (can be
     shown)
@@ -685,10 +627,6 @@
         # don't show avatar for the transport itself
         return None
 
-<<<<<<< HEAD
-    puny_jid = helpers.sanitize_filename(jid)
-    if is_fake_jid:
-=======
     if any(jid in gajim.contacts.get_gc_list(acc) for acc in \
     gajim.contacts.get_accounts()):
         is_groupchat_contact = True
@@ -697,7 +635,6 @@
 
     puny_jid = helpers.sanitize_filename(jid)
     if is_groupchat_contact:
->>>>>>> 30a1bb50
         puny_nick = helpers.sanitize_filename(nick)
         path = os.path.join(gajim.VCARD_PATH, puny_jid, puny_nick)
         local_avatar_basepath = os.path.join(gajim.AVATAR_PATH, puny_jid,
@@ -719,11 +656,7 @@
         return 'ask'
 
     vcard_dict = gajim.connections.values()[0].get_cached_vcard(fjid,
-<<<<<<< HEAD
-            is_fake_jid)
-=======
             is_groupchat_contact)
->>>>>>> 30a1bb50
     if not vcard_dict: # This can happen if cached vcard is too old
         return 'ask'
     if 'PHOTO' not in vcard_dict:
@@ -830,15 +763,10 @@
 
             # setting for GNOME/Gconf
             client.set_bool('/desktop/gnome/url-handlers/xmpp/enabled', True)
-<<<<<<< HEAD
-            client.set_string('/desktop/gnome/url-handlers/xmpp/command', command)
-            client.set_bool('/desktop/gnome/url-handlers/xmpp/needs_terminal', False)
-=======
             client.set_string('/desktop/gnome/url-handlers/xmpp/command',
                 command)
             client.set_bool('/desktop/gnome/url-handlers/xmpp/needs_terminal',
                 False)
->>>>>>> 30a1bb50
 
             # setting for KDE
             if path_to_kde_file is not None: # user has run kde at least once
@@ -861,12 +789,8 @@
 ''' % command)
                     f.close()
                 except IOError:
-<<<<<<< HEAD
-                    log.debug("I/O Error writing settings to %s", repr(path_to_kde_file), exc_info=True)
-=======
                     log.debug("I/O Error writing settings to %s",
                         repr(path_to_kde_file), exc_info=True)
->>>>>>> 30a1bb50
         else: # no gajim remote, stop ask user everytime
             gajim.config.set('check_if_gajim_is_default', False)
 
@@ -893,21 +817,12 @@
         # xmpp: is currently handled by another program, so ask the user
         pritext = _('Gajim is not the default Jabber client')
         sectext = _('Would you like to make Gajim the default Jabber client?')
-<<<<<<< HEAD
-        checktext = _('Always check to see if Gajim is the default Jabber client '
-                'on startup')
-        def on_cancel(checked):
-            gajim.config.set('check_if_gajim_is_default', checked)
-        dlg = dialogs.ConfirmationDialogCheck(pritext, sectext, checktext,
-                set_gajim_as_xmpp_handler, on_cancel)
-=======
         checktext = _('Always check to see if Gajim is the default Jabber '
             'client on startup')
         def on_cancel(checked):
             gajim.config.set('check_if_gajim_is_default', checked)
         dlg = dialogs.ConfirmationDialogCheck(pritext, sectext, checktext,
             set_gajim_as_xmpp_handler, on_cancel)
->>>>>>> 30a1bb50
         if gajim.config.get('check_if_gajim_is_default'):
             dlg.checkbutton.set_active(True)
 
@@ -944,34 +859,6 @@
 def destroy_widget(widget):
     widget.destroy()
 
-<<<<<<< HEAD
-def on_avatar_save_as_menuitem_activate(widget, jid, account,
-default_name = ''):
-    def on_continue(response, file_path):
-        if response < 0:
-            return
-        # Get pixbuf
-        pixbuf = None
-        is_fake = False
-        if account and gajim.contacts.is_pm_from_jid(account, jid):
-            is_fake = True
-        pixbuf = get_avatar_pixbuf_from_cache(jid, is_fake, False)
-        ext = file_path.split('.')[-1]
-        type_ = ''
-        if not ext:
-            # Silently save as Jpeg image
-            file_path += '.jpeg'
-            type_ = 'jpeg'
-        elif ext == 'jpg':
-            type_ = 'jpeg'
-        else:
-            type_ = ext
-
-        # Save image
-        try:
-            pixbuf.save(file_path, type_)
-        except Exception:
-=======
 def on_avatar_save_as_menuitem_activate(widget, jid, default_name=''):
     def on_continue(response, file_path):
         if response < 0:
@@ -992,22 +879,16 @@
             pixbuf.save(file_path, image_format)
         except glib.GError, e:
             log.debug('Error saving avatar: %s' % str(e))
->>>>>>> 30a1bb50
             if os.path.exists(file_path):
                 os.remove(file_path)
             new_file_path = '.'.join(file_path.split('.')[:-1]) + '.jpeg'
             def on_ok(file_path, pixbuf):
                 pixbuf.save(file_path, 'jpeg')
             dialogs.ConfirmationDialog(_('Extension not supported'),
-<<<<<<< HEAD
-                    _('Image cannot be saved in %(type)s format. Save as %(new_filename)s?') % {'type': type_, 'new_filename': new_file_path},
-                    on_response_ok = (on_ok, new_file_path, pixbuf))
-=======
                 _('Image cannot be saved in %(type)s format. Save as '
                 '%(new_filename)s?') % {'type': image_format,
                 'new_filename': new_file_path},
                 on_response_ok = (on_ok, new_file_path, pixbuf))
->>>>>>> 30a1bb50
         else:
             dialog.destroy()
 
@@ -1018,16 +899,6 @@
             # check if we have write permissions
             if not os.access(file_path, os.W_OK):
                 file_name = os.path.basename(file_path)
-<<<<<<< HEAD
-                dialogs.ErrorDialog(_('Cannot overwrite existing file "%s"' %
-                        file_name),
-                _('A file with this name already exists and you do not have '
-                'permission to overwrite it.'))
-                return
-            dialog2 = dialogs.FTOverwriteConfirmationDialog(
-                    _('This file already exists'), _('What do you want to do?'),
-                    propose_resume=False, on_response=(on_continue, file_path))
-=======
                 dialogs.ErrorDialog(_('Cannot overwrite existing file "%s"') % \
                     file_name, _('A file with this name already exists and you '
                     'do not have permission to overwrite it.'))
@@ -1035,20 +906,14 @@
             dialog2 = dialogs.FTOverwriteConfirmationDialog(
                 _('This file already exists'), _('What do you want to do?'),
                 propose_resume=False, on_response=(on_continue, file_path))
->>>>>>> 30a1bb50
             dialog2.set_transient_for(dialog)
             dialog2.set_destroy_with_parent(True)
         else:
             dirname = os.path.dirname(file_path)
             if not os.access(dirname, os.W_OK):
                 dialogs.ErrorDialog(_('Directory "%s" is not writable') % \
-<<<<<<< HEAD
-                dirname, _('You do not have permission to create files in this'
-                ' directory.'))
-=======
                     dirname, _('You do not have permission to create files in '
                     'this directory.'))
->>>>>>> 30a1bb50
                 return
 
         on_continue(0, file_path)
@@ -1057,17 +922,6 @@
         dialog.destroy()
 
     dialog = dialogs.FileChooserDialog(title_text=_('Save Image as...'),
-<<<<<<< HEAD
-            action=gtk.FILE_CHOOSER_ACTION_SAVE, buttons=(gtk.STOCK_CANCEL,
-            gtk.RESPONSE_CANCEL, gtk.STOCK_SAVE, gtk.RESPONSE_OK),
-            default_response=gtk.RESPONSE_OK,
-            current_folder=gajim.config.get('last_save_dir'), on_response_ok=on_ok,
-            on_response_cancel=on_cancel)
-
-    dialog.set_current_name(default_name)
-    dialog.connect('delete-event', lambda widget, event:
-            on_cancel(widget))
-=======
         action=gtk.FILE_CHOOSER_ACTION_SAVE, buttons=(gtk.STOCK_CANCEL,
         gtk.RESPONSE_CANCEL, gtk.STOCK_SAVE, gtk.RESPONSE_OK),
         default_response=gtk.RESPONSE_OK,
@@ -1077,7 +931,6 @@
     dialog.set_current_name(default_name + '.jpeg')
     dialog.connect('delete-event', lambda widget, event:
         on_cancel(widget))
->>>>>>> 30a1bb50
 
 def on_bm_header_changed_state(widget, event):
     widget.set_state(gtk.STATE_NORMAL) #do not allow selected_state
@@ -1281,11 +1134,7 @@
 
     # set wrap width to the pango.Layout of the labels ###
     layout.set_width (allocation.width * pango.SCALE)
-<<<<<<< HEAD
-    lw, lh = layout.get_size ()
-=======
     lh = layout.get_size()[1]
->>>>>>> 30a1bb50
 
     if lh_old != lh:
         widget.set_size_request (-1, lh / pango.SCALE)