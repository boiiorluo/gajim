--- conflicted
+++ resolved
@@ -112,11 +112,7 @@
         self.model = gtk.ListStore(str, bool)
         treeview.set_model(self.model)
 
-<<<<<<< HEAD
-        col = gtk.TreeViewColumn(_('Available'))
-=======
         col = gtk.TreeViewColumn(Q_('?features:Available'))
->>>>>>> 337b09d3
         treeview.append_column(col)
         cell = gtk.CellRendererToggle()
         cell.set_property('radio', True)
