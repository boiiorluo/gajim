--- conflicted
+++ resolved
@@ -49,35 +49,11 @@
     pynotify.init('Gajim Notification')
 except ImportError:
     USER_HAS_PYNOTIFY = False
-<<<<<<< HEAD
-
-if gajim.HAVE_INDICATOR:
-    import indicate
-
-def setup_indicator_server():
-    server = indicate.indicate_server_ref_default()
-    server.set_type('message.im')
-    server.set_desktop_file('/usr/share/applications/gajim.desktop')
-    server.connect('server-display', server_display)
-    server.show()
-
-def display(indicator, account, jid, msg_type):
-    gajim.interface.handle_event(account, jid, msg_type)
-    indicator.hide()
-
-def server_display(server):
-    win = gajim.interface.roster.window
-    win.present()
 
 def get_show_in_roster(event, account, contact, session=None):
-    '''Return True if this event must be shown in roster, else False'''
-=======
-
-def get_show_in_roster(event, account, contact, session=None):
     """
     Return True if this event must be shown in roster, else False
     """
->>>>>>> 30a1bb50
     if event == 'gc_message_received':
         return True
     num = get_advanced_notification(event, account, contact)
@@ -92,13 +68,9 @@
     return True
 
 def get_show_in_systray(event, account, contact, type_=None):
-<<<<<<< HEAD
-    '''Return True if this event must be shown in systray, else False'''
-=======
     """
     Return True if this event must be shown in systray, else False
     """
->>>>>>> 30a1bb50
     num = get_advanced_notification(event, account, contact)
     if num is not None:
         if gajim.config.get_per('notifications', str(num), 'systray') == 'yes':
@@ -112,14 +84,9 @@
     return gajim.config.get('trayicon_notification_on_events')
 
 def get_advanced_notification(event, account, contact):
-<<<<<<< HEAD
-    '''Returns the number of the first (top most)
-    advanced notification else None'''
-=======
     """
     Returns the number of the first (top most) advanced notification else None
     """
->>>>>>> 30a1bb50
     num = 0
     notif = gajim.config.get_per('notifications', str(num))
     while notif:
@@ -130,15 +97,9 @@
         if gajim.config.get_per('notifications', str(num), 'event') == event:
             # test recipient
             recipient_type = gajim.config.get_per('notifications', str(num),
-<<<<<<< HEAD
-                    'recipient_type')
-            recipients = gajim.config.get_per('notifications', str(num),
-                    'recipients').split()
-=======
                 'recipient_type')
             recipients = gajim.config.get_per('notifications', str(num),
                 'recipients').split()
->>>>>>> 30a1bb50
             if recipient_type == 'all':
                 recipient_ok = True
             elif recipient_type == 'contact' and contact.jid in recipients:
@@ -157,22 +118,13 @@
         if status_ok:
             # test window_opened
             tab_opened = gajim.config.get_per('notifications', str(num),
-<<<<<<< HEAD
-                    'tab_opened')
-=======
                 'tab_opened')
->>>>>>> 30a1bb50
             if tab_opened == 'both':
                 tab_opened_ok = True
             else:
                 chat_control = helpers.get_chat_control(account, contact)
-<<<<<<< HEAD
-                if (chat_control and tab_opened == 'yes') or (not chat_control and \
-                tab_opened == 'no'):
-=======
                 if (chat_control and tab_opened == 'yes') or (not chat_control \
                 and tab_opened == 'no'):
->>>>>>> 30a1bb50
                     tab_opened_ok = True
         if tab_opened_ok:
             return num
@@ -181,19 +133,12 @@
         notif = gajim.config.get_per('notifications', str(num))
 
 def notify(event, jid, account, parameters, advanced_notif_num=None):
-<<<<<<< HEAD
-    '''Check what type of notifications we want, depending on basic
-    and the advanced configuration of notifications and do these notifications;
-    advanced_notif_num holds the number of the first (top most) advanced
-    notification'''
-=======
     """
     Check what type of notifications we want, depending on basic and the
     advanced configuration of notifications and do these notifications;
     advanced_notif_num holds the number of the first (top most) advanced
     notification
     """
->>>>>>> 30a1bb50
     # First, find what notifications we want
     do_popup = False
     do_sound = False
@@ -212,12 +157,8 @@
         gajim.block_signed_in_notifications[account_server]:
             block_transport = True
         if helpers.allow_showing_notification(account, 'notify_on_signin') and \
-<<<<<<< HEAD
-        not gajim.block_signed_in_notifications[account] and not block_transport:
-=======
         not gajim.block_signed_in_notifications[account] and \
         not block_transport:
->>>>>>> 30a1bb50
             do_popup = True
         if gajim.config.get_per('soundevents', 'contact_connected',
         'enabled') and not gajim.block_signed_in_notifications[account] and \
@@ -228,11 +169,7 @@
         if helpers.allow_showing_notification(account, 'notify_on_signout'):
             do_popup = True
         if gajim.config.get_per('soundevents', 'contact_disconnected',
-<<<<<<< HEAD
-                'enabled'):
-=======
         'enabled'):
->>>>>>> 30a1bb50
             do_sound = True
     elif event == 'new_message':
         message_type = parameters[0]
@@ -253,13 +190,8 @@
         'first_message_received', advanced_notif_num):
             do_sound = True
         elif not is_first_message and focused and \
-<<<<<<< HEAD
-        helpers.allow_sound_notification(account, 'next_message_received_focused',
-        advanced_notif_num):
-=======
         helpers.allow_sound_notification(account,
         'next_message_received_focused', advanced_notif_num):
->>>>>>> 30a1bb50
             do_sound = True
         elif not is_first_message and not focused and \
         helpers.allow_sound_notification(account,
@@ -279,42 +211,13 @@
             if event == 'contact_disconnected':
                 show_image = 'offline.png'
                 suffix = '_notif_size_bw'
-<<<<<<< HEAD
-            else: #Status Change or Connected
-=======
             else: # Status Change or Connected
->>>>>>> 30a1bb50
                 # FIXME: for status change,
                 # we don't always 'online.png', but we
                 # first need 48x48 for all status
                 show_image = 'online.png'
                 suffix = '_notif_size_colored'
             transport_name = gajim.get_transport_name_from_jid(jid)
-<<<<<<< HEAD
-            img = None
-            if transport_name:
-                img = os.path.join(helpers.get_transport_path(transport_name),
-                        '48x48', show_image)
-            if not img or not os.path.isfile(img):
-                iconset = gajim.config.get('iconset')
-                img = os.path.join(helpers.get_iconset_path(iconset), '48x48',
-                        show_image)
-            path = gtkgui_helpers.get_path_to_generic_or_avatar(img,
-                    jid = jid, suffix = suffix)
-            if event == 'status_change':
-                title = _('%(nick)s Changed Status') % \
-                        {'nick': gajim.get_name_from_jid(account, jid)}
-                text = _('%(nick)s is now %(status)s') % \
-                        {'nick': gajim.get_name_from_jid(account, jid),\
-                        'status': helpers.get_uf_show(gajim.SHOW_LIST[new_show])}
-                if status_message:
-                    text = text + " : " + status_message
-                popup(_('Contact Changed Status'), jid, account,
-                        path_to_image=path, title=title, text=text)
-            elif event == 'contact_connected':
-                title = _('%(nickname)s Signed In') % \
-                        {'nickname': gajim.get_name_from_jid(account, jid)}
-=======
             img_path = None
             if transport_name:
                 img_path = os.path.join(helpers.get_transport_path(
@@ -338,36 +241,18 @@
             elif event == 'contact_connected':
                 title = _('%(nickname)s Signed In') % \
                     {'nickname': gajim.get_name_from_jid(account, jid)}
->>>>>>> 30a1bb50
                 text = ''
                 if status_message:
                     text = status_message
                 popup(_('Contact Signed In'), jid, account,
-<<<<<<< HEAD
-                        path_to_image=path, title=title, text=text)
-            elif event == 'contact_disconnected':
-                title = _('%(nickname)s Signed Out') % \
-                        {'nickname': gajim.get_name_from_jid(account, jid)}
-=======
                     path_to_image=path, title=title, text=text)
             elif event == 'contact_disconnected':
                 title = _('%(nickname)s Signed Out') % \
                     {'nickname': gajim.get_name_from_jid(account, jid)}
->>>>>>> 30a1bb50
                 text = ''
                 if status_message:
                     text = status_message
                 popup(_('Contact Signed Out'), jid, account,
-<<<<<<< HEAD
-                        path_to_image=path, title=title, text=text)
-        elif event == 'new_message':
-            if message_type == 'normal': # single message
-                event_type = _('New Single Message')
-                img = os.path.join(gajim.DATA_DIR, 'pixmaps', 'events',
-                        'single_msg_recv.png')
-                title = _('New Single Message from %(nickname)s') % \
-                        {'nickname': nickname}
-=======
                     path_to_image=path, title=title, text=text)
         elif event == 'new_message':
             if message_type == 'normal': # single message
@@ -375,32 +260,10 @@
                 img_name = 'gajim-single_msg_recv'
                 title = _('New Single Message from %(nickname)s') % \
                     {'nickname': nickname}
->>>>>>> 30a1bb50
                 text = message
             elif message_type == 'pm': # private message
                 event_type = _('New Private Message')
                 room_name = gajim.get_nick_from_jid(jid)
-<<<<<<< HEAD
-                img = os.path.join(gajim.DATA_DIR, 'pixmaps', 'events',
-                        'priv_msg_recv.png')
-                title = _('New Private Message from group chat %s') % room_name
-                if message:
-                    text = _('%(nickname)s: %(message)s') % {'nickname': nickname,
-                            'message': message}
-                else:
-                    text = _('Messaged by %(nickname)s') % {'nickname': nickname}
-
-            else: # chat message
-                event_type = _('New Message')
-                img = os.path.join(gajim.DATA_DIR, 'pixmaps', 'events',
-                        'chat_msg_recv.png')
-                title = _('New Message from %(nickname)s') % \
-                        {'nickname': nickname}
-                text = message
-            path = gtkgui_helpers.get_path_to_generic_or_avatar(img)
-            popup(event_type, jid, account, message_type,
-                    path_to_image=path, title=title, text=text)
-=======
                 img_name = 'gajim-priv_msg_recv'
                 title = _('New Private Message from group chat %s') % room_name
                 if message:
@@ -419,7 +282,6 @@
             img_path = gtkgui_helpers.get_icon_path(img_name, 48)
             popup(event_type, jid, account, message_type,
                 path_to_image=img_path, title=title, text=text)
->>>>>>> 30a1bb50
 
     if do_sound:
         snd_file = None
@@ -428,11 +290,7 @@
             if advanced_notif_num is not None and gajim.config.get_per(
             'notifications', str(advanced_notif_num), 'sound') == 'yes':
                 snd_file = gajim.config.get_per('notifications',
-<<<<<<< HEAD
-                        str(advanced_notif_num), 'sound_file')
-=======
                     str(advanced_notif_num), 'sound_file')
->>>>>>> 30a1bb50
             elif advanced_notif_num is not None and gajim.config.get_per(
             'notifications', str(advanced_notif_num), 'sound') == 'no':
                 pass # do not set snd_event
@@ -451,41 +309,12 @@
 
     if do_cmd:
         command = gajim.config.get_per('notifications', str(advanced_notif_num),
-<<<<<<< HEAD
-                'command')
-=======
             'command')
->>>>>>> 30a1bb50
         try:
             helpers.exec_command(command)
         except Exception:
             pass
 
-<<<<<<< HEAD
-def popup(event_type, jid, account, msg_type='', path_to_image=None,
-        title=None, text=None):
-    '''Notifies a user of an event. It first tries to a valid implementation of
-    the Desktop Notification Specification. If that fails, then we fall back to
-    the older style PopupNotificationWindow method.'''
-
-    # default image
-    if not path_to_image:
-        path_to_image = os.path.abspath(
-                os.path.join(gajim.DATA_DIR, 'pixmaps', 'events',
-                        'chat_msg_recv.png')) # img to display
-
-    if gajim.HAVE_INDICATOR and event_type in (_('New Message'),
-    _('New Single Message'), _('New Private Message')):
-        indicator = indicate.Indicator()
-        indicator.set_property('subtype', 'im')
-        indicator.set_property('sender', jid)
-        indicator.set_property('body', text)
-        indicator.set_property_time('time', time.time())
-        pixbuf = gtk.gdk.pixbuf_new_from_file(path_to_image)
-        indicator.set_property_icon('icon', pixbuf)
-        indicator.connect('user-display', display, account, jid, msg_type)
-        indicator.show()
-=======
 def popup(event_type, jid, account, msg_type='', path_to_image=None, title=None,
 text=None):
     """
@@ -496,17 +325,12 @@
     # default image
     if not path_to_image:
         path_to_image = gtkgui_helpers.get_icon_path('gajim-chat_msg_recv', 48)
->>>>>>> 30a1bb50
 
     # Try to show our popup via D-Bus and notification daemon
     if gajim.config.get('use_notif_daemon') and dbus_support.supported:
         try:
             DesktopNotification(event_type, jid, account, msg_type,
-<<<<<<< HEAD
-                    path_to_image, title, gobject.markup_escape_text(text))
-=======
                 path_to_image, title, gobject.markup_escape_text(text))
->>>>>>> 30a1bb50
             return  # sucessfully did D-Bus Notification procedure!
         except dbus.DBusException, e:
             # Connection to D-Bus failed
@@ -521,11 +345,7 @@
             # empty text for new_message means do_preview = False
             # -> default value for text
             _text = gobject.markup_escape_text(
-<<<<<<< HEAD
-                    gajim.get_name_from_jid(account, jid))
-=======
                 gajim.get_name_from_jid(account, jid))
->>>>>>> 30a1bb50
         else:
             _text = gobject.markup_escape_text(text)
 
@@ -557,11 +377,7 @@
 
     # Either nothing succeeded or the user wants old-style notifications
     instance = dialogs.PopupNotificationWindow(event_type, jid, account,
-<<<<<<< HEAD
-            msg_type, path_to_image, title, text)
-=======
         msg_type, path_to_image, title, text)
->>>>>>> 30a1bb50
     gajim.interface.roster.popup_notification_windows.append(instance)
 
 def on_pynotify_notification_clicked(notification, action):
@@ -573,18 +389,12 @@
     gajim.interface.handle_event(account, jid, msg_type)
 
 class NotificationResponseManager:
-<<<<<<< HEAD
-    '''Collects references to pending DesktopNotifications and manages there
-    signalling. This is necessary due to a bug in DBus where you can't remove
-    a signal from an interface once it's connected.'''
-=======
     """
     Collect references to pending DesktopNotifications and manages there
     signalling. This is necessary due to a bug in DBus where you can't remove a
     signal from an interface once it's connected
     """
 
->>>>>>> 30a1bb50
     def __init__(self):
         self.pending = {}
         self.received = []
@@ -594,12 +404,8 @@
         if self.interface is not None:
             return
         self.interface = dbus_support.get_notifications_interface()
-<<<<<<< HEAD
-        self.interface.connect_to_signal('ActionInvoked', self.on_action_invoked)
-=======
         self.interface.connect_to_signal('ActionInvoked',
             self.on_action_invoked)
->>>>>>> 30a1bb50
         self.interface.connect_to_signal('NotificationClosed', self.on_closed)
 
     def on_action_invoked(self, id_, reason):
@@ -637,12 +443,6 @@
 notification_response_manager = NotificationResponseManager()
 
 class DesktopNotification:
-<<<<<<< HEAD
-    '''A DesktopNotification that interfaces with D-Bus via the Desktop
-    Notification specification'''
-    def __init__(self, event_type, jid, account, msg_type='',
-            path_to_image=None, title=None, text=None):
-=======
     """
     A DesktopNotification that interfaces with D-Bus via the Desktop
     Notification Specification
@@ -650,7 +450,6 @@
 
     def __init__(self, event_type, jid, account, msg_type='',
     path_to_image=None, title=None, text=None):
->>>>>>> 30a1bb50
         self.path_to_image = path_to_image
         self.event_type = event_type
         self.title = title
@@ -676,11 +475,7 @@
         elif event_type == _('Contact Signed Out'):
             ntype = 'presence.offline'
         elif event_type in (_('New Message'), _('New Single Message'),
-<<<<<<< HEAD
-                _('New Private Message')):
-=======
         _('New Private Message')):
->>>>>>> 30a1bb50
             ntype = 'im.received'
         elif event_type == _('File Transfer Request'):
             ntype = 'transfer'
@@ -703,14 +498,8 @@
             ntype = 'unsubscribed'
         else:
             # default failsafe values
-<<<<<<< HEAD
-            self.path_to_image = os.path.abspath(
-                    os.path.join(gajim.DATA_DIR, 'pixmaps', 'events',
-                            'chat_msg_recv.png')) # img to display
-=======
             self.path_to_image = gtkgui_helpers.get_icon_path(
                 'gajim-chat_msg_recv', 48)
->>>>>>> 30a1bb50
             ntype = 'im' # Notification Type
 
         self.notif = dbus_support.get_notifications_interface(self)
@@ -731,27 +520,6 @@
         ntype = self.ntype
         if self.kde_notifications:
             notification_text = ('<html><img src="%(image)s" align=left />' \
-<<<<<<< HEAD
-                    '%(title)s<br/>%(text)s</html>') % {'title': self.title,
-                    'text': self.text, 'image': self.path_to_image}
-            gajim_icon = os.path.abspath(os.path.join(gajim.DATA_DIR, 'pixmaps',
-                    'gajim.png'))
-            self.notif.Notify(
-                    dbus.String(_('Gajim')),                        # app_name (string)
-                    dbus.UInt32(0),                                         # replaces_id (uint)
-                    ntype,                                                                  # event_id (string)
-                    dbus.String(gajim_icon),                        # app_icon (string)
-                    dbus.String(''),                                                # summary (string)
-                    dbus.String(notification_text), # body (string)
-                    # actions (stringlist)
-                    (dbus.String('default'), dbus.String(self.event_type),
-                            dbus.String('ignore'), dbus.String(_('Ignore'))),
-                    [],                                                                             # hints (not used in KDE yet)
-                    dbus.UInt32(timeout*1000),                      # timeout (int), in ms
-                    reply_handler=self.attach_by_id,
-                    error_handler=self.notify_another_way)
-            return
-=======
                 '%(title)s<br/>%(text)s</html>') % {'title': self.title,
                 'text': self.text, 'image': self.path_to_image}
             gajim_icon = gtkgui_helpers.get_icon_path('gajim', 48)
@@ -773,7 +541,6 @@
                 return
             except Exception:
                 pass
->>>>>>> 30a1bb50
         version = self.version
         if version[:2] == [0, 2]:
             actions = {}
@@ -781,30 +548,6 @@
                 actions = {'default': 0}
             try:
                 self.notif.Notify(
-<<<<<<< HEAD
-                        dbus.String(_('Gajim')),
-                        dbus.String(self.path_to_image),
-                        dbus.UInt32(0),
-                        ntype,
-                        dbus.Byte(0),
-                        dbus.String(self.title),
-                        dbus.String(self.text),
-                        [dbus.String(self.path_to_image)],
-                        actions,
-                        [''],
-                        True,
-                        dbus.UInt32(timeout),
-                        reply_handler=self.attach_by_id,
-                        error_handler=self.notify_another_way)
-            except AttributeError:
-                version = [0, 3, 1] # we're actually dealing with the newer version
-        if version > [0, 3]:
-            if gajim.interface.systray_enabled and \
-            gajim.config.get('attach_notifications_to_systray'):
-                x, y = gajim.interface.systray.img_tray.window.get_origin()
-                width, height, = \
-                        gajim.interface.systray.img_tray.window.get_geometry()[2:4]
-=======
                     dbus.String(_('Gajim')),
                     dbus.String(self.path_to_image),
                     dbus.UInt32(0),
@@ -827,7 +570,6 @@
             gajim.config.get('attach_notifications_to_systray'):
                 status_icon = gajim.interface.systray.status_icon
                 x, y, width, height = status_icon.get_geometry()[1]
->>>>>>> 30a1bb50
                 pos_x = x + (width / 2)
                 pos_y = y + (height / 2)
                 hints = {'x': pos_x, 'y': pos_y}
@@ -843,12 +585,6 @@
                     text = ' '
                 actions = ()
                 if 'actions' in self.capabilities:
-<<<<<<< HEAD
-                    actions = (dbus.String('default'), dbus.String(self.event_type))
-                self.notif.Notify(
-                        dbus.String(_('Gajim')),
-                        dbus.UInt32(0), # this notification does not replace other
-=======
                     actions = (dbus.String('default'), dbus.String(
                         self.event_type))
                 try:
@@ -856,7 +592,6 @@
                         dbus.String(_('Gajim')),
                         # this notification does not replace other
                         dbus.UInt32(0),
->>>>>>> 30a1bb50
                         dbus.String(self.path_to_image),
                         dbus.String(self.title),
                         dbus.String(text),
@@ -865,16 +600,11 @@
                         dbus.UInt32(timeout*1000),
                         reply_handler=self.attach_by_id,
                         error_handler=self.notify_another_way)
-<<<<<<< HEAD
-            else:
-                self.notif.Notify(
-=======
                 except Exception, e:
                     self.notify_another_way(e)
             else:
                 try:
                     self.notif.Notify(
->>>>>>> 30a1bb50
                         dbus.String(_('Gajim')),
                         dbus.String(self.path_to_image),
                         dbus.UInt32(0),
@@ -885,11 +615,8 @@
                         dbus.UInt32(timeout*1000),
                         reply_handler=self.attach_by_id,
                         error_handler=self.notify_another_way)
-<<<<<<< HEAD
-=======
                 except Exception, e:
                     self.notify_another_way(e)
->>>>>>> 30a1bb50
 
     def attach_by_id(self, id_):
         self.id = id_
@@ -897,17 +624,12 @@
         notification_response_manager.add_pending(self.id, self)
 
     def notify_another_way(self, e):
-<<<<<<< HEAD
-        gajim.log.debug(str(e))
-        gajim.log.debug('Need to implement a new way of falling back')
-=======
         gajim.log.debug('Error when trying to use notification daemon: %s' % \
             str(e))
         instance = dialogs.PopupNotificationWindow(self.event_type, self.jid,
             self.account, self.msg_type, self.path_to_image, self.title,
             self.text)
         gajim.interface.roster.popup_notification_windows.append(instance)
->>>>>>> 30a1bb50
 
     def on_action_invoked(self, id_, reason):
         if self.notif is None:
@@ -936,14 +658,6 @@
 
     def get_version(self):
         self.notif.GetServerInfo(
-<<<<<<< HEAD
-                reply_handler=self.version_reply_handler,
-                error_handler=self.version_error_handler_2_x_try)
-
-    def version_error_handler_2_x_try(self, e):
-        self.notif.GetServerInformation(reply_handler=self.version_reply_handler,
-                error_handler=self.version_error_handler_3_x_try)
-=======
             reply_handler=self.version_reply_handler,
             error_handler=self.version_error_handler_2_x_try)
 
@@ -951,7 +665,6 @@
         self.notif.GetServerInformation(
             reply_handler=self.version_reply_handler,
             error_handler=self.version_error_handler_3_x_try)
->>>>>>> 30a1bb50
 
     def version_error_handler_3_x_try(self, e):
         self.version = self.default_version
