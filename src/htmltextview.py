# -*- coding:utf-8 -*-
## src/htmltextview.py
##
## Copyright (C) 2005 Gustavo J. A. M. Carneiro
## Copyright (C) 2006 Santiago Gala
## Copyright (C) 2006-2007 Jean-Marie Traissard <jim AT lapin.org>
## Copyright (C) 2006-2013 Yann Leboulanger <asterix AT lagaule.org>
## Copyright (C) 2007 Nikos Kouremenos <kourem AT gmail.com>
## Copyright (C) 2008 Jonathan Schleifer <js-gajim AT webkeks.org>
##                    Julien Pivotto <roidelapluie AT gmail.com>
##                    Stephan Erb <steve-e AT h3c.de>
##
## This file is part of Gajim.
##
## Gajim is free software; you can redistribute it and/or modify
## it under the terms of the GNU General Public License as published
## by the Free Software Foundation; version 3 only.
##
## Gajim is distributed in the hope that it will be useful,
## but WITHOUT ANY WARRANTY; without even the implied warranty of
## MERCHANTABILITY or FITNESS FOR A PARTICULAR PURPOSE. See the
## GNU General Public License for more details.
##
## You should have received a copy of the GNU General Public License
## along with Gajim. If not, see <http://www.gnu.org/licenses/>.
##

"""
A Gtk.TextView-based renderer for XHTML-IM, as described in:
  http://xmpp.org/extensions/xep-0071.html

Starting with the version posted by Gustavo Carneiro,
I (Santiago Gala) am trying to make it more compatible
with the markup that docutils generate, and also more
modular.
"""

from gi.repository import GObject
from gi.repository import GLib
from gi.repository import Pango
from gi.repository import Gtk
from gi.repository import Gdk
from gi.repository import GdkPixbuf
import xml.sax, xml.sax.handler
import re
from io import StringIO
import urllib
import operator

if __name__ == '__main__':
    from common import i18n
    import common.configpaths
    common.configpaths.gajimpaths.init_profile()
    common.configpaths.gajimpaths.init(None)
    import gtkgui_helpers
from common import gajim
from gtkgui_helpers import get_icon_pixmap
from common import helpers

import tooltips
import logging
log = logging.getLogger('gajim.htmlview')

__all__ = ['HtmlTextView']

whitespace_rx = re.compile('\\s+')
allwhitespace_rx = re.compile('^\\s*$')

# pixels = points * display_resolution
display_resolution = 0.3514598*(Gdk.Screen.height() /
                                        float(Gdk.Screen.height_mm()))

# embryo of CSS classes
classes = {
        #'system-message':';display: none',
        'problematic': ';color: red',
}

# styles for elements
element_styles = {
                'u'             : ';text-decoration: underline',
                'em'            : ';font-style: oblique',
                'cite'          : '; background-color:rgb(170,190,250);'
                                  'font-style: oblique',
                'li'            : '; margin-left: 1em; margin-right: 10%',
                'strong'        : ';font-weight: bold',
                'pre'           : '; background-color:rgb(190,190,190);'
                                  'font-family: monospace; white-space: pre;'
                                  'margin-left: 1em; margin-right: 10%',
                'kbd'           : ';background-color:rgb(210,210,210);'
                                  'font-family: monospace',
                'blockquote'    : '; background-color:rgb(170,190,250);'
                                  'margin-left: 2em; margin-right: 10%',
                'dt'            : ';font-weight: bold; font-style: oblique',
                'dd'            : ';margin-left: 2em; font-style: oblique'
}
# no difference for the moment
element_styles['dfn'] = element_styles['em']
element_styles['var'] = element_styles['em']
# deprecated, legacy, presentational
element_styles['tt']  = element_styles['kbd']
element_styles['i']   = element_styles['em']
element_styles['b']   = element_styles['strong']

# ==========
#   XEP-0071
# ==========
#
# This Integration Set includes a subset of the modules defined for
# XHTML 1.0 but does not redefine any existing modules, nor
# does it define any new modules. Specifically, it includes the
# following modules only:
#
# - Structure
# - Text
#
#   * Block
#
#     phrasal
#        addr, blockquote, pre
#     Struc
#        div,p
#     Heading
#        h1, h2, h3, h4, h5, h6
#
#   * Inline
#
#     phrasal
#        abbr, acronym, cite, code, dfn, em, kbd, q, samp, strong, var
#     structural
#        br, span
#
# - Hypertext (a)
# - List (ul, ol, dl)
# - Image (img)
# - Style Attribute
#
# Therefore XHTML-IM uses the following content models:
#
#   Block.mix
#             Block-like elements, e.g., paragraphs
#   Flow.mix
#             Any block or inline elements
#   Inline.mix
#             Character-level elements
#   InlineNoAnchor.class
#                       Anchor element
#   InlinePre.mix
#             Pre element
#
# XHTML-IM also uses the following Attribute Groups:
#
# Core.extra.attrib
#       TBD
# I18n.extra.attrib
#       TBD
# Common.extra
#       style
#
#
# ...
# block level:
# Heading    h
#            ( pres           = h1 | h2 | h3 | h4 | h5 | h6 )
# Block      ( phrasal        = address | blockquote | pre )
# NOT           ( presentational = hr )
#            ( structural     = div | p )
# other:     section
# Inline     ( phrasal        = abbr | acronym | cite | code | dfn | em |
#                               kbd | q | samp | strong | var )
# NOT        ( presentational =  b  | big | i | small | sub | sup | tt )
#            ( structural     =  br | span )
# Param/Legacy    param, font, basefont, center, s, strike, u, dir, menu,
#                 isindex

BLOCK_HEAD = set(( 'h1', 'h2', 'h3', 'h4', 'h5', 'h6', ))
BLOCK_PHRASAL = set(( 'address', 'blockquote', 'pre', ))
BLOCK_PRES = set(( 'hr', )) #not in xhtml-im
BLOCK_STRUCT = set(( 'div', 'p', ))
BLOCK_HACKS = set(( 'table', 'tr' )) # at the very least, they will start line ;)
BLOCK = BLOCK_HEAD.union(BLOCK_PHRASAL).union(BLOCK_STRUCT).union(BLOCK_PRES).union(BLOCK_HACKS)

INLINE_PHRASAL = set('abbr, acronym, cite, code, dfn, em, kbd, q, samp, strong, var'.split(', '))
INLINE_PRES = set('b, i, u, tt'.split(', ')) #not in xhtml-im
INLINE_STRUCT = set('br, span'.split(', '))
INLINE = INLINE_PHRASAL.union(INLINE_PRES).union(INLINE_STRUCT)

LIST_ELEMS = set( 'dl, ol, ul'.split(', '))

for name in BLOCK_HEAD:
    num = eval(name[1])
    size = (num-1) // 2
    weigth = (num - 1) % 2
    element_styles[name] = '; font-size: %s; %s' % ( ('large', 'medium', 'small')[size],
        ('font-weight: bold', 'font-style: oblique')[weigth],)

def _parse_css_color(color):
    if color.startswith('rgb(') and color.endswith(')'):
        r, g, b = [int(c)*257 for c in color[4:-1].split(',')]
        return Gdk.Color(r, g, b)
    else:
        return Gdk.color_parse(color)

def style_iter(style):
    return ([x.strip() for x in item.split(':', 1)] for item in style.split(';')\
            if len(item.strip()))


class HtmlHandler(xml.sax.handler.ContentHandler):
    """
    A handler to display html to a gtk textview

    It keeps a stack of "style spans" (start/end element pairs) and a stack of
    list counters, for nested lists.
    """
    def __init__(self, textview, conv_textview, startiter):
        xml.sax.handler.ContentHandler.__init__(self)
        self.textbuf = textview.get_buffer()
        self.textview = textview
        self.iter = startiter
        self.conv_textview = conv_textview
        self.text = ''
        self.starting=True
        self.preserve = False
        self.styles = [] # a Gtk.TextTag or None, for each span level
        self.list_counters = [] # stack (top at head) of list
                                # counters, or None for unordered list

    def _parse_style_color(self, tag, value):
        color = _parse_css_color(value)
        tag.set_property('foreground-gdk', color)

    def _parse_style_background_color(self, tag, value):
        color = _parse_css_color(value)
        tag.set_property('background-gdk', color)
        tag.set_property('paragraph-background-gdk', color)


    def _get_current_attributes(self):
        attrs = self.textview.get_default_attributes()
        self.iter.backward_char()
        attrs = (self.iter.get_attributes())[1]
        self.iter.forward_char()
        return attrs

    def __parse_length_frac_size_allocate(self, textview, allocation, frac,
        callback, args):
        callback(allocation.width*frac, *args)

    def _parse_length(self, value, font_relative, block_relative, minl, maxl,
        callback, *args):
        """
        Parse/calc length, converting to pixels, calls callback(length, *args)
        when the length is first computed or changes
        """
        if value.endswith('%'):
            val = float(value[:-1])
            if val > 0:
                sign = 1
            elif val < 0:
                sign = -1
            else:
                sign = 0
            # limits: 1% to 500%
            val = sign*max(1, min(abs(val), 500))
            frac = val/100
            if font_relative:
                attrs = self._get_current_attributes()
                if not attrs.font:
                    font_size = self.get_font_size()
                callback(frac*display_resolution*font_size, *args)
            elif block_relative:
                # CSS says 'Percentage values: refer to width of the closest
                #           block-level ancestor'
                # This is difficult/impossible to implement, so we use
                # textview width instead; a reasonable approximation..
                alloc = self.textview.get_allocation()
                self.__parse_length_frac_size_allocate(self.textview, alloc,
                    frac, callback, args)
                self.textview.connect('size-allocate',
                    self.__parse_length_frac_size_allocate,
                    frac, callback, args)
            else:
                callback(frac, *args)
            return

        def get_val():
            val = float(value[:-2])
            if val > 0:
                sign = 1
            elif val < 0:
                sign = -1
            else:
                sign = 0
            # validate length
            return sign*max(minl, min(abs(val*display_resolution), maxl))
        if value.endswith('pt'): # points
            callback(get_val()*display_resolution, *args)

        elif value.endswith('em'): # ems, the width of the element's font
            attrs = self._get_current_attributes()
            if not attrs.font:
                font_size = self.get_font_size()
            callback(get_val()*display_resolution*font_size, *args)

        elif value.endswith('ex'): # x-height, ~ the height of the letter 'x'
            # FIXME: figure out how to calculate this correctly
            #        for now 'em' size is used as approximation

            attrs = self._get_current_attributes()
            if not attrs.font:
                font_size = self.get_font_size()
            callback(get_val()*display_resolution*font_size, *args)

        elif value.endswith('px'): # pixels
            callback(get_val(), *args)

        else:
            try:
                # TODO: isn't "no units" interpreted as pixels?
                val = int(value)
                if val > 0:
                    sign = 1
                elif val < 0:
                    sign = -1
                else:
                    sign = 0
                # validate length
                val = sign*max(minl, min(abs(val), maxl))
                callback(val, *args)
            except Exception:
                log.warning('Unable to parse length value "%s"' % value)

    def __parse_font_size_cb(length, tag):
        tag.set_property('size-points', length/display_resolution)
    __parse_font_size_cb = staticmethod(__parse_font_size_cb)

    def _parse_style_display(self, tag, value):
        if value == 'none':
            tag.set_property('invisible', 'true')
        # FIXME: display: block, inline

    def _parse_style_font_size(self, tag, value):
        try:
            # see http://developer.gnome.org/pango/stable/pango-Text-Attributes.html#PANGO-SCALE-XX-SMALL:CAPS
            # http://consciouslyusing.blogspot.ru/2012/01/heads-up-missing-pango-text-scale.html
            scale = {
                    #'xx-small': Pango.SCALE_XX_SMALL,
                    #'x-small': Pango.SCALE_X_SMALL,
                    #'small': Pango.SCALE_SMALL,
                    #'medium': Pango.SCALE_MEDIUM,
                    #'large': Pango.SCALE_LARGE,
                    #'x-large': Pango.SCALE_X_LARGE,
                    #'xx-large': Pango.SCALE_XX_LARGE,
                    'xx-small': 0.5787037037037,
                    'x-small': 0.6444444444444,
                    'small': 0.8333333333333,
                    'medium': 1.0,
                    'large': 1.2,
                    'x-large': 1.4399999999999,
                    'xx-large': 1.728,
                    } [value]
        except KeyError:
            pass
        else:
            attrs = self._get_current_attributes()
            if attrs.font_scale ==0:
                tag.set_property('scale', scale)
            return
        if value == 'smaller':
            tag.set_property('scale', 0.8333333333333)
            return
        if value == 'larger':
            tag.set_property('scale', 1.2)
            return
        # font relative (5 ~ 4pt, 110 ~ 72pt)
        self._parse_length(value, True, False, 5, 110,self.__parse_font_size_cb,
            tag)

    def _parse_style_font_style(self, tag, value):
        try:
            style = {
                    'normal': Pango.Style.NORMAL,
                    'italic': Pango.Style.ITALIC,
                    'oblique': Pango.Style.OBLIQUE,
                    } [value]
        except KeyError:
            log.warning('unknown font-style %s' % value)
        else:
            tag.set_property('style', style)

    def __frac_length_tag_cb(self, length, tag, propname):
        styles = self._get_style_tags()
        if styles:
            length += styles[-1].get_property(propname)
        tag.set_property(propname, length)
    #__frac_length_tag_cb = staticmethod(__frac_length_tag_cb)

    def _parse_style_margin_left(self, tag, value):
        # block relative
        self._parse_length(value, False, True, 1, 1000,
            self.__frac_length_tag_cb, tag, 'left-margin')

    def _parse_style_margin_right(self, tag, value):
        # block relative
        self._parse_length(value, False, True, 1, 1000,
            self.__frac_length_tag_cb, tag, 'right-margin')

    def _parse_style_font_weight(self, tag, value):
        # TODO: missing 'bolder' and 'lighter'
        try:
            weight = {
                    '100': Pango.Weight.ULTRALIGHT,
                    '200': Pango.Weight.ULTRALIGHT,
                    '300': Pango.Weight.LIGHT,
                    '400': Pango.Weight.NORMAL,
                    '500': Pango.Weight.NORMAL,
                    '600': Pango.Weight.BOLD,
                    '700': Pango.Weight.BOLD,
                    '800': Pango.Weight.ULTRABOLD,
                    '900': Pango.Weight.HEAVY,
                    'normal': Pango.Weight.NORMAL,
                    'bold': Pango.Weight.BOLD,
                    } [value]
        except KeyError:
            log.warning('unknown font-style %s' % value)
        else:
            tag.set_property('weight', weight)

    def _parse_style_font_family(self, tag, value):
        tag.set_property('family', value)

    def _parse_style_text_align(self, tag, value):
        try:
            align = {
                    'left': Gtk.Justification.LEFT,
                    'right': Gtk.Justification.RIGHT,
                    'center': Gtk.Justification.CENTER,
                    'justify': Gtk.Justification.FILL,
                    } [value]
        except KeyError:
            log.warning('Invalid text-align:%s requested' % value)
        else:
            tag.set_property('justification', align)

    def _parse_style_text_decoration(self, tag, value):
        values = value.split(' ')
        if 'none' in values:
            tag.set_property('underline', Pango.Underline.NONE)
            tag.set_property('strikethrough', False)
        if 'underline' in values:
            tag.set_property('underline', Pango.Underline.SINGLE)
        else:
            tag.set_property('underline', Pango.Underline.NONE)
        if 'line-through' in values:
            tag.set_property('strikethrough', True)
        else:
            tag.set_property('strikethrough', False)
        if 'blink' in values:
            log.warning('text-decoration:blink not implemented')
        if 'overline' in values:
            log.warning('text-decoration:overline not implemented')

    def _parse_style_white_space(self, tag, value):
        if value == 'pre':
            tag.set_property('wrap_mode', Gtk.WrapMode.NONE)
        elif value == 'normal':
            tag.set_property('wrap_mode', Gtk.WrapMode.WORD)
        elif value == 'nowrap':
            tag.set_property('wrap_mode', Gtk.WrapMode.NONE)

    def __length_tag_cb(self, value, tag, propname):
        try:
            tag.set_property(propname, value)
        except Exception:
            log.warning( "Error with prop: " + propname + " for tag: " + str(tag))


    def _parse_style_width(self, tag, value):
        if value == 'auto':
            return
        self._parse_length(value, False, False, 1, 1000, self.__length_tag_cb,
            tag, "width")
    def _parse_style_height(self, tag, value):
        if value == 'auto':
            return
        self._parse_length(value, False, False, 1, 1000, self.__length_tag_cb,
            tag, "height")


    # build a dictionary mapping styles to methods, for greater speed
    __style_methods = dict()
    for style in ('background-color', 'color', 'font-family', 'font-size',
                  'font-style', 'font-weight', 'margin-left', 'margin-right',
                  'text-align', 'text-decoration', 'white-space', 'display',
                  'width', 'height' ):
        try:
            method = locals()['_parse_style_%s' % style.replace('-', '_')]
        except KeyError:
            log.warning('Style attribute "%s" not yet implemented' % style)
        else:
            __style_methods[style] = method
    del style
    # --

    def _get_style_tags(self):
        return [tag for tag in self.styles if tag is not None]

    def _create_url(self, href, title, type_, id_):
        '''Process a url tag.
        '''
        tag = self.textbuf.create_tag(id_)
        if href and href[0] != '#':
            tag.href = href
            tag.type_ = type_ # to be used by the URL handler
            tag.connect('event', self.textview.hyperlink_handler, 'url')
            tag.set_property('foreground', gajim.config.get('urlmsgcolor'))
            tag.set_property('underline', Pango.Underline.SINGLE)
            tag.is_anchor = True
        if title:
            tag.title = title
        return tag

    def _update_img(self, output, attrs, img_mark):
        '''Callback function called after the function helpers.download_image.
        '''
        mem, alt = output
        self._process_img(attrs, (mem, alt, img_mark))

    def _process_img(self, attrs, loaded=None):
        '''Process a img tag.
        '''
        mem = ''
        update = False
        pixbuf = None
        replace_mark = None

        try:
            if attrs['src'].startswith('data:image/'):
                # The "data" URL scheme http://tools.ietf.org/html/rfc2397
                import base64
                img = attrs['src'].split(',')[1]
                mem = base64.standard_b64decode(urllib.parse.unquote(
                    img).encode('utf-8'))
            elif loaded is not None:
                (mem, alt, replace_mark) = loaded
                update = True
            else:
                if self.conv_textview:
                    img_mark = self.textbuf.create_mark(None, self.iter, True)
                    gajim.thread_interface(helpers.download_image, [
                        self.conv_textview.account, attrs], self._update_img,
                        [attrs, img_mark])
                    alt = attrs.get('alt', '')
                    if alt:
                        alt += '\n'
                    alt += _('Loading')
                    pixbuf = get_icon_pixmap('gtk-no')
            if mem:
                # Caveat: GdkPixbuf is known not to be safe to load
                # images from network... this program is now potentially
                # hackable ;)
                loader = GdkPixbuf.PixbufLoader()
                dims = [0, 0]
                def height_cb(length):
                    dims[1] = length
                def width_cb(length):
                    dims[0] = length
                # process width and height attributes
                w = attrs.get('width')
                h = attrs.get('height')
                # override with width and height styles
                for attr, val in style_iter(attrs.get('style', '')):
                    if attr == 'width':
                        w = val
                    elif attr == 'height':
                        h = val
                if w:
                    self._parse_length(w, False, False, 1, 1000, width_cb)
                if h:
                    self._parse_length(h, False, False, 1, 1000, height_cb)
                def set_size(pixbuf, w, h, dims):
                    """
                    FIXME: Floats should be relative to the whole textview, and
                    resize with it. This needs new pifbufs for every resize,
                    GdkPixbuf.Pixbuf.scale_simple or similar.
                    """
                    if isinstance(dims[0], float):
                        dims[0] = int(dims[0]*w)
                    elif not dims[0]:
                        dims[0] = w
                    if isinstance(dims[1], float):
                        dims[1] = int(dims[1]*h)
                    if not dims[1]:
                        dims[1] = h
                    loader.set_size(*dims)
                if w or h:
                    loader.connect('size-prepared', set_size, dims)
                loader.write(mem)
                loader.close()
                pixbuf = loader.get_pixbuf()
                alt = attrs.get('alt', '')
            working_iter = self.iter
            if replace_mark is not None:
                working_iter = self.textbuf.get_iter_at_mark(replace_mark)
                next_iter = working_iter.copy()
                next_iter.forward_char()
                self.textbuf.delete(working_iter, next_iter)
                self.textbuf.delete_mark(replace_mark)
            if pixbuf is not None:
                tags = self._get_style_tags()
                if tags:
                    tmpmark = self.textbuf.create_mark(None, working_iter, True)
                self.textbuf.insert_pixbuf(working_iter, pixbuf)
                self.starting = False
                if tags:
                    start = self.textbuf.get_iter_at_mark(tmpmark)
                    for tag in tags:
                        self.textbuf.apply_tag(tag, start, working_iter)
                    self.textbuf.delete_mark(tmpmark)
            else:
                self._insert_text('[IMG: %s]' % alt, working_iter)
        except Exception as ex:
            log.error('Error loading image ' + str(ex))
            pixbuf = None
            alt = attrs.get('alt', 'Broken image')
            try:
                loader.close()
            except Exception:
                pass
        return pixbuf

    def _begin_span(self, style, tag=None, id_=None):
        if style is None:
            self.styles.append(tag)
            return None
        if tag is None:
            if id_:
                tag = self.textbuf.create_tag(id_)
            else:
                tag = self.textbuf.create_tag() # we create anonymous tag
        for attr, val in style_iter(style):
            attr = attr.lower()
            val = val
            try:
                method = self.__style_methods[attr]
            except KeyError:
                log.warning('Style attribute "%s" requested '
                    'but not yet implemented' % attr)
            else:
                method(self, tag, val)
        self.styles.append(tag)

    def _end_span(self):
        self.styles.pop()

    def _jump_line(self):
        self.textbuf.insert_with_tags_by_name(self.iter, '\n', 'eol')
        self.starting = True

    def _insert_text(self, text, working_iter=None):
        if working_iter == None:
            working_iter = self.iter
        if self.starting and text != '\n':
            self.starting = (text[-1] == '\n')
        tags = self._get_style_tags()
        if tags:
            self.textbuf.insert_with_tags(working_iter, text, *tags)
        else:
            self.textbuf.insert(working_iter, text)

    def _starts_line(self):
        return self.starting or self.iter.starts_line()

    def _flush_text(self):
        if not self.text: return
        text, self.text = self.text, ''
        if not self.preserve:
            text = text.replace('\n', ' ')
            self.handle_specials(whitespace_rx.sub(' ', text))
        else:
            self._insert_text(text.strip('\n'))

    def _anchor_event(self, tag, textview, event, iter_, href, type_):
        if event.type == Gdk.EventType.BUTTON_PRESS:
            self.textview.emit('url-clicked', href, type_)
            return True
        return False

    def handle_specials(self, text):
        if self.conv_textview:
            self.iter = self.conv_textview.detect_and_print_special_text(text,
                self._get_style_tags(), iter_=self.iter)
        else:
            self._insert_text(text)

    def characters(self, content):
        if self.preserve:
            self.text += content
            return
        if allwhitespace_rx.match(content) is not None and self._starts_line():
            return
        self.text += content
        self.starting = False


    def startElement(self, name, attrs):
        self._flush_text()
        klass = [i for i in attrs.get('class', ' ').split(' ') if i]
        style = ''
        #Add styles defined for classes
        for k in klass:
            if k  in classes:
                style += classes[k]

        tag = None
        #FIXME: if we want to use id, it needs to be unique across
        # the whole textview, so we need to add something like the
        # message-id to it.
        #id_ = attrs.get('id',None)
        id_ = None
        if name == 'a':
            #TODO: accesskey, charset, hreflang, rel, rev, tabindex, type
            href = attrs.get('href', None)
            if not href:
                href = attrs.get('HREF', None)
            # Gaim sends HREF instead of href
            title = attrs.get('title', attrs.get('rel', href))
            type_ = attrs.get('type', None)
            tag = self._create_url(href, title, type_, id_)
        elif name == 'blockquote':
            cite = attrs.get('cite', None)
            if cite:
                tag = self.textbuf.create_tag(id_)
                tag.title = title
                tag.is_anchor = True
        elif name in LIST_ELEMS:
            style += ';margin-left: 2em'
        elif name == 'img':
            tag = self._process_img(attrs)
        if name in element_styles:
            style += element_styles[name]
        # so that explicit styles override implicit ones,
        # we add the attribute last
        style += ";"+attrs.get('style', '')
        if style == '':
            style = None
        self._begin_span(style, tag, id_)

        if name == 'br':
            pass # handled in endElement
        elif name == 'hr':
            pass # handled in endElement
        elif name in BLOCK:
            if not self._starts_line():
                self._jump_line()
            if name == 'pre':
                self.preserve = True
        elif name == 'span':
            pass
        elif name in ('dl', 'ul'):
            if not self._starts_line():
                self._jump_line()
            self.list_counters.append(None)
        elif name == 'ol':
            if not self._starts_line():
                self._jump_line()
            self.list_counters.append(0)
        elif name == 'li':
            if self.list_counters[-1] is None:
                li_head = chr(0x2022)
            else:
                self.list_counters[-1] += 1
                li_head = '%i.' % self.list_counters[-1]
            self.text = ' '*len(self.list_counters)*4 + li_head + ' '
            self._flush_text()
            self.starting = True
        elif name == 'dd':
            self._jump_line()
        elif name == 'dt':
            if not self.starting:
                self._jump_line()
        elif name in ('a', 'img', 'body', 'html'):
            pass
        elif name in INLINE:
            pass
        else:
            log.warning('Unhandled element "%s"' % name)

    def endElement(self, name):
        endPreserving = False
        newLine = False
        if name == 'br':
            newLine = True
        elif name == 'hr':
            #FIXME: plenty of unused attributes (width, height,...) :)
            self._jump_line()
<<<<<<< HEAD
            try:
                if self.conv_textbuf:
                    self.conv_textbuf.insert_pixbuf(self.iter,
                        self.conv_textview.focus_out_line_pixbuf)
                else:
                    self._insert_text(u'\u2550'*40)
                self._jump_line()
            except Exception, e:
                log.debug(str('Error in hr'+e))
=======
            self._insert_text('\u2015'*40)
            self._jump_line()
>>>>>>> 2879d314
        elif name in LIST_ELEMS:
            self.list_counters.pop()
        elif name == 'li':
            newLine = True
        elif name == 'img':
            pass
        elif name == 'body' or name == 'html':
            pass
        elif name == 'a':
            pass
        elif name in INLINE:
            pass
        elif name in ('dd', 'dt', ):
            pass
        elif name in BLOCK:
            if name == 'pre':
                endPreserving = True
            elif name in BLOCK_STRUCT:
                newLine = True
        else:
            log.warning("Unhandled element '%s'" % name)
        self._flush_text()
        if endPreserving:
            self.preserve = False
        if newLine:
            self._jump_line()
        self._end_span()

    def get_font_size(self):
        context = self.conv_textview.tv.get_style_context()
        font = context.get_font(Gtk.StateType.NORMAL)
        return font.get_size() / Pango.SCALE

class HtmlTextView(Gtk.TextView):

    def __init__(self):
        GObject.GObject.__init__(self)
        self.set_wrap_mode(Gtk.WrapMode.CHAR)
        self.set_editable(False)
        self._changed_cursor = False
        self.connect('destroy', self.__destroy_event)
        self.connect('motion-notify-event', self.__motion_notify_event)
        self.connect('leave-notify-event', self.__leave_event)
        self.connect('enter-notify-event', self.__motion_notify_event)
        self.connect('realize', self.on_html_text_view_realized)
        self.connect('unrealize', self.on_html_text_view_unrealized)
        self.connect('copy-clipboard', self.on_html_text_view_copy_clipboard)
        self.id_ = self.connect('button-release-event',
            self.on_left_mouse_button_release)
<<<<<<< HEAD
        buffer_ = self.get_buffer()
        buffer_.create_tag('eol')

=======
        self.get_buffer().create_tag('eol')
>>>>>>> 2879d314
        self.tooltip = tooltips.BaseTooltip()
        self.config = gajim.config
        self.interface = gajim.interface
        # end big hack

    def create_tags(self):
        buffer_ = self.get_buffer()

        self.tagURL = buffer_.create_tag('url')
        color = gajim.config.get('urlmsgcolor')
        self.tagURL.set_property('foreground', color)
<<<<<<< HEAD
        self.tagURL.set_property('underline', pango.UNDERLINE_SINGLE)
        self.tagURL.connect('event', self._hyperlink_handler, 'url')

        self.tagMail = buffer_.create_tag('mail')
        self.tagMail.set_property('foreground', color)
        self.tagMail.set_property('underline', pango.UNDERLINE_SINGLE)
        self.tagMail.connect('event', self._hyperlink_handler, 'mail')

        self.tagXMPP = buffer_.create_tag('xmpp')
        self.tagXMPP.set_property('foreground', color)
        self.tagXMPP.set_property('underline', pango.UNDERLINE_SINGLE)
        self.tagXMPP.connect('event', self._hyperlink_handler, 'xmpp')

        self.tagSthAtSth = buffer_.create_tag('sth_at_sth')
        self.tagSthAtSth.set_property('foreground', color)
        self.tagSthAtSth.set_property('underline', pango.UNDERLINE_SINGLE)
        self.tagSthAtSth.connect('event', self._hyperlink_handler, 'sth_at_sth')
=======
        self.tagURL.set_property('underline', Pango.Underline.SINGLE)
        self.tagURL.connect('event', self.hyperlink_handler, 'url')

        self.tagMail = buffer_.create_tag('mail')
        self.tagMail.set_property('foreground', color)
        self.tagMail.set_property('underline', Pango.Underline.SINGLE)
        self.tagMail.connect('event', self.hyperlink_handler, 'mail')

        self.tagXMPP = buffer_.create_tag('xmpp')
        self.tagXMPP.set_property('foreground', color)
        self.tagXMPP.set_property('underline', Pango.Underline.SINGLE)
        self.tagXMPP.connect('event', self.hyperlink_handler, 'xmpp')

        self.tagSthAtSth = buffer_.create_tag('sth_at_sth')
        self.tagSthAtSth.set_property('foreground', color)
        self.tagSthAtSth.set_property('underline', Pango.Underline.SINGLE)
        self.tagSthAtSth.connect('event', self.hyperlink_handler, 'sth_at_sth')
>>>>>>> 2879d314

    def __destroy_event(self, widget):
        if self.tooltip.timeout != 0:
            self.tooltip.hide_tooltip()

    def __leave_event(self, widget, event):
        if self._changed_cursor:
            window = widget.get_window(Gtk.TextWindowType.TEXT)
            window.set_cursor(Gdk.Cursor.new(Gdk.CursorType.XTERM))
            self._changed_cursor = False

    def show_tooltip(self, tag):
        if not self.tooltip.win:
            # check if the current pointer is still over the line
            w = self.get_window(Gtk.TextWindowType.TEXT)
            device = w.get_display().get_device_manager().get_client_pointer()
            pointer = w.get_device_position(device)
            x = pointer[1]
            y = pointer[2]
            tags = self.get_iter_at_location(x, y).get_tags()
            is_over_anchor = False
            for tag_ in tags:
                if getattr(tag_, 'is_anchor', False):
                    is_over_anchor = True
                    break
            if not is_over_anchor:
                return
            text = getattr(tag, 'title', False)
            if text:
                position = w.get_origin()[1:]
                self.tooltip.show_tooltip(text, 8, position[1] + y)

    def __motion_notify_event(self, widget, event):
        w = widget.get_window(Gtk.TextWindowType.TEXT)
        device = w.get_display().get_device_manager().get_client_pointer()
        pointer = w.get_device_position(device)
        x = pointer[1]
        y = pointer[2]
        tags = widget.get_iter_at_location(x, y).get_tags()
        anchor_tags = [tag for tag in tags if getattr(tag, 'is_anchor', False)]
        if self.tooltip.timeout != 0:
            # Check if we should hide the line tooltip
            if not anchor_tags:
                self.tooltip.hide_tooltip()
        if not self._changed_cursor and anchor_tags:
            w.set_cursor(Gdk.Cursor.new(Gdk.CursorType.HAND2))
            self._changed_cursor = True
            self.tooltip.timeout = GLib.timeout_add(500, self.show_tooltip,
                anchor_tags[0])
        elif self._changed_cursor and not anchor_tags:
            w.set_cursor(Gdk.Cursor.new(Gdk.CursorType.XTERM))
            self._changed_cursor = False
        return False

    def on_open_link_activate(self, widget, kind, text):
        helpers.launch_browser_mailer(kind, text)

    def on_copy_link_activate(self, widget, text):
<<<<<<< HEAD
        clip = gtk.clipboard_get()
        clip.set_text(text)
=======
        clip = Gtk.Clipboard.get(Gdk.SELECTION_CLIPBOARD)
        clip.set_text(text, -1)
>>>>>>> 2879d314

#    def on_start_chat_activate(self, widget, jid):
#        gajim.interface.new_chat_from_jid(self.account, jid)

    def on_join_group_chat_menuitem_activate(self, widget, room_jid):
        try:
            dialogs.JoinGroupchatWindow(room_jid=room_jid)
        except GajimGeneralException:
            pass

    def on_add_to_roster_activate(self, widget, jid):
        dialogs.AddNewContactWindow(self.account, jid)

    def make_link_menu(self, event, kind, text):
<<<<<<< HEAD
        xml = gtkgui_helpers.get_gtk_builder('chat_context_menu.ui')
=======
        from gtkgui_helpers import get_gtk_builder
        xml = get_gtk_builder('chat_context_menu.ui')
>>>>>>> 2879d314
        menu = xml.get_object('chat_context_menu')
        childs = menu.get_children()
        if kind == 'url':
            childs[0].connect('activate', self.on_copy_link_activate, text)
            childs[1].connect('activate', self.on_open_link_activate, kind,
                text)
            childs[2].hide() # copy mail address
            childs[3].hide() # open mail composer
            childs[4].hide() # jid section separator
            childs[5].hide() # start chat
            childs[6].hide() # join group chat
            childs[7].hide() # add to roster
        else: # It's a mail or a JID
            # load muc icon
            join_group_chat_menuitem = xml.get_object('join_group_chat_menuitem')
            muc_icon = gtkgui_helpers.load_icon('muc_active')
            if muc_icon:
                join_group_chat_menuitem.set_image(muc_icon)

            text = text.lower()
            if text.startswith('xmpp:'):
                text = text[5:]
            childs[2].connect('activate', self.on_copy_link_activate, text)
            childs[3].connect('activate', self.on_open_link_activate, kind,
                text)
#            childs[5].connect('activate', self.on_start_chat_activate, text)
            childs[6].connect('activate',
                self.on_join_group_chat_menuitem_activate, text)

#            if self.account and gajim.connections[self.account].\
#            roster_supported:
#                childs[7].connect('activate',
#                    self.on_add_to_roster_activate, text)
#                childs[7].show() # show add to roster menuitem
#            else:
#                childs[7].hide() # hide add to roster menuitem

            if kind == 'xmpp':
                childs[0].connect('activate', self.on_copy_link_activate,
                    'xmpp:' + text)
                childs[2].hide() # copy mail address
                childs[3].hide() # open mail composer
            elif kind == 'mail':
                childs[6].hide() # join group chat

            if kind != 'xmpp':
                childs[0].hide() # copy link location
            childs[1].hide() # open link in browser
            childs[4].hide() # jid section separator
            childs[5].hide() # start chat
            childs[7].hide() # add to roster

        menu.popup(None, None, None, event.button, event.time)

    def hyperlink_handler(self, texttag, widget, event, iter_, kind):
<<<<<<< HEAD
        if event.type == gtk.gdk.BUTTON_PRESS:
=======
        if event.type == Gdk.EventType.BUTTON_PRESS:
>>>>>>> 2879d314
            begin_iter = iter_.copy()
            # we get the begining of the tag
            while not begin_iter.begins_tag(texttag):
                begin_iter.backward_char()
            end_iter = iter_.copy()
            # we get the end of the tag
            while not end_iter.ends_tag(texttag):
                end_iter.forward_char()

            # Detect XHTML-IM link
            word = getattr(texttag, 'href', None)
            if word:
                if word.startswith('xmpp'):
                    kind = 'xmpp'
                elif word.startswith('mailto:'):
                    kind = 'mail'
                elif gajim.interface.sth_at_sth_dot_sth_re.match(word):
                    # it's a JID or mail
                    kind = 'sth_at_sth'
            else:
                word = self.textview.get_buffer().get_text(begin_iter,
<<<<<<< HEAD
                    end_iter).decode('utf-8')
=======
                    end_iter)
>>>>>>> 2879d314

            if event.button == 3: # right click
                self.make_link_menu(event, kind, word)
                return True
            else:
                # we launch the correct application
                if kind == 'xmpp':
                    word = word[5:]
                    if '?' in word:
                        (jid, action) = word.split('?')
                        if action == 'join':
                            self.on_join_group_chat_menuitem_activate(None, jid)
                        else:
                            self.on_start_chat_activate(None, jid)
                    else:
                        self.on_start_chat_activate(None, word)
                else:
                    helpers.launch_browser_mailer(kind, word)

    def _hyperlink_handler(self, texttag, widget, event, iter_, kind):
        # self.hyperlink_handler can be overwritten, so call it when needed
        self.hyperlink_handler(texttag, widget, event, iter_, kind)

    def display_html(self, html, textview, conv_textview, iter_=None):
        buffer_ = self.get_buffer()
        if iter_:
            eob = iter_
        else:
            eob = buffer_.get_end_iter()
        ## this works too if libxml2 is not available
        # parser = xml.sax.make_parser(['drv_libxml2'])
        # parser.setFeature(xml.sax.handler.feature_validation, True)
        parser = xml.sax.make_parser()
        parser.setContentHandler(HtmlHandler(textview, conv_textview, eob))
        parser.parse(StringIO(html))

        # too much space after :)
        #if not eob.starts_line():
        #    buffer_.insert(eob, '\n')

    def on_html_text_view_copy_clipboard(self, unused_data):
        clipboard = self.get_clipboard(Gdk.SELECTION_CLIPBOARD)
        selected = self.get_selected_text()
        clipboard.set_text(selected, -1)
        self.emit_stop_by_name('copy-clipboard')

    def on_html_text_view_realized(self, unused_data):
        self.get_buffer().remove_selection_clipboard(self.get_clipboard(
            Gdk.SELECTION_PRIMARY))

    def on_html_text_view_unrealized(self, unused_data):
        self.get_buffer().add_selection_clipboard(self.get_clipboard(
            Gdk.SELECTION_PRIMARY))

    def on_left_mouse_button_release(self, widget, event):
        if event.button != 1:
            return

        bounds = self.get_buffer().get_selection_bounds()
        if bounds:
            # textview can be hidden while we add a new line in it.
            if self.has_screen():
                clipboard = self.get_clipboard(Gdk.SELECTION_PRIMARY)
                selected = self.get_selected_text()
                clipboard.set_text(selected, -1)

    def get_selected_text(self):
        bounds = self.get_buffer().get_selection_bounds()
        selection = ''
        if bounds:
            (search_iter, end) = bounds

            while (search_iter.compare(end)):
                character = search_iter.get_char()
                if character == '\ufffc':
                    anchor = search_iter.get_child_anchor()
                    if anchor:
                        text = anchor.plaintext
                        if text:
                            selection+=text
                    else:
                        selection+=character
                else:
                    selection+=character
                search_iter.forward_char()
        return selection

change_cursor = None

if __name__ == '__main__':
    import os

    from conversation_textview import ConversationTextview
    import gajim as gaj

    log = logging.getLogger()
    gaj.Interface()

    # create fake gajim.plugin_manager.gui_extension_point method for tests
    def gui_extension_point(*args):
        pass
    gajim.plugin_manager = gaj.Interface()
    gajim.plugin_manager.gui_extension_point = gui_extension_point

    htmlview = ConversationTextview(None)

    tooltip = tooltips.BaseTooltip()

    def on_textview_motion_notify_event(widget, event):
        """
        Change the cursor to a hand when we are over a mail or an url
        """
        global change_cursor
        w = htmlview.tv.get_window(Gtk.TextWindowType.TEXT)
        device = w.get_display().get_device_manager().get_client_pointer()
        pointer = w.get_device_position(device)
        x = pointer[1]
        y = pointer[2]
        tags = htmlview.tv.get_iter_at_location(x, y).get_tags()
        if change_cursor:
            w.set_cursor(Gdk.Cursor.new(Gdk.CursorType.XTERM))
            change_cursor = None
        tag_table = htmlview.tv.get_buffer().get_tag_table()
        for tag in tags:
            try:
                if tag.is_anchor:
                    w.set_cursor(Gdk.Cursor.new(Gdk.CursorType.HAND2))
                    change_cursor = tag
                elif tag == tag_table.lookup('focus-out-line'):
                    over_line = True
            except Exception:
                pass

        #if line_tooltip.timeout != 0:
            # Check if we should hide the line tooltip
        #       if not over_line:
        #               line_tooltip.hide_tooltip()
        #if over_line and not line_tooltip.win:
        #       line_tooltip.timeout = GLib.timeout_add(500,
        #               show_line_tooltip)
        #       htmlview.tv.get_window(Gtk.TextWindowType.TEXT).set_cursor(
        #               Gdk.Cursor.new(Gdk.CursorType.LEFT_PTR))
        #       change_cursor = tag

    htmlview.tv.connect('motion_notify_event', on_textview_motion_notify_event)

    def handler(texttag, widget, event, iter_, kind):
        if event.type == Gdk.EventType.BUTTON_PRESS:
            pass

    htmlview.tv.hyperlink_handler = htmlview.hyperlink_handler

    htmlview.print_real_text(None, xhtml='<div>'
    '<span style="color: red; text-decoration:underline">Hello</span><br/>\n'
      '  <img src="http://images.slashdot.org/topics/topicsoftware.gif"/><br/>\n'
    '<span style="font-size: 500%; font-family: serif">World</span>\n'
      '</div>\n')
    htmlview.print_real_text(None, xhtml='<hr />')
    htmlview.print_real_text(None, xhtml='''
    <body xmlns='http://www.w3.org/1999/xhtml'>
     <p xmlns='http://www.w3.org/1999/xhtml'>a:b
       <a href='http://google.com/' xmlns='http://www.w3.org/1999/xhtml'>Google
       </a>
     </p><br/>
    </body>''')
    htmlview.print_real_text(None, xhtml='''
     <body xmlns='http://www.w3.org/1999/xhtml'>
      <p style='font-size:large'>
            <span style='font-style: italic'>O
            <span style='font-size:larger'>M</span>G</span>,
            I&apos;m <span style='color:green'>green</span>
            with <span style='font-weight: bold'>envy</span>!
      </p>
     </body>
            ''')
    htmlview.print_real_text(None, xhtml='<hr />')
    htmlview.print_real_text(None, xhtml='''
    <body xmlns='http://www.w3.org/1999/xhtml'>
            http://test.com/  testing links autolinkifying
    </body>
            ''')
    htmlview.print_real_text(None, xhtml='<hr />')
    htmlview.print_real_text(None, xhtml='''
    <body xmlns='http://www.w3.org/1999/xhtml'>
      <p>As Emerson said in his essay <span style='
        font-style: italic; background-color:cyan'>Self-Reliance</span>:</p>
      <p style='margin-left: 5px; margin-right: 2%'>
            &quot;A foolish consistency is the hobgoblin of little minds.&quot;
      </p>
    </body>
            ''')
    htmlview.print_real_text(None, xhtml='<hr />')
    htmlview.print_real_text(None, xhtml='''
    <body xmlns='http://www.w3.org/1999/xhtml'>
      <p style='text-align:center'>
        Hey, are you licensed to <a href='http://www.jabber.org/'>Jabber</a>?
      </p>
      <p style='text-align:right'>
        <img src='http://www.xmpp.org/images/psa-license.jpg'
        alt='A License to Jabber' width='50%' height='50%'/>
      </p>
    </body>
            ''')
    htmlview.print_real_text(None, xhtml='<hr />')
    htmlview.print_real_text(None, xhtml='''
    <body xmlns='http://www.w3.org/1999/xhtml'>
      <ul style='background-color:rgb(120,140,100)'>
       <li> One </li>
       <li> Two </li>
       <li> Three </li>
      </ul><hr /><pre style="background-color:rgb(120,120,120)">def fac(n):
def faciter(n,acc):
    if n==0: return acc
    return faciter(n-1, acc*n)
if n&lt;0: raise ValueError('Must be non-negative')
return faciter(n,1)</pre>
    </body>
            ''')
    htmlview.print_real_text(None, xhtml='<hr />')
    htmlview.print_real_text(None, xhtml='''
    <body xmlns='http://www.w3.org/1999/xhtml'>
     <ol style='background-color:rgb(120,140,100)'>
       <li> One </li>
       <li> Two is nested: <ul style='background-color:rgb(200,200,100)'>
                     <li> One </li>
                     <li style='font-size:50%'> Two </li>
                     <li style='font-size:200%'> Three </li>
                     <li style='font-size:9999pt'> Four </li>
                    </ul></li>
       <li> Three </li></ol>
    </body>
            ''')
    htmlview.print_real_text(None, xhtml='<hr />')
    htmlview.print_real_text(None, xhtml='''
    <body xmlns='http://www.w3.org/1999/xhtml'>
    <p>
      <strong>
        <a href='xmpp:example@example.org'>xmpp link</a>
      </strong>: </p>
    <div xmlns='http://www.w3.org/1999/xhtml'>
      <cite style='margin: 7px;' title='xmpp:examples@example.org'>
        <p>
          <strong>examples@example.org wrote:</strong>
        </p>
        <p>this cite - bla bla bla, smile- :-)  ...</p>
      </cite>
      <div>
        <p>some text</p>
      </div>
    </div>
    <p/>
    <p>#232/1</p>
    </body>
    ''')
    htmlview.print_real_text(None, xhtml='<hr />')
    htmlview.print_real_text(None, xhtml='''
    <body xmlns='http://www.w3.org/1999/xhtml'>
    <br/>
<img src='data:image/png;base64,R0lGODdhMAAwAPAAAAAAAP///ywAAAAAMAAw\
AAAC8IyPqcvt3wCcDkiLc7C0qwyGHhSWpjQu5yqmCYsapyuvUUlvONmOZtfzgFz\
ByTB10QgxOR0TqBQejhRNzOfkVJ+5YiUqrXF5Y5lKh/DeuNcP5yLWGsEbtLiOSp\
a/TPg7JpJHxyendzWTBfX0cxOnKPjgBzi4diinWGdkF8kjdfnycQZXZeYGejmJl\
ZeGl9i2icVqaNVailT6F5iJ90m6mvuTS4OK05M0vDk0Q4XUtwvKOzrcd3iq9uis\
F81M1OIcR7lEewwcLp7tuNNkM3uNna3F2JQFo97Vriy/Xl4/f1cf5VWzXyym7PH\
hhx4dbgYKAAA7' alt='Larry'/>
    </body>
    ''')
    htmlview.tv.show()
    sw = Gtk.ScrolledWindow()
    sw.set_property('hscrollbar-policy', Gtk.PolicyType.AUTOMATIC)
    sw.set_property('vscrollbar-policy', Gtk.PolicyType.AUTOMATIC)
    sw.set_property('border-width', 0)
    sw.add(htmlview.tv)
    sw.show()
    frame = Gtk.Frame()
    frame.set_shadow_type(Gtk.ShadowType.IN)
    frame.show()
    frame.add(sw)
    w = Gtk.Window()
    w.add(frame)
    w.set_default_size(400, 300)
    w.show_all()
    w.connect('destroy', lambda w: Gtk.main_quit())
    Gtk.main()<|MERGE_RESOLUTION|>--- conflicted
+++ resolved
@@ -795,20 +795,8 @@
         elif name == 'hr':
             #FIXME: plenty of unused attributes (width, height,...) :)
             self._jump_line()
-<<<<<<< HEAD
-            try:
-                if self.conv_textbuf:
-                    self.conv_textbuf.insert_pixbuf(self.iter,
-                        self.conv_textview.focus_out_line_pixbuf)
-                else:
-                    self._insert_text(u'\u2550'*40)
-                self._jump_line()
-            except Exception, e:
-                log.debug(str('Error in hr'+e))
-=======
             self._insert_text('\u2015'*40)
             self._jump_line()
->>>>>>> 2879d314
         elif name in LIST_ELEMS:
             self.list_counters.pop()
         elif name == 'li':
@@ -858,13 +846,7 @@
         self.connect('copy-clipboard', self.on_html_text_view_copy_clipboard)
         self.id_ = self.connect('button-release-event',
             self.on_left_mouse_button_release)
-<<<<<<< HEAD
-        buffer_ = self.get_buffer()
-        buffer_.create_tag('eol')
-
-=======
         self.get_buffer().create_tag('eol')
->>>>>>> 2879d314
         self.tooltip = tooltips.BaseTooltip()
         self.config = gajim.config
         self.interface = gajim.interface
@@ -876,25 +858,6 @@
         self.tagURL = buffer_.create_tag('url')
         color = gajim.config.get('urlmsgcolor')
         self.tagURL.set_property('foreground', color)
-<<<<<<< HEAD
-        self.tagURL.set_property('underline', pango.UNDERLINE_SINGLE)
-        self.tagURL.connect('event', self._hyperlink_handler, 'url')
-
-        self.tagMail = buffer_.create_tag('mail')
-        self.tagMail.set_property('foreground', color)
-        self.tagMail.set_property('underline', pango.UNDERLINE_SINGLE)
-        self.tagMail.connect('event', self._hyperlink_handler, 'mail')
-
-        self.tagXMPP = buffer_.create_tag('xmpp')
-        self.tagXMPP.set_property('foreground', color)
-        self.tagXMPP.set_property('underline', pango.UNDERLINE_SINGLE)
-        self.tagXMPP.connect('event', self._hyperlink_handler, 'xmpp')
-
-        self.tagSthAtSth = buffer_.create_tag('sth_at_sth')
-        self.tagSthAtSth.set_property('foreground', color)
-        self.tagSthAtSth.set_property('underline', pango.UNDERLINE_SINGLE)
-        self.tagSthAtSth.connect('event', self._hyperlink_handler, 'sth_at_sth')
-=======
         self.tagURL.set_property('underline', Pango.Underline.SINGLE)
         self.tagURL.connect('event', self.hyperlink_handler, 'url')
 
@@ -912,7 +875,6 @@
         self.tagSthAtSth.set_property('foreground', color)
         self.tagSthAtSth.set_property('underline', Pango.Underline.SINGLE)
         self.tagSthAtSth.connect('event', self.hyperlink_handler, 'sth_at_sth')
->>>>>>> 2879d314
 
     def __destroy_event(self, widget):
         if self.tooltip.timeout != 0:
@@ -971,13 +933,8 @@
         helpers.launch_browser_mailer(kind, text)
 
     def on_copy_link_activate(self, widget, text):
-<<<<<<< HEAD
-        clip = gtk.clipboard_get()
-        clip.set_text(text)
-=======
         clip = Gtk.Clipboard.get(Gdk.SELECTION_CLIPBOARD)
         clip.set_text(text, -1)
->>>>>>> 2879d314
 
 #    def on_start_chat_activate(self, widget, jid):
 #        gajim.interface.new_chat_from_jid(self.account, jid)
@@ -992,12 +949,8 @@
         dialogs.AddNewContactWindow(self.account, jid)
 
     def make_link_menu(self, event, kind, text):
-<<<<<<< HEAD
-        xml = gtkgui_helpers.get_gtk_builder('chat_context_menu.ui')
-=======
         from gtkgui_helpers import get_gtk_builder
         xml = get_gtk_builder('chat_context_menu.ui')
->>>>>>> 2879d314
         menu = xml.get_object('chat_context_menu')
         childs = menu.get_children()
         if kind == 'url':
@@ -1053,11 +1006,7 @@
         menu.popup(None, None, None, event.button, event.time)
 
     def hyperlink_handler(self, texttag, widget, event, iter_, kind):
-<<<<<<< HEAD
-        if event.type == gtk.gdk.BUTTON_PRESS:
-=======
         if event.type == Gdk.EventType.BUTTON_PRESS:
->>>>>>> 2879d314
             begin_iter = iter_.copy()
             # we get the begining of the tag
             while not begin_iter.begins_tag(texttag):
@@ -1079,11 +1028,7 @@
                     kind = 'sth_at_sth'
             else:
                 word = self.textview.get_buffer().get_text(begin_iter,
-<<<<<<< HEAD
-                    end_iter).decode('utf-8')
-=======
                     end_iter)
->>>>>>> 2879d314
 
             if event.button == 3: # right click
                 self.make_link_menu(event, kind, word)
