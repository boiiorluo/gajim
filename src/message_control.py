##	message_control.py
##
## Copyright (C) 2006 Travis Shirk <travis@pobox.com>
##
## This program is free software; you can redistribute it and/or modify
## it under the terms of the GNU General Public License as published
## by the Free Software Foundation; version 2 only.
##
## This program is distributed in the hope that it will be useful,
## but WITHOUT ANY WARRANTY; without even the implied warranty of
## MERCHANTABILITY or FITNESS FOR A PARTICULAR PURPOSE.  See the
## GNU General Public License for more details.
##
import gtkgui_helpers

from common import gajim

# Derived types MUST register their type IDs here if custom behavor is required
TYPE_CHAT = 'chat'
TYPE_GC = 'gc'
TYPE_PM = 'pm'

####################

class MessageControl:
	'''An abstract base widget that can embed in the gtk.Notebook of a MessageWindow'''

	def __init__(self, type_id, parent_win, widget_name, contact, account, resource = None):
		# dict { cb id : widget} 
		# keep all registered callbacks of widgets, created by self.xml
		self.handlers = {} 
		self.type_id = type_id
		self.parent_win = parent_win
		self.widget_name = widget_name
		self.contact = contact
		self.account = account
		self.hide_chat_buttons = False
		self.resource = resource

		gajim.last_message_time[self.account][self.get_full_jid()] = 0

		self.xml = gtkgui_helpers.get_glade('message_window.glade', widget_name)
		self.widget = self.xml.get_widget(widget_name)

	def get_full_jid(self):
		fjid = self.contact.jid
		if self.resource:
			fjid += '/' + self.resource
		return fjid

	def set_control_active(self, state):
		'''Called when the control becomes active (state is True)
		or inactive (state is False)'''
		pass  # Derived classes MUST implement this method

	def allow_shutdown(self, method):
		'''Called to check is a control is allowed to shutdown.
		If a control is not in a suitable shutdown state this method
		should return 'no', else 'yes' or 'minimize' '''
		# NOTE: Derived classes MAY implement this
		return 'yes'

	def shutdown(self):
		# NOTE: Derived classes MUST implement this
		pass

	def repaint_themed_widgets(self):
		pass # NOTE: Derived classes SHOULD implement this

	def update_ui(self):
		pass # NOTE: Derived classes SHOULD implement this

	def toggle_emoticons(self):
		pass # NOTE: Derived classes MAY implement this

	def update_font(self):
		pass # NOTE: Derived classes SHOULD implement this

	def update_tags(self):
		pass # NOTE: Derived classes SHOULD implement this

	def get_tab_label(self, chatstate):
		'''Return a suitable the tab label string.  Returns a tuple such as:
		(label_str, color) either of which can be None
		if chatstate is given that means we have HE SENT US a chatstate and
		we want it displayed'''
		# NOTE: Derived classes MUST implement this
		# Return a markup'd label and optional gtk.Color in a tupple like:
		#return (label_str, None)
		pass

	def get_tab_image(self):
		'''Return a suitable tab image for display.  None clears any current label.'''
		return None

	def prepare_context_menu(self):
		# NOTE: Derived classes SHOULD implement this
		return None

	def chat_buttons_set_visible(self, state):
		# NOTE: Derived classes MAY implement this
		self.hide_chat_buttons = state

	def got_connected(self):
		pass

	def got_disconnected(self):
		pass

	def get_specific_unread(self):
		return len(gajim.events.get_events(self.account, self.contact.jid))

	def set_session(self, session):
		if session == self.session:
			return

		if self.session:
			print "starting a new session, dropping the old one!"
			gajim.connections[self.account].delete_session(self.contact.get_full_jid(), self.session.thread_id)

		self.session = session

	def send_message(self, message, keyID = '', type = 'chat',
	chatstate = None, msg_id = None, composing_xep = None, resource = None,
	user_nick = None):
		'''Send the given message to the active tab. Doesn't return None if error
		'''
		jid = self.contact.jid

		if not self.session:
			self.session = gajim.connections[self.account].make_new_session(self.contact.get_full_jid())

		# Send and update history
		return gajim.connections[self.account].send_message(jid, message, keyID,
			type = type, chatstate = chatstate, msg_id = msg_id,
<<<<<<< HEAD
			composing_xep = composing_xep, resource = self.resource,
			user_nick = user_nick)
=======
			composing_jep = composing_jep, resource = self.resource,
			user_nick = user_nick, session = self.session)
>>>>>>> eb93f9a1
<|MERGE_RESOLUTION|>--- conflicted
+++ resolved
@@ -133,10 +133,5 @@
 		# Send and update history
 		return gajim.connections[self.account].send_message(jid, message, keyID,
 			type = type, chatstate = chatstate, msg_id = msg_id,
-<<<<<<< HEAD
 			composing_xep = composing_xep, resource = self.resource,
-			user_nick = user_nick)
-=======
-			composing_jep = composing_jep, resource = self.resource,
-			user_nick = user_nick, session = self.session)
->>>>>>> eb93f9a1
+			user_nick = user_nick, session = self.session)