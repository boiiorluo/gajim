# -*- coding:utf-8 -*-
## src/message_control.py
##
## Copyright (C) 2006 Dimitur Kirov <dkirov AT gmail.com>
##                    Nikos Kouremenos <kourem AT gmail.com>
## Copyright (C) 2006-2007 Jean-Marie Traissard <jim AT lapin.org>
##                         Travis Shirk <travis AT pobox.com>
## Copyright (C) 2006-2010 Yann Leboulanger <asterix AT lagaule.org>
## Copyright (C) 2007 Julien Pivotto <roidelapluie AT gmail.com>
##                    Stephan Erb <steve-e AT h3c.de>
## Copyright (C) 2007-2008 Brendan Taylor <whateley AT gmail.com>
## Copyright (C) 2008 Jonathan Schleifer <js-gajim AT webkeks.org>
##
## This file is part of Gajim.
##
## Gajim is free software; you can redistribute it and/or modify
## it under the terms of the GNU General Public License as published
## by the Free Software Foundation; version 3 only.
##
## Gajim is distributed in the hope that it will be useful,
## but WITHOUT ANY WARRANTY; without even the implied warranty of
## MERCHANTABILITY or FITNESS FOR A PARTICULAR PURPOSE. See the
## GNU General Public License for more details.
##
## You should have received a copy of the GNU General Public License
## along with Gajim. If not, see <http://www.gnu.org/licenses/>.
##

import gtkgui_helpers

from common import gajim
from common import helpers
from common.stanza_session import EncryptedStanzaSession, ArchivingStanzaSession

# Derived types MUST register their type IDs here if custom behavor is required
TYPE_CHAT = 'chat'
TYPE_GC = 'gc'
TYPE_PM = 'pm'

####################

class MessageControl:
<<<<<<< HEAD
    '''An abstract base widget that can embed in the gtk.Notebook of a MessageWindow'''
=======
    """
    An abstract base widget that can embed in the gtk.Notebook of a
    MessageWindow
    """
>>>>>>> 30a1bb50

    def __init__(self, type_id, parent_win, widget_name, contact, account, resource = None):
        # dict { cb id : widget}
        # keep all registered callbacks of widgets, created by self.xml
        self.handlers = {}
        self.type_id = type_id
        self.parent_win = parent_win
        self.widget_name = widget_name
        self.contact = contact
        self.account = account
        self.hide_chat_buttons = False
        self.resource = resource

        self.session = None

        gajim.last_message_time[self.account][self.get_full_jid()] = 0

<<<<<<< HEAD
        self.xml = gtkgui_helpers.get_glade('message_window.glade', widget_name)
        self.widget = self.xml.get_widget(widget_name)
=======
        self.xml = gtkgui_helpers.get_gtk_builder('%s.ui' % widget_name)
        self.widget = self.xml.get_object('%s_vbox' % widget_name)
>>>>>>> 30a1bb50

    def get_full_jid(self):
        fjid = self.contact.jid
        if self.resource:
            fjid += '/' + self.resource
        return fjid

    def set_control_active(self, state):
<<<<<<< HEAD
        '''Called when the control becomes active (state is True)
        or inactive (state is False)'''
        pass  # Derived classes MUST implement this method

    def minimizable(self):
        '''Called to check if control can be minimized'''
        # NOTE: Derived classes MAY implement this
        return False

    def safe_shutdown(self):
        '''Called to check if control can be closed without loosing data.
        returns True if control can be closed safely else False'''
        # NOTE: Derived classes MAY implement this
        return True

    def allow_shutdown(self, method, on_response_yes, on_response_no,
    on_response_minimize):
        '''Called to check is a control is allowed to shutdown.
        If a control is not in a suitable shutdown state this method
        should call on_response_no, else on_response_yes or
        on_response_minimize '''
        # NOTE: Derived classes MAY implement this
        on_response_yes(self)

    def shutdown(self):
        # NOTE: Derived classes MUST implement this
        pass

    def repaint_themed_widgets(self):
        pass # NOTE: Derived classes SHOULD implement this

    def update_ui(self):
        pass # NOTE: Derived classes SHOULD implement this

    def toggle_emoticons(self):
        pass # NOTE: Derived classes MAY implement this

    def update_font(self):
        pass # NOTE: Derived classes SHOULD implement this

    def update_tags(self):
        pass # NOTE: Derived classes SHOULD implement this

    def get_tab_label(self, chatstate):
        '''Return a suitable tab label string.  Returns a tuple such as:
        (label_str, color) either of which can be None
        if chatstate is given that means we have HE SENT US a chatstate and
        we want it displayed'''
        # NOTE: Derived classes MUST implement this
        # Return a markup'd label and optional gtk.Color in a tupple like:
        #return (label_str, None)
=======
        """
        Called when the control becomes active (state is True) or inactive (state
        is False)
        """
        pass  # Derived classes MUST implement this method

    def minimizable(self):
        """
        Called to check if control can be minimized

        Derived classes MAY implement this.
        """
        return False

    def safe_shutdown(self):
        """
        Called to check if control can be closed without loosing data.
        returns True if control can be closed safely else False

        Derived classes MAY implement this.
        """
        return True

    def allow_shutdown(self, method, on_response_yes, on_response_no,
                    on_response_minimize):
        """
        Called to check is a control is allowed to shutdown.
        If a control is not in a suitable shutdown state this method
        should call on_response_no, else on_response_yes or
        on_response_minimize

        Derived classes MAY implement this.
        """
        on_response_yes(self)

    def shutdown(self):
        """
        Derived classes MUST implement this
        """
        pass

    def repaint_themed_widgets(self):
        """
        Derived classes SHOULD implement this
        """
        pass

    def update_ui(self):
        """
        Derived classes SHOULD implement this
        """
        pass

    def toggle_emoticons(self):
        """
        Derived classes MAY implement this
        """
        pass

    def update_font(self):
        """
        Derived classes SHOULD implement this
        """
        pass

    def update_tags(self):
        """
        Derived classes SHOULD implement this
        """
        pass

    def get_tab_label(self, chatstate):
        """
        Return a suitable tab label string. Returns a tuple such as: (label_str,
        color) either of which can be None if chatstate is given that means we
        have HE SENT US a chatstate and we want it displayed

        Derivded classes MUST implement this.
        """
        # Return a markup'd label and optional gtk.Color in a tupple like:
        # return (label_str, None)
>>>>>>> 30a1bb50
        pass

    def get_tab_image(self, count_unread=True):
        # Return a suitable tab image for display.
        # None clears any current label.
        return None

    def prepare_context_menu(self):
<<<<<<< HEAD
        # NOTE: Derived classes SHOULD implement this
        return None

    def chat_buttons_set_visible(self, state):
        # NOTE: Derived classes MAY implement this
=======
        """
        Derived classes SHOULD implement this
        """
        return None

    def chat_buttons_set_visible(self, state):
        """
        Derived classes MAY implement this
        """
>>>>>>> 30a1bb50
        self.hide_chat_buttons = state

    def got_connected(self):
        pass

    def got_disconnected(self):
        pass

    def get_specific_unread(self):
        return len(gajim.events.get_events(self.account,
                self.contact.jid))

    def set_session(self, session):
        oldsession = None
        if hasattr(self, 'session'):
            oldsession = self.session

        if oldsession and session == oldsession:
            return

        self.session = session

        if session:
            session.control = self

        if oldsession:
            oldsession.control = None

            jid = self.contact.jid
            if self.resource:
                jid += '/' + self.resource

<<<<<<< HEAD
        crypto_changed = bool(session and isinstance(session,
                EncryptedStanzaSession) and session.enable_encryption) != \
                bool(oldsession and isinstance(oldsession, EncryptedStanzaSession) and\
                oldsession.enable_encryption)

        archiving_changed = bool(session and isinstance(session,
                ArchivingStanzaSession) and session.archiving) != \
                bool(oldsession and isinstance(oldsession, ArchivingStanzaSession) and\
                oldsession.archiving)

        if crypto_changed or archiving_changed:
            self.print_session_details()

    def send_message(self, message, keyID='', type_='chat', chatstate=None,
    msg_id=None, composing_xep=None, resource=None, user_nick=None, xhtml=None,
    callback=None, callback_args=[]):
=======
        crypto_changed = bool(session and session.enable_encryption) != \
                bool(oldsession and oldsession.enable_encryption)

        if crypto_changed:
            self.print_esession_details()

    def send_message(self, message, keyID='', type_='chat', chatstate=None,
                    msg_id=None, composing_xep=None, resource=None, user_nick=None,
                    xhtml=None, callback=None, callback_args=[]):
>>>>>>> 30a1bb50
        # Send the given message to the active tab.
        # Doesn't return None if error
        jid = self.contact.jid

        message = helpers.remove_invalid_xml_chars(message)

        original_message = message
        conn = gajim.connections[self.account]

        if not self.session:
            if not resource:
                if self.resource:
                    resource = self.resource
                else:
                    resource = self.contact.resource
            sess = conn.find_controlless_session(jid, resource=resource)

            if self.resource:
                jid += '/' + self.resource

            if not sess:
                if self.type_id == TYPE_PM:
                    sess = conn.make_new_session(jid, type_='pm')
                else:
                    sess = conn.make_new_session(jid)

            self.set_session(sess)

        # Send and update history
        conn.send_message(jid, message, keyID, type_=type_, chatstate=chatstate,
                msg_id=msg_id, composing_xep=composing_xep, resource=self.resource,
                user_nick=user_nick, session=self.session,
                original_message=original_message, xhtml=xhtml, callback=callback,
                callback_args=callback_args)<|MERGE_RESOLUTION|>--- conflicted
+++ resolved
@@ -40,14 +40,10 @@
 ####################
 
 class MessageControl:
-<<<<<<< HEAD
-    '''An abstract base widget that can embed in the gtk.Notebook of a MessageWindow'''
-=======
     """
     An abstract base widget that can embed in the gtk.Notebook of a
     MessageWindow
     """
->>>>>>> 30a1bb50
 
     def __init__(self, type_id, parent_win, widget_name, contact, account, resource = None):
         # dict { cb id : widget}
@@ -65,13 +61,8 @@
 
         gajim.last_message_time[self.account][self.get_full_jid()] = 0
 
-<<<<<<< HEAD
-        self.xml = gtkgui_helpers.get_glade('message_window.glade', widget_name)
-        self.widget = self.xml.get_widget(widget_name)
-=======
         self.xml = gtkgui_helpers.get_gtk_builder('%s.ui' % widget_name)
         self.widget = self.xml.get_object('%s_vbox' % widget_name)
->>>>>>> 30a1bb50
 
     def get_full_jid(self):
         fjid = self.contact.jid
@@ -80,59 +71,6 @@
         return fjid
 
     def set_control_active(self, state):
-<<<<<<< HEAD
-        '''Called when the control becomes active (state is True)
-        or inactive (state is False)'''
-        pass  # Derived classes MUST implement this method
-
-    def minimizable(self):
-        '''Called to check if control can be minimized'''
-        # NOTE: Derived classes MAY implement this
-        return False
-
-    def safe_shutdown(self):
-        '''Called to check if control can be closed without loosing data.
-        returns True if control can be closed safely else False'''
-        # NOTE: Derived classes MAY implement this
-        return True
-
-    def allow_shutdown(self, method, on_response_yes, on_response_no,
-    on_response_minimize):
-        '''Called to check is a control is allowed to shutdown.
-        If a control is not in a suitable shutdown state this method
-        should call on_response_no, else on_response_yes or
-        on_response_minimize '''
-        # NOTE: Derived classes MAY implement this
-        on_response_yes(self)
-
-    def shutdown(self):
-        # NOTE: Derived classes MUST implement this
-        pass
-
-    def repaint_themed_widgets(self):
-        pass # NOTE: Derived classes SHOULD implement this
-
-    def update_ui(self):
-        pass # NOTE: Derived classes SHOULD implement this
-
-    def toggle_emoticons(self):
-        pass # NOTE: Derived classes MAY implement this
-
-    def update_font(self):
-        pass # NOTE: Derived classes SHOULD implement this
-
-    def update_tags(self):
-        pass # NOTE: Derived classes SHOULD implement this
-
-    def get_tab_label(self, chatstate):
-        '''Return a suitable tab label string.  Returns a tuple such as:
-        (label_str, color) either of which can be None
-        if chatstate is given that means we have HE SENT US a chatstate and
-        we want it displayed'''
-        # NOTE: Derived classes MUST implement this
-        # Return a markup'd label and optional gtk.Color in a tupple like:
-        #return (label_str, None)
-=======
         """
         Called when the control becomes active (state is True) or inactive (state
         is False)
@@ -214,7 +152,6 @@
         """
         # Return a markup'd label and optional gtk.Color in a tupple like:
         # return (label_str, None)
->>>>>>> 30a1bb50
         pass
 
     def get_tab_image(self, count_unread=True):
@@ -223,23 +160,15 @@
         return None
 
     def prepare_context_menu(self):
-<<<<<<< HEAD
-        # NOTE: Derived classes SHOULD implement this
+        """
+        Derived classes SHOULD implement this
+        """
         return None
 
     def chat_buttons_set_visible(self, state):
-        # NOTE: Derived classes MAY implement this
-=======
-        """
-        Derived classes SHOULD implement this
-        """
-        return None
-
-    def chat_buttons_set_visible(self, state):
         """
         Derived classes MAY implement this
         """
->>>>>>> 30a1bb50
         self.hide_chat_buttons = state
 
     def got_connected(self):
@@ -272,34 +201,22 @@
             if self.resource:
                 jid += '/' + self.resource
 
-<<<<<<< HEAD
         crypto_changed = bool(session and isinstance(session,
                 EncryptedStanzaSession) and session.enable_encryption) != \
-                bool(oldsession and isinstance(oldsession, EncryptedStanzaSession) and\
-                oldsession.enable_encryption)
+                bool(oldsession and isinstance(oldsession,
+                EncryptedStanzaSession) and oldsession.enable_encryption)
 
         archiving_changed = bool(session and isinstance(session,
                 ArchivingStanzaSession) and session.archiving) != \
-                bool(oldsession and isinstance(oldsession, ArchivingStanzaSession) and\
-                oldsession.archiving)
+                bool(oldsession and isinstance(oldsession,
+                ArchivingStanzaSession) and oldsession.archiving)
 
         if crypto_changed or archiving_changed:
             self.print_session_details()
-
-    def send_message(self, message, keyID='', type_='chat', chatstate=None,
-    msg_id=None, composing_xep=None, resource=None, user_nick=None, xhtml=None,
-    callback=None, callback_args=[]):
-=======
-        crypto_changed = bool(session and session.enable_encryption) != \
-                bool(oldsession and oldsession.enable_encryption)
-
-        if crypto_changed:
-            self.print_esession_details()
 
     def send_message(self, message, keyID='', type_='chat', chatstate=None,
                     msg_id=None, composing_xep=None, resource=None, user_nick=None,
                     xhtml=None, callback=None, callback_args=[]):
->>>>>>> 30a1bb50
         # Send the given message to the active tab.
         # Doesn't return None if error
         jid = self.contact.jid
