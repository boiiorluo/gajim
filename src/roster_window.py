--- conflicted
+++ resolved
@@ -6101,14 +6101,11 @@
 
 	def set_actions_menu_needs_rebuild(self):
 		self.actions_menu_needs_rebuild = True
-<<<<<<< HEAD
 		# Force the rebuild now since the on_activates on the menu itself does
 		# not work with the os/x top level menubar
 		if sys.platform == 'darwin':
 			self.make_menu(force=True)
 		return
-=======
->>>>>>> c7394658
 
 	def show_appropriate_context_menu(self, event, iters):
 		# iters must be all of the same type
