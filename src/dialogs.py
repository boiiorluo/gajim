# -*- coding: utf-8 -*-
##	dialogs.py
##
## Copyright (C) 2003-2007 Yann Leboulanger <asterix@lagaule.org>
## Copyright (C) 2003-2004 Vincent Hanquez <tab@snarc.org>
## Copyright (C) 2005-2007 Nikos Kouremenos <kourem@gmail.com>
## Copyright (C) 2005 Dimitur Kirov <dkirov@gmail.com>
## Copyright (C) 2005-2006 Travis Shirk <travis@pobox.com>
## Copyright (C) 2005 Norman Rasmussen <norman@rasmussen.co.za>
## Copyright (C) 2007 Lukas Petrovicky <lukas@petrovicky.net>
##                    Julien Pivotto <roidelapluie@gmail.com>
<<<<<<< HEAD
## Copyright (C) 2007-2008 Stephan Erb <steve-e@h3c.de>
=======
##                    Stephan Erb <steve-e@h3c.de>
>>>>>>> 1962b231
##
## This file is part of Gajim.
##
## Gajim is free software; you can redistribute it and/or modify
## it under the terms of the GNU General Public License as published
## by the Free Software Foundation; version 3 only.
##
## Gajim is distributed in the hope that it will be useful,
## but WITHOUT ANY WARRANTY; without even the implied warranty of
## MERCHANTABILITY or FITNESS FOR A PARTICULAR PURPOSE.  See the
## GNU General Public License for more details.
##
## You should have received a copy of the GNU General Public License
## along with Gajim.  If not, see <http://www.gnu.org/licenses/>.
##

import gtk
import gobject
import os

import gtkgui_helpers
import vcard
import conversation_textview
import message_control
import dataforms_widget

from random import randrange

try:
	import gtkspell
	HAS_GTK_SPELL = True
except:
	HAS_GTK_SPELL = False

# those imports are not used in this file, but in files that 'import dialogs'
# so they can do dialog.GajimThemesWindow() for example
from filetransfers_window import FileTransfersWindow
from gajim_themes_window import GajimThemesWindow
from advanced import AdvancedConfigurationWindow

from common import gajim
from common import helpers
from common import dataforms
from common.exceptions import GajimGeneralException

class EditGroupsDialog:
	'''Class for the edit group dialog window'''
	def __init__(self, list_):
		'''list_ is a list of (contact, account) tuples'''
		self.xml = gtkgui_helpers.get_glade('edit_groups_dialog.glade')
		self.dialog = self.xml.get_widget('edit_groups_dialog')
		self.dialog.set_transient_for(gajim.interface.roster.window)
		self.list_ = list_
		self.changes_made = False
		self.list = self.xml.get_widget('groups_treeview')
		if len(list_) == 1:
			contact = list_[0][0]
			self.xml.get_widget('nickname_label').set_markup(
				_('Contact name: <i>%s</i>') % contact.get_shown_name())
			self.xml.get_widget('jid_label').set_markup(
				_('Jabber ID: <i>%s</i>') % contact.jid)
		else:
			self.xml.get_widget('nickname_label').set_no_show_all(True)
			self.xml.get_widget('nickname_label').hide()
			self.xml.get_widget('jid_label').set_no_show_all(True)
			self.xml.get_widget('jid_label').hide()

		self.xml.signal_autoconnect(self)
		self.init_list()

	def run(self):
		self.dialog.show_all()
		if self.changes_made:
			for (contact, account) in self.list_:
				gajim.connections[account].update_contact(contact.jid, contact.name,
					contact.groups)

	def on_edit_groups_dialog_response(self, widget, response_id):
		if response_id == gtk.RESPONSE_CLOSE:
			self.dialog.destroy()

	def remove_group(self, group):
		'''remove group group from all contacts and all their brothers'''
		for (contact, account) in self.list_:
			gajim.interface.roster.remove_contact_from_groups(contact.jid, account, [group])

		# FIXME: Ugly workaround.
		gajim.interface.roster.draw_group(_('General'), account)

	def add_group(self, group):
		'''add group group to all contacts and all their brothers'''
		for (contact, account) in self.list_:
			gajim.interface.roster.add_contact_to_groups(contact.jid, account, [group])
		
		# FIXME: Ugly workaround. Maybe we haven't been in any group (defaults to General)
		gajim.interface.roster.draw_group(_('General'), account)

	def on_add_button_clicked(self, widget):
		group = self.xml.get_widget('group_entry').get_text().decode('utf-8')
		if not group:
			return
		# Do not allow special groups
		if group in helpers.special_groups:
			return
		# check if it already exists
		model = self.list.get_model()
		iter = model.get_iter_root()
		while iter:
			if model.get_value(iter, 0).decode('utf-8') == group:
				return
			iter = model.iter_next(iter)
		self.changes_made = True
		model.append((group, True, False))
		self.add_group(group)
		self.init_list() # Re-draw list to sort new item

	def group_toggled_cb(self, cell, path):
		self.changes_made = True
		model = self.list.get_model()
		if model[path][2]:
			model[path][2] = False
			model[path][1] = True
		else:
			model[path][1] = not model[path][1]
		group = model[path][0].decode('utf-8')
		if model[path][1]:
			self.add_group(group)
		else:
			self.remove_group(group)

	def init_list(self):
		store = gtk.ListStore(str, bool, bool)
		self.list.set_model(store)
		for column in self.list.get_columns(): # Clear treeview when re-drawing
			self.list.remove_column(column)
		accounts = []
		# Store groups in a list so we can sort them and the number of contacts in
		# it
		groups = {}
		for (contact, account) in self.list_:
			if account not in accounts:
				accounts.append(account)
				for g in gajim.groups[account].keys():
					if g in groups:
						continue
					groups[g] = 0
			c_groups = contact.groups
			# FIXME: Move to backend
			if not c_groups:
				c_groups = [_('General')]
			for g in c_groups:
				groups[g] += 1
		group_list = []
		# Remove special groups if they are empty
		for group in groups:
			if group not in helpers.special_groups or groups[group] > 0:
				group_list.append(group)
		group_list.sort()
		for group in group_list:
			iter = store.append()
			store.set(iter, 0, group) # Group name
			if groups[group] == 0:
				store.set(iter, 1, False)
			else:
				store.set(iter, 1, True)
				if groups[group] == len(self.list_):
					# all contacts are in this group
					store.set(iter, 2, False)
				else:
					store.set(iter, 2, True)
		column = gtk.TreeViewColumn(_('Group'))
		column.set_expand(True)
		self.list.append_column(column)
		renderer = gtk.CellRendererText()
		column.pack_start(renderer)
		column.set_attributes(renderer, text = 0)

		column = gtk.TreeViewColumn(_('In the group'))
		column.set_expand(False)
		self.list.append_column(column)
		renderer = gtk.CellRendererToggle()
		column.pack_start(renderer)
		renderer.set_property('activatable', True)
		renderer.connect('toggled', self.group_toggled_cb)
		column.set_attributes(renderer, active = 1, inconsistent = 2)

class PassphraseDialog:
	'''Class for Passphrase dialog'''
	def run(self):
		'''Wait for OK button to be pressed and return passphrase/password'''
		rep = self.window.run()
		if rep == gtk.RESPONSE_OK:
			passphrase = self.passphrase_entry.get_text().decode('utf-8')
		else:
			passphrase = -1

		if self.check:
			save_passphrase_checkbutton = self.xml.\
				get_widget('save_passphrase_checkbutton')
			checked = save_passphrase_checkbutton.get_active()
		else:
			checked = False

		self.window.destroy()
		return passphrase, checked

	def __init__(self, titletext, labeltext, checkbuttontext=None, is_modal=True,
	ok_handler = None, cancel_handler = None):
		self.xml = gtkgui_helpers.get_glade('passphrase_dialog.glade')
		self.window = self.xml.get_widget('passphrase_dialog')
		self.passphrase_entry = self.xml.get_widget('passphrase_entry')
		self.passphrase = -1
		self.window.set_title(titletext)
		self.xml.get_widget('message_label').set_text(labeltext)

		self.ok = False

		self.cancel_handler = cancel_handler
		self.is_modal = is_modal
		if not is_modal and ok_handler is not None:
			self.ok_handler = ok_handler
			okbutton = self.xml.get_widget('ok_button')
			okbutton.connect('clicked', self.on_okbutton_clicked)
			cancelbutton = self.xml.get_widget('cancel_button')
			cancelbutton.connect('clicked', self.on_cancelbutton_clicked)

		self.xml.signal_autoconnect(self)
		self.window.show_all()

		self.check = bool(checkbuttontext)
		checkbutton =	self.xml.get_widget('save_passphrase_checkbutton')
		if self.check:
			checkbutton.set_label(checkbuttontext)
		else:
			checkbutton.hide()

	def on_okbutton_clicked(self, widget):
		passph = self.passphrase_entry.get_text().decode('utf-8')

		if self.check:
			checked = self.xml.get_widget('save_passphrase_checkbutton').\
				get_active()
		else:
			checked = False

		self.ok = True

		self.window.destroy()

		if isinstance(self.ok_handler, tuple):
			self.ok_handler[0](passph, checked, *self.ok_handler[1:])
		else:
			self.ok_handler(passph, checked)

	def on_cancelbutton_clicked(self, widget):
		self.window.destroy()

	def on_passphrase_dialog_destroy(self, widget):
		if self.cancel_handler and not self.ok:
			self.cancel_handler()

class ChooseGPGKeyDialog:
	'''Class for GPG key dialog'''
	def __init__(self, title_text, prompt_text, secret_keys, selected = None):
		#list : {keyID: userName, ...}
		xml = gtkgui_helpers.get_glade('choose_gpg_key_dialog.glade')
		self.window = xml.get_widget('choose_gpg_key_dialog')
		self.window.set_title(title_text)
		self.keys_treeview = xml.get_widget('keys_treeview')
		prompt_label = xml.get_widget('prompt_label')
		prompt_label.set_text(prompt_text)
		model = gtk.ListStore(str, str)
		model.set_sort_func(1, self.sort_keys)
		model.set_sort_column_id(1, gtk.SORT_ASCENDING)
		self.keys_treeview.set_model(model)
		#columns
		renderer = gtk.CellRendererText()
		col = self.keys_treeview.insert_column_with_attributes(-1, _('KeyID'),
			renderer, text = 0)
		col.set_sort_column_id(0)
		renderer = gtk.CellRendererText()
		col = self.keys_treeview.insert_column_with_attributes(-1,
			_('Contact name'), renderer, text = 1)
		col.set_sort_column_id(1)
		self.keys_treeview.set_search_column(1)
		self.fill_tree(secret_keys, selected)
		self.window.show_all()

	def sort_keys(self, model, iter1, iter2):
		value1 = model[iter1][1]
		value2 = model[iter2][1]
		if value1 == _('None'):
			return -1
		elif value2 == _('None'):
			return 1
		elif value1 < value2:
			return -1
		return 1

	def run(self):
		rep = self.window.run()
		selection = self.keys_treeview.get_selection()
		(model, iter) = selection.get_selected()
		if iter and rep == gtk.RESPONSE_OK:
			keyID = [ model[iter][0].decode('utf-8'),
				model[iter][1].decode('utf-8') ]
		else:
			keyID = None
		self.window.destroy()
		return keyID

	def fill_tree(self, list, selected):
		model = self.keys_treeview.get_model()
		for keyID in list.keys():
			iter = model.append((keyID, list[keyID]))
			if keyID == selected:
				path = model.get_path(iter)
				self.keys_treeview.set_cursor(path)


class ChangeActivityDialog:
<<<<<<< HEAD
	activities = \
		{'None': [],
		'doing_chores': ['buying_groceries', 'cleaning', 'cooking',
			'doing_maintenance', 'doing_the_dishes', 'doing_the_laundry',
			'gardening', 'running_an_errand', 'walking_the_dog'],
		'drinking': ['having_a_beer', 'having_coffee', 'having_tea'],
		'eating': ['having_a_snack', 'having_breakfast', 'having_dinner',
			'having_lunch'],
		'excercising': ['cycling', 'hiking', 'jogging', 'playing_sports',
			'running', 'skiing', 'swimming', 'working_out'],
		'grooming': ['at_the_spa', 'brushing_teeth', 'getting_a_haircut',
			'shaving','taking_a_bath', 'taking_a_shower'],
		'having_appointment': [],
		'inactive': ['day_off', 'hanging_out', 'on_vacation', 'scheduled_holiday',
			'sleeping'],
		'relaxing': ['gaming', 'going_out', 'partying', 'reading', 'rehearsing',
			'shopping', 'socializing', 'sunbathing', 'watching_tv',
			'watching_a_movie'],
		'talking': ['in_real_life', 'on_the_phone', 'on_video_phone'],
		'traveling': ['commuting', 'cycling', 'driving', 'in_a_car', 'on_a_bus',
			'on_a_plane', 'on_a_train', 'on_a_trip', 'walking'],
		'working': ['coding', 'in_a_meeting', 'studying', 'writing']}
=======
	activities = [_('doing_chores'), _('drinking'), _('eating'),
	_('excercising'), _('grooming'), _('having_appointment'),
	_('inactive'), _('relaxing'), _('talking'), _('traveling'),
	_('working'), ]
	subactivities = [_('at_the_spa'), _('brushing_teeth'),
			_('buying_groceries'), _('cleaning'), _('coding'),
			_('commuting'), _('cooking'), _('cycling'), _('day_off'),
			_('doing_maintenance'), _('doing_the_dishes'),
			_('doing_the_laundry'), _('driving'), _('gaming'),
			_('gardening'), _('getting_a_haircut'), _('going_out'),
			_('hanging_out'), _('having_a_beer'), _('having_a_snack'),
			_('having_breakfast'), _('having_coffee'),
			_('having_dinner'), _('having_lunch'), _('having_tea'),
			_('hiking'), _('in_a_car'), _('in_a_meeting'),
			_('in_real_life'), _('jogging'), _('on_a_bus'),
			_('on_a_plane'), _('on_a_train'), _('on_a_trip'),
			_('on_the_phone'), _('on_vacation'), _('other'),
			_('partying'), _('playing_sports'), _('reading'),
			_('rehearsing'), _('running'), _('running_an_errand'),
			_('scheduled_holiday'), _('shaving'), _('shopping'),
			_('skiing'), _('sleeping'), _('socializing'),
			_('studying'), _('sunbathing'), _('swimming'),
			_('taking_a_bath'), _('taking_a_shower'), _('walking'),
			_('walking_the_dog'), _('watching_tv'),
			_('watching_a_movie'), _('working_out'), _('writing'), ]
>>>>>>> 1962b231
	def __init__(self, account):
		self.account = account
		self.xml = gtkgui_helpers.get_glade('change_activity_dialog.glade')
		self.window = self.xml.get_widget('change_activity_dialog')
		self.window.set_transient_for(gajim.interface.roster.window)
<<<<<<< HEAD

		self.entry = self.xml.get_widget('description_entry')

		self.activity_combo = self.xml.get_widget('activity_combobox')
		self.liststore1 = gtk.ListStore(str, str) # translated, english
		self.activity_combo.set_model(self.liststore1)

		for activity in self.activities:
			self.liststore1.append((helpers.get_uf_activity(activity), activity))

		cellrenderertext = gtk.CellRendererText()
		self.activity_combo.pack_start(cellrenderertext, True)
		self.activity_combo.add_attribute(cellrenderertext, 'text', 0)

		self.subactivity_combo = self.xml.get_widget('subactivity_combobox')
		self.liststore2 = gtk.ListStore(str, str) # translated, english
		self.subactivity_combo.set_model(self.liststore2)

		cellrenderertext = gtk.CellRendererText()
		self.subactivity_combo.pack_start(cellrenderertext, True)
		self.subactivity_combo.add_attribute(cellrenderertext, 'text', 0)
=======
		self.window.set_title(_('Activity'))

		self.entry = self.xml.get_widget('entry')

		self.combo1 = self.xml.get_widget('combobox1')
		self.liststore1 = gtk.ListStore(str)
		self.combo1.set_model(self.liststore1)

		for activity in self.activities:
			self.liststore1.append((activity,))

		cellrenderertext = gtk.CellRendererText()
		self.combo1.pack_start(cellrenderertext, True)
		self.combo1.add_attribute(cellrenderertext, 'text', 0)

		self.combo2 = self.xml.get_widget('combobox2')
		self.liststore2 = gtk.ListStore(str)
		self.combo2.set_model(self.liststore2)

		for subactivity in self.subactivities:
			self.liststore2.append((subactivity,))

		cellrenderertext = gtk.CellRendererText()
		self.combo2.pack_start(cellrenderertext, True)
		self.combo2.add_attribute(cellrenderertext, 'text', 0)
>>>>>>> 1962b231

		self.xml.signal_autoconnect(self)
		self.window.show_all()

<<<<<<< HEAD
	def on_activity_combobox_changed(self, widget):
		self.liststore2.clear()
		selected_activity = self.activity_combo.get_active()
		if selected_activity > -1:
			selected_activity = self.liststore1[selected_activity][1]
			if self.activities[selected_activity]:
				for subactivity in self.activities[selected_activity]:
					self.liststore2.append((helpers.get_uf_activity(subactivity),
						subactivity))
				self.subactivity_combo.set_sensitive(True)
			else:
				self.subactivity_combo.set_sensitive(False)

=======
>>>>>>> 1962b231
	def on_ok_button_clicked(self, widget):
		'''Return activity and messsage (None if no activity selected)'''
		activity = None
		subactivity = None
		message = None
<<<<<<< HEAD
		active1 = self.activity_combo.get_active()
		active2 = self.subactivity_combo.get_active()
		if active1 > -1:
			activity = self.liststore1[active1][1].decode('utf-8')
			if active2 > -1:
				subactivity = self.liststore2[active2][1].decode('utf-8')
			message = self.entry.get_text().decode('utf-8')
			from common import pep
			if activity == 'None':
				pep.user_retract_activity(self.account)
			else:
				pep.user_send_activity(self.account, activity,
=======
		active1 = self.combo1.get_active()
		active2 = self.combo2.get_active()
		if active1 > -1:
			activity = self.liststore1[active1][0].decode('utf-8')
			if active2 > -1:
				subactivity = self.liststore2[active2][0].decode('utf-8')
			message = self.entry.get_text().decode('utf-8')
			from common import pep
			pep.user_send_activity(self.account, activity,
>>>>>>> 1962b231
					subactivity, message)
			self.window.destroy()

	def on_cancel_button_clicked(self, widget):
		self.window.destroy()

class ChangeMoodDialog:
<<<<<<< HEAD
	moods = ['None', 'afraid', 'amazed', 'angry', 'annoyed', 'anxious',
		'aroused', 'ashamed', 'bored', 'brave', 'calm',
		'cold', 'confused', 'contented', 'cranky', 'curious',
		'depressed', 'disappointed', 'disgusted', 'distracted', 
		'embarrassed', 'excited', 'flirtatious', 'frustrated', 
		'grumpy', 'guilty', 'happy', 'hot', 'humbled', 
		'humiliated', 'hungry', 'hurt', 'impressed', 'in_awe', 
		'in_love', 'indignant', 'interested', 'intoxicated', 
		'invincible', 'jealous', 'lonely', 'mean', 'moody', 
		'nervous', 'neutral', 'offended', 'playful', 'proud', 
		'relieved', 'remorseful', 'restless', 'sad', 'sarcastic', 
		'serious', 'shocked', 'shy', 'sick', 'sleepy', 
		'stressed', 'surprised', 'thirsty', 'worried']
=======
	moods = [_('afraid'), _('amazed'), _('angry'), _('annoyed'), _('anxious'), _('aroused'), _('ashamed'), _('bored'), _('brave'), _('calm'), _('cold'), _('confused'), _('contented'), _('cranky'), _('curious'), _('depressed'), _('disappointed'), _('disgusted'), _('distracted'), _('embarrassed'), _('excited'), _('flirtatious'), _('frustrated'), _('grumpy'), _('guilty'), _('happy'), _('hot'), _('humbled'), _('humiliated'), _('hungry'), _('hurt'), _('impressed'), _('in_awe'), _('in_love'), _('indignant'), _('interested'), _('intoxicated'), _('invincible'), _('jealous'), _('lonely'), _('mean'), _('moody'), _('nervous'), _('neutral'), _('offended'), _('playful'), _('proud'), _('relieved'), _('remorseful'), _('restless'), _('sad'), _('sarcastic'), _('serious'), _('shocked'), _('shy'), _('sick'), _('sleepy'), _('stressed'), _('surprised'), _('thirsty'), _('worried')]
>>>>>>> 1962b231
	def __init__(self, account):
		self.account = account
		self.xml = gtkgui_helpers.get_glade('change_mood_dialog.glade')
		self.window = self.xml.get_widget('change_mood_dialog')
		self.window.set_transient_for(gajim.interface.roster.window)
<<<<<<< HEAD
		self.window.set_title(_('Set Mood'))

		self.entry = self.xml.get_widget('description_entry')

		self.combo = self.xml.get_widget('type_combobox')
		self.liststore = gtk.ListStore(str, str) # translated, english
		self.combo.set_model(self.liststore)

		for mood in self.moods:
			self.liststore.append((helpers.get_uf_mood(mood), mood))
=======
		self.window.set_title(_('Mood'))

		self.entry = self.xml.get_widget('entry')

		self.combo = self.xml.get_widget('combobox')
		self.liststore = gtk.ListStore(str)
		self.combo.set_model(self.liststore)

		for mood in self.moods:
			self.liststore.append((mood,))
>>>>>>> 1962b231

		cellrenderertext = gtk.CellRendererText()
		self.combo.pack_start(cellrenderertext, True)
		self.combo.add_attribute(cellrenderertext, 'text', 0)
		self.xml.signal_autoconnect(self)
		self.window.show_all()

	def on_ok_button_clicked(self, widget):
		'''Return mood and messsage (None if no mood selected)'''
		mood = None
		message = None
		active = self.combo.get_active()
		if active > -1:
<<<<<<< HEAD
			mood = self.liststore[active][1].decode('utf-8')
			message = self.entry.get_text().decode('utf-8')
			from common import pep
			if mood == 'None':
				pep.user_retract_mood(self.account)
			else:
				pep.user_send_mood(self.account, mood, message)
=======
			mood = self.liststore[active][0].decode('utf-8')
			message = self.entry.get_text().decode('utf-8')
			from common import pep
			pep.user_send_mood(self.account, mood, message)
>>>>>>> 1962b231
			self.window.destroy()

	def on_cancel_button_clicked(self, widget):
		self.window.destroy()

class ChangeStatusMessageDialog:
	def __init__(self, show = None):
		self.show = show
		self.xml = gtkgui_helpers.get_glade('change_status_message_dialog.glade')
		self.window = self.xml.get_widget('change_status_message_dialog')
		self.window.set_transient_for(gajim.interface.roster.window)
		if show:
			uf_show = helpers.get_uf_show(show)
			self.title_text = _('%s Status Message') % uf_show
		else:
			self.title_text = _('Status Message')
		self.window.set_title(self.title_text)

		message_textview = self.xml.get_widget('message_textview')
		self.message_buffer = message_textview.get_buffer()
		self.message_buffer.connect('changed',
			self.toggle_sensitiviy_of_save_as_preset)
		msg = None
		if show:
			msg = gajim.config.get('last_status_msg_' + show)
		if not msg:
			msg = ''
		msg = helpers.from_one_line(msg)
		self.message_buffer.set_text(msg)

		# have an empty string selectable, so user can clear msg
		self.preset_messages_dict = {'': ''}
		for msg_name in gajim.config.get_per('statusmsg'):
			msg_text = gajim.config.get_per('statusmsg', msg_name, 'message')
			msg_text = helpers.from_one_line(msg_text)
			self.preset_messages_dict[msg_name] = msg_text
		sorted_keys_list = helpers.get_sorted_keys(self.preset_messages_dict)

		self.countdown_time = gajim.config.get('change_status_window_timeout')
		self.countdown_left = self.countdown_time
		self.countdown_enabled = True

		self.message_liststore = gtk.ListStore(str) # msg_name
		self.message_combobox = self.xml.get_widget('message_combobox')
		self.message_combobox.set_model(self.message_liststore)
		cellrenderertext = gtk.CellRendererText()
		self.message_combobox.pack_start(cellrenderertext, True)
		self.message_combobox.add_attribute(cellrenderertext, 'text', 0)
		for msg_name in sorted_keys_list:
			self.message_liststore.append((msg_name,))
		self.xml.signal_autoconnect(self)
		self.window.show_all()

	def countdown(self):
		if self.countdown_enabled:
			if self.countdown_left <= 0:
				self.window.response(gtk.RESPONSE_OK)
				return False
			self.window.set_title('%s [%s]' % (self.title_text,
				str(self.countdown_left)))
			self.countdown_left -= 1
			return True
		else:
			self.window.set_title(self.title_text)
			return False

	def run(self):
		'''Wait for OK or Cancel button to be pressed and return status messsage
		(None if users pressed Cancel or x button of WM'''
		if self.countdown_time > 0:
			self.countdown()
			gobject.timeout_add(1000, self.countdown)
		rep = self.window.run()
		if rep == gtk.RESPONSE_OK:
			beg, end = self.message_buffer.get_bounds()
			message = self.message_buffer.get_text(beg, end).decode('utf-8')\
				.strip()
			msg = helpers.to_one_line(message)
			if self.show:
				gajim.config.set('last_status_msg_' + self.show, msg)
		else:
			message = None # user pressed Cancel button or X wm button
		self.window.destroy()
		return message

	def on_message_combobox_changed(self, widget):
		self.countdown_enabled = False
		model = widget.get_model()
		active = widget.get_active()
		if active < 0:
			return None
		name = model[active][0].decode('utf-8')
		self.message_buffer.set_text(self.preset_messages_dict[name])

	def on_change_status_message_dialog_key_press_event(self, widget, event):
		self.countdown_enabled = False
		if event.keyval == gtk.keysyms.Return or \
		event.keyval == gtk.keysyms.KP_Enter: # catch CTRL+ENTER
			if (event.state & gtk.gdk.CONTROL_MASK):
				self.window.response(gtk.RESPONSE_OK)
				# Stop the event
				return True

	def toggle_sensitiviy_of_save_as_preset(self, widget):
		btn = self.xml.get_widget('save_as_preset_button')
		if self.message_buffer.get_char_count() == 0:
			btn.set_sensitive(False)
		else:
			btn.set_sensitive(True)

	def on_save_as_preset_button_clicked(self, widget):
		self.countdown_enabled = False
		start_iter, finish_iter = self.message_buffer.get_bounds()
		status_message_to_save_as_preset = self.message_buffer.get_text(
			start_iter, finish_iter)
		dlg = InputDialog(_('Save as Preset Status Message'),
			_('Please type a name for this status message'), is_modal = True)
		response = dlg.get_response()
		if response == gtk.RESPONSE_OK:
			msg_name = dlg.input_entry.get_text()
			msg_text = status_message_to_save_as_preset.decode('utf-8')
			msg_text_1l = helpers.to_one_line(msg_text)
			if not msg_name: # msg_name was ''
				msg_name = msg_text_1l
			msg_name = msg_name.decode('utf-8')

			if msg_name in self.preset_messages_dict:
				dlg2 = ConfirmationDialog(_('Overwrite Status Message?'),
					_('This name is already used. Do you want to overwrite this status message?'))
				resp = dlg2.run()
				if resp != gtk.RESPONSE_OK:
					return
				self.preset_messages_dict[msg_name] = msg_text
			else:
				self.preset_messages_dict[msg_name] = msg_text
				iter_ = self.message_liststore.append((msg_name,))
				gajim.config.add_per('statusmsg', msg_name)
				# select in combobox the one we just saved
				self.message_combobox.set_active_iter(iter_)
			gajim.config.set_per('statusmsg', msg_name, 'message', msg_text_1l)

class AddNewContactWindow:
	'''Class for AddNewContactWindow'''
	uid_labels = {'jabber': _('Jabber ID:'),
		'aim': _('AIM Address:'),
		'gadu-gadu': _('GG Number:'),
		'icq': _('ICQ Number:'),
		'msn': _('MSN Address:'),
		'yahoo': _('Yahoo! Address:')}
	def __init__(self, account = None, jid = None, user_nick = None,
	group = None):
		self.account = account
		if account is None:
			# fill accounts with active accounts
			accounts = []
			for account in gajim.connections.keys():
				if gajim.connections[account].connected > 1:
					accounts.append(account)
			if not accounts:
				return
			if len(accounts) == 1:
				self.account = account
		else:
			accounts = [self.account]
		if self.account:
			location = gajim.interface.instances[self.account]
		else:
			location = gajim.interface.instances
		if location.has_key('add_contact'):
			location['add_contact'].window.present()
			# An instance is already opened
			return
		location['add_contact'] = self
		self.xml = gtkgui_helpers.get_glade('add_new_contact_window.glade')
		self.xml.signal_autoconnect(self)
		self.window = self.xml.get_widget('add_new_contact_window')
		for w in ('account_combobox', 'account_hbox', 'account_label',
		'uid_label', 'uid_entry', 'protocol_combobox', 'protocol_jid_combobox',
		'protocol_hbox', 'nickname_entry', 'message_scrolledwindow',
		'register_hbox', 'subscription_table', 'add_button',
		'message_textview', 'connected_label', 'group_comboboxentry',
		'auto_authorize_checkbutton'):
			self.__dict__[w] = self.xml.get_widget(w)
		if account and len(gajim.connections) >= 2:
			prompt_text =\
_('Please fill in the data of the contact you want to add in account %s') %account
		else:
			prompt_text = _('Please fill in the data of the contact you want to add')
		self.xml.get_widget('prompt_label').set_text(prompt_text)
		self.agents = {'jabber': []}
		# types to which we are not subscribed but account has an agent for it
		self.available_types = []
		for acct in accounts:
			for j in gajim.contacts.get_jid_list(acct):
				if gajim.jid_is_transport(j):
					type_ = gajim.get_transport_name_from_jid(j, False)
					if not type_:
						continue
					if self.agents.has_key(type_):
						self.agents[type_].append(j)
					else:
						self.agents[type_] = [j]
		# Now add the one to which we can register
		for acct in accounts:
			for type_ in gajim.connections[acct].available_transports:
				if type_ in self.agents:
					continue
				self.agents[type_] = []
				for jid_ in gajim.connections[acct].available_transports[type_]:
					if not jid_ in self.agents[type_]:
						self.agents[type_].append(jid_)
				self.available_types.append(type_)
		liststore = gtk.ListStore(str)
		self.group_comboboxentry.set_model(liststore)
		# Combobox with transport/jabber icons
		liststore = gtk.ListStore(str, gtk.gdk.Pixbuf, str)
		cell = gtk.CellRendererPixbuf()
		self.protocol_combobox.pack_start(cell, False)
		self.protocol_combobox.add_attribute(cell, 'pixbuf', 1)
		cell = gtk.CellRendererText()
		cell.set_property('xpad', 5)
		self.protocol_combobox.pack_start(cell, True)
		self.protocol_combobox.add_attribute(cell, 'text', 0)
		self.protocol_combobox.set_model(liststore)
		uf_type = {'jabber': 'Jabber', 'aim': 'AIM', 'gadu-gadu': 'Gadu Gadu',
			'icq': 'ICQ', 'msn': 'MSN', 'yahoo': 'Yahoo'}
		# Jabber as first
		img = gajim.interface.jabber_state_images['16']['online']
		liststore.append(['Jabber', img.get_pixbuf(), 'jabber'])
		for type_ in self.agents:
			if type_ == 'jabber':
				continue
			imgs = gajim.interface.roster.transports_state_images
			img = None
			if imgs['16'].has_key(type_) and imgs['16'][type_].has_key('online'):
				img = imgs['16'][type_]['online']
				if type_ in uf_type:
					liststore.append([uf_type[type_], img.get_pixbuf(), type_])
				else:
					liststore.append([type_, img.get_pixbuf(), type_])
			else:
				liststore.append([type_, img, type_])
		self.protocol_combobox.set_active(0)
		self.auto_authorize_checkbutton.show()
		liststore = gtk.ListStore(str)
		self.protocol_jid_combobox.set_model(liststore)
		if jid:
			type_ = gajim.get_transport_name_from_jid(jid)
			if not type_:
				type_ = 'jabber'
			if type_ == 'jabber':
				self.uid_entry.set_text(jid)
			else:
				uid, transport = gajim.get_name_and_server_from_jid(jid)
				self.uid_entry.set_text(uid.replace('%', '@', 1))
			#set protocol_combobox
			model = self.protocol_combobox.get_model()
			iter = model.get_iter_first()
			i = 0
			while iter:
				if model[iter][2] == type_:
					self.protocol_combobox.set_active(i)
					break
				iter = model.iter_next(iter)
				i += 1

			# set protocol_jid_combobox
			self.protocol_jid_combobox.set_active(0)
			model = self.protocol_jid_combobox.get_model()
			iter = model.get_iter_first()
			i = 0
			while iter:
				if model[iter][0] == transport:
					self.protocol_jid_combobox.set_active(i)
					break
				iter = model.iter_next(iter)
				i += 1
			if user_nick:
				self.nickname_entry.set_text(user_nick)
			self.nickname_entry.grab_focus()
		else:
			self.uid_entry.grab_focus()
		group_names = []
		for acct in accounts:
			for g in gajim.groups[acct].keys():
				if g not in helpers.special_groups and g not in group_names:
					group_names.append(g)
		group_names.sort()
		i = 0
		for g in group_names:
			self.group_comboboxentry.append_text(g)
			if group == g:
				self.group_comboboxentry.set_active(i)
			i += 1

		self.window.show_all()

		if self.account:
			self.account_label.hide()
			self.account_hbox.hide()
		else:
			liststore = gtk.ListStore(str, str)
			for acct in accounts:
				liststore.append([acct, acct])
			self.account_combobox.set_model(liststore)
			self.account_combobox.set_active(0)

	def on_add_new_contact_window_destroy(self, widget):
		if self.account:
			location = gajim.interface.instances[self.account]
		else:
			location = gajim.interface.instances
		del location['add_contact']

	def on_register_button_clicked(self, widget):
		jid = self.protocol_jid_combobox.get_active_text().decode('utf-8')
		gajim.connections[self.account].request_register_agent_info(jid)

	def on_add_new_contact_window_key_press_event(self, widget, event):
		if event.keyval == gtk.keysyms.Escape: # ESCAPE
			self.window.destroy()

	def on_cancel_button_clicked(self, widget):
		'''When Cancel button is clicked'''
		self.window.destroy()

	def on_add_button_clicked(self, widget):
		'''When Subscribe button is clicked'''
		jid = self.uid_entry.get_text().decode('utf-8')
		if not jid:
			return

		model = self.protocol_combobox.get_model()
		iter = self.protocol_combobox.get_active_iter()
		type_ = model[iter][2]
		if type_ != 'jabber':
			transport = self.protocol_jid_combobox.get_active_text().decode(
				'utf-8')
			jid = jid.replace('@', '%') + '@' + transport

		# check if jid is conform to RFC and stringprep it
		try:
			jid = helpers.parse_jid(jid)
		except helpers.InvalidFormat, s:
			pritext = _('Invalid User ID')
			ErrorDialog(pritext, str(s))
			return

		# No resource in jid
		if jid.find('/') >= 0:
			pritext = _('Invalid User ID')
			ErrorDialog(pritext, _('The user ID must not contain a resource.'))
			return

		nickname = self.nickname_entry.get_text().decode('utf-8') or ''
		# get value of account combobox, if account was not specified
		if not self.account:
			model = self.account_combobox.get_model()
			index = self.account_combobox.get_active()
			self.account = model[index][1]

		# Check if jid is already in roster
		if jid in gajim.contacts.get_jid_list(self.account):
			c = gajim.contacts.get_first_contact_from_jid(self.account, jid)
			if _('Not in Roster') not in c.groups and c.sub in ('both', 'to'):
				ErrorDialog(_('Contact already in roster'),
				_('This contact is already listed in your roster.'))
				return

		if type_ == 'jabber':
			message_buffer = self.message_textview.get_buffer()
			start_iter = message_buffer.get_start_iter()
			end_iter = message_buffer.get_end_iter()
			message = message_buffer.get_text(start_iter, end_iter).decode('utf-8')
		else:
			message= ''
		group = self.group_comboboxentry.child.get_text().decode('utf-8')
		groups = []
		if group:
			groups = [group]
		auto_auth = self.auto_authorize_checkbutton.get_active()
		gajim.interface.roster.req_sub(self, jid, message, self.account,
			groups = groups, nickname = nickname, auto_auth = auto_auth)
		self.window.destroy()

	def on_protocol_combobox_changed(self, widget):
		model = widget.get_model()
		iter = widget.get_active_iter()
		type_ = model[iter][2]
		model = self.protocol_jid_combobox.get_model()
		model.clear()
		if len(self.agents[type_]):
			for jid_ in self.agents[type_]:
				model.append([jid_])
			self.protocol_jid_combobox.set_active(0)
		if len(self.agents[type_]) > 1:
			self.protocol_jid_combobox.show()
		else:
			self.protocol_jid_combobox.hide()
		if type_ in self.uid_labels:
			self.uid_label.set_text(self.uid_labels[type_])
		else:
			self.uid_label.set_text(_('User ID:'))
		if type_ == 'jabber':
			self.message_scrolledwindow.show()
		else:
			self.message_scrolledwindow.hide()
		if type_ in self.available_types:
			self.register_hbox.show()
			self.auto_authorize_checkbutton.hide()
			self.connected_label.hide()
			self.subscription_table.hide()
			self.add_button.set_sensitive(False)
		else:
			self.register_hbox.hide()
			if type_ != 'jabber':
				jid = self.protocol_jid_combobox.get_active_text()
				contact = gajim.contacts.get_first_contact_from_jid(self.account,
					jid)
				if contact.show in ('offline', 'error'):
					self.subscription_table.hide()
					self.connected_label.show()
					self.add_button.set_sensitive(False)
					self.auto_authorize_checkbutton.hide()
					return
			self.subscription_table.show()
			self.auto_authorize_checkbutton.show()
			self.connected_label.hide()
			self.add_button.set_sensitive(True)

	def transport_signed_in(self, jid):
		if self.protocol_jid_combobox.get_active_text() == jid:
			self.register_hbox.hide()
			self.connected_label.hide()
			self.subscription_table.show()
			self.auto_authorize_checkbutton.show()
			self.add_button.set_sensitive(True)

	def transport_signed_out(self, jid):
		if self.protocol_jid_combobox.get_active_text() == jid:
			self.subscription_table.hide()
			self.auto_authorize_checkbutton.hide()
			self.connected_label.show()
			self.add_button.set_sensitive(False)

class AboutDialog:
	'''Class for about dialog'''
	def __init__(self):
		dlg = gtk.AboutDialog()
		dlg.set_transient_for(gajim.interface.roster.window)
		dlg.set_name('Gajim')
		dlg.set_version(gajim.version)
		s = u'Copyright © 2003-2008 Gajim Team'
		dlg.set_copyright(s)
		copying_file_path = self.get_path('COPYING')
		if copying_file_path:
			text = open(copying_file_path).read()
			dlg.set_license(text)

		dlg.set_comments('%s\n%s %s\n%s %s'
			% (_('A GTK+ jabber client'), \
			_('GTK+ Version:'), self.tuple2str(gtk.gtk_version), \
			_('PyGTK Version:'), self.tuple2str(gtk.pygtk_version)))
		dlg.set_website('http://www.gajim.org/')

		authors_file_path = self.get_path('AUTHORS')
		if authors_file_path:
			authors = []
			authors_file = open(authors_file_path).read()
			authors_file = authors_file.split('\n')
			for author in authors_file:
				if author == 'CURRENT DEVELOPERS:':
					authors.append(_('Current Developers:'))
				elif author == 'PAST DEVELOPERS:':
					authors.append('\n' + _('Past Developers:'))
				elif author != '': # Real author line
					authors.append(author)

			thanks_file_path = self.get_path('THANKS')
			if thanks_file_path:
				authors.append('\n' + _('THANKS:'))

				text = open(thanks_file_path).read()
				text_splitted = text.split('\n')
				text = '\n'.join(text_splitted[:-2]) # remove one english sentence
				# and add it manually as translatable
				text += '\n%s\n' % _('Last but not least, we would like to thank all '
					'the package maintainers.')
				authors.append(text)

			dlg.set_authors(authors)

		dlg.props.wrap_license = True

		pixbuf = gtk.gdk.pixbuf_new_from_file(os.path.join(
			gajim.DATA_DIR, 'pixmaps', 'gajim_about.png'))

		dlg.set_logo(pixbuf)
		#here you write your name in the form Name FamilyName <someone@somewhere>
		dlg.set_translator_credits(_('translator-credits'))
		
		thanks_artists_file_path = self.get_path('THANKS.artists')
		if thanks_artists_file_path:
			artists_text = open(thanks_artists_file_path).read()
			artists = artists_text.split('\n')
			dlg.set_artists(artists)
		# connect close button to destroy() function
		for button in dlg.action_area.get_children():
			if button.get_property('label') == gtk.STOCK_CLOSE:
				button.connect('clicked', lambda x:dlg.destroy())
		dlg.show_all()

	def tuple2str(self, tuple_):
		str_ = ''
		for num in tuple_:
			str_ += str(num) + '.'
		return str_[0:-1] # remove latest .

	def get_path(self, filename):
		'''where can we find this Credits file ?'''
		if os.path.isfile(os.path.join(gajim.defs.docdir, filename)):
			return os.path.join(gajim.defs.docdir, filename)
		elif os.path.isfile('../' + filename):
			return ('../' + filename)
		else:
			return None

class Dialog(gtk.Dialog):
	def __init__(self, parent, title, buttons, default = None,
	on_response_ok=None, on_response_cancel=None):
		gtk.Dialog.__init__(self, title, parent, gtk.DIALOG_DESTROY_WITH_PARENT | gtk.DIALOG_NO_SEPARATOR)

		self.user_response_ok = on_response_ok
		self.user_response_cancel = on_response_cancel
		self.set_border_width(6)
		self.vbox.set_spacing(12)
		self.set_resizable(False)

		possible_responses = {gtk.STOCK_OK: self.on_response_ok,
			gtk.STOCK_CANCEL: self.on_response_cancel}
		for stock, response in buttons:
			b = self.add_button(stock, response)
			for response in possible_responses:
				if stock == response:
					b.connect('clicked', possible_responses[response])
					break

		if default is not None:
			self.set_default_response(default)
		else:
			self.set_default_response(buttons[-1][1])

	def on_response_ok(self, widget):
		if self.user_response_ok:
			if isinstance(self.user_response_ok, tuple):
				self.user_response_ok[0](*self.user_response_ok[1:])
			else:
				self.user_response_ok()
		self.destroy()

	def on_response_cancel(self, widget):
		if self.user_response_cancel:
			if isinstance(self.user_response_cancel, tuple):
				self.user_response_cancel[0](*self.user_response_ok[1:])
			else:
				self.user_response_cancel()
		self.destroy()

	def just_destroy(self, widget):
		self.destroy()

	def get_button(self, index):
		buttons = self.action_area.get_children()
		return index < len(buttons) and buttons[index] or None


class HigDialog(gtk.MessageDialog):
	def __init__(self, parent, type, buttons, pritext, sectext,
	on_response_ok = None, on_response_cancel = None, on_response_yes = None,
	on_response_no = None):
		gtk.MessageDialog.__init__(self, parent,
				gtk.DIALOG_DESTROY_WITH_PARENT | gtk.DIALOG_MODAL,
				type, buttons, message_format = pritext)

		self.format_secondary_markup(sectext)

		buttons = self.action_area.get_children()
		possible_responses = {gtk.STOCK_OK: on_response_ok,
			gtk.STOCK_CANCEL: on_response_cancel, gtk.STOCK_YES: on_response_yes,
			gtk.STOCK_NO: on_response_no}
		for b in buttons:
			for response in possible_responses:
				if b.get_label() == response:
					if not possible_responses[response]:
						b.connect('clicked', self.just_destroy)
					elif isinstance(possible_responses[response], tuple):
						if len(possible_responses[response]) == 1:
							b.connect('clicked', possible_responses[response][0])
						else:
							b.connect('clicked', *possible_responses[response])
					else:
						b.connect('clicked', possible_responses[response])
					break

	def just_destroy(self, widget):
		self.destroy()

	def popup(self):
		'''show dialog'''
		vb = self.get_children()[0].get_children()[0] # Give focus to top vbox
		vb.set_flags(gtk.CAN_FOCUS)
		vb.grab_focus()
		self.show_all()

	def get_response(self):
		'''Be carefull: this function uses dialog.run() function so GUI is not updated'''
		# Give focus to top vbox
		vb = self.get_children()[0].get_children()[0]
		vb.set_flags(gtk.CAN_FOCUS)
		vb.grab_focus()
		self.show_all()
		response = self.run()
		self.destroy()
		return response

class FileChooserDialog(gtk.FileChooserDialog):
	'''Non-blocking FileChooser Dialog around gtk.FileChooserDialog'''
	def __init__(self, title_text, action, buttons, default_response,
	select_multiple = False, current_folder = None, on_response_ok = None,
	on_response_cancel = None):

		gtk.FileChooserDialog.__init__(self, title = title_text,
			action = action, buttons = buttons)

		self.set_default_response(default_response)
		self.set_select_multiple(select_multiple)
		if current_folder and os.path.isdir(current_folder):
			self.set_current_folder(current_folder)
		else:
			self.set_current_folder(helpers.get_documents_path())
		self.response_ok, self.response_cancel = \
			on_response_ok, on_response_cancel
		# in gtk+-2.10 clicked signal on some of the buttons in a dialog
		# is emitted twice, so we cannot rely on 'clicked' signal
		self.connect('response', self.on_dialog_response)
		self.show_all()

	def on_dialog_response(self, dialog, response):
		if response in (gtk.RESPONSE_CANCEL, gtk.RESPONSE_CLOSE):
			if self.response_cancel:
				if isinstance(self.response_cancel, tuple):
					self.response_cancel[0](dialog, *self.response_cancel[1:])
				else:
					self.response_cancel(dialog)
			else:
				self.just_destroy(dialog)
		elif response == gtk.RESPONSE_OK:
			if self.response_ok:
				if isinstance(self.response_ok, tuple):
					self.response_ok[0](dialog, *self.response_ok[1:])
				else:
					self.response_ok(dialog)
			else:
				self.just_destroy(dialog)

	def just_destroy(self, widget):
		self.destroy()

class BindPortError:
	def __init__(self, port):
		ErrorDialog(_('Unable to bind to port %s.') % port,
			_('Maybe you have another running instance of Gajim. '
			'File Transfer will be cancelled.'))

class AspellDictError:
	def __init__(self, lang):
		ErrorDialog(
			_('Dictionary for lang %s not available') % lang,
			_('You have to install %s dictionary to use spellchecking, or '
			'choose another language by setting the speller_language option.'
			'\n\nHighlighting misspelled words feature will not be used') % lang)
		gajim.config.set('use_speller', False)

class ConfirmationDialog(HigDialog):
	'''HIG compliant confirmation dialog.'''
	def __init__(self, pritext, sectext='', on_response_ok = None,
	on_response_cancel = None):
		self.user_response_ok = on_response_ok
		self.user_response_cancel = on_response_cancel
		HigDialog.__init__(self, None,
			gtk.MESSAGE_QUESTION, gtk.BUTTONS_OK_CANCEL, pritext, sectext,
			self.on_response_ok, self.on_response_cancel)
		self.popup()

	def on_response_ok(self, widget):
		if self.user_response_ok:
			if isinstance(self.user_response_ok, tuple):
				self.user_response_ok[0](*self.user_response_ok[1:])
			else:
				self.user_response_ok()
		self.destroy()

	def on_response_cancel(self, widget):
		if self.user_response_cancel:
			if isinstance(self.user_response_cancel, tuple):
				self.user_response_cancel[0](*self.user_response_ok[1:])
			else:
				self.user_response_cancel()
		self.destroy()

class NonModalConfirmationDialog(HigDialog):
	'''HIG compliant non modal confirmation dialog.'''
	def __init__(self, pritext, sectext='', on_response_ok = None,
	on_response_cancel = None):
		self.user_response_ok = on_response_ok
		self.user_response_cancel = on_response_cancel
		HigDialog.__init__(self, None,
			gtk.MESSAGE_QUESTION, gtk.BUTTONS_OK_CANCEL, pritext, sectext,
			self.on_response_ok, self.on_response_cancel)
		self.set_modal(False)

	def on_response_ok(self, widget):
		if self.user_response_ok:
			if isinstance(self.user_response_ok, tuple):
				self.user_response_ok[0](*self.user_response_ok[1:])
			else:
				self.user_response_ok()
		self.destroy()

	def on_response_cancel(self, widget):
		if self.user_response_cancel:
			if isinstance(self.user_response_cancel, tuple):
				self.user_response_cancel[0](*self.user_response_cancel[1:])
			else:
				self.user_response_cancel()
		self.destroy()

class WarningDialog(HigDialog):
	def __init__(self, pritext, sectext=''):
		'''HIG compliant warning dialog.'''
		HigDialog.__init__( self, None,
			gtk.MESSAGE_WARNING, gtk.BUTTONS_OK, pritext, sectext)
		self.set_modal(False)
		self.set_transient_for(gajim.interface.roster.window)
		self.popup()

class InformationDialog(HigDialog):
	def __init__(self, pritext, sectext=''):
		'''HIG compliant info dialog.'''
		HigDialog.__init__( self, None,
			gtk.MESSAGE_INFO, gtk.BUTTONS_OK, pritext, sectext)
		self.set_modal(False)
		self.set_transient_for(gajim.interface.roster.window)
		self.popup()

class ErrorDialog(HigDialog):
	def __init__(self, pritext, sectext=''):
		'''HIG compliant error dialog.'''
		HigDialog.__init__( self, None,
			gtk.MESSAGE_ERROR, gtk.BUTTONS_OK, pritext, sectext)
		self.popup()

class YesNoDialog(HigDialog):
	def __init__(self, pritext, sectext='', checktext='', on_response_yes=None,
	on_response_no=None):
		'''HIG compliant YesNo dialog.'''
		self.user_response_yes = on_response_yes
		self.user_response_no = on_response_no
		HigDialog.__init__( self, None,
			gtk.MESSAGE_QUESTION, gtk.BUTTONS_YES_NO, pritext, sectext,
				on_response_yes=self.on_response_yes,
				on_response_no=self.on_response_no)

		if checktext:
			self.checkbutton = gtk.CheckButton(checktext)
			self.vbox.pack_start(self.checkbutton, expand=False, fill=True)
		else:
			self.checkbutton = None
		self.set_modal(False)
		self.popup()

	def on_response_yes(self, widget):
		if self.user_response_yes:
			if isinstance(self.user_response_yes, tuple):
				self.user_response_yes[0](self.is_checked(),
					*self.user_response_yes[1:])
			else:
				self.user_response_yes(self.is_checked())
		self.destroy()

	def on_response_no(self, widget):
		if self.user_response_no:
			if isinstance(self.user_response_no, tuple):
				self.user_response_no[0](*self.user_response_no[1:])
			else:
				self.user_response_no()
		self.destroy()

	def is_checked(self):
		''' Get active state of the checkbutton '''
		if not self.checkbutton:
			return False
		return self.checkbutton.get_active()

class ConfirmationDialogCheck(ConfirmationDialog):
	'''HIG compliant confirmation dialog with checkbutton.'''
	def __init__(self, pritext, sectext='', checktext = '',
	on_response_ok = None, on_response_cancel = None, is_modal = True):
		self.user_response_ok = on_response_ok
		self.user_response_cancel = on_response_cancel

		HigDialog.__init__(self, None, gtk.MESSAGE_QUESTION,
			gtk.BUTTONS_OK_CANCEL, pritext, sectext, self.on_response_ok,
			self.on_response_cancel)

		self.set_default_response(gtk.RESPONSE_OK)

		ok_button = self.action_area.get_children()[0] # right to left
		ok_button.grab_focus()

		self.checkbutton = gtk.CheckButton(checktext)
		self.vbox.pack_start(self.checkbutton, expand = False, fill = True)
		self.set_modal(is_modal)
		self.popup()

	# XXX should cancel if somebody closes the dialog

	def on_response_ok(self, widget):
		if self.user_response_ok:
			if isinstance(self.user_response_ok, tuple):
				self.user_response_ok[0](self.is_checked(),
					*self.user_response_ok[1:])
			else:
				self.user_response_ok(self.is_checked())
		self.destroy()

	def on_response_cancel(self, widget):
		if self.user_response_cancel:
			if isinstance(self.user_response_cancel, tuple):
				self.user_response_cancel[0](*self.user_response_cancel[1:])
			else:
				self.user_response_cancel()
		self.destroy()

	def is_checked(self):
		''' Get active state of the checkbutton '''
		return self.checkbutton.get_active()

class ConfirmationDialogDubbleCheck(ConfirmationDialog):
	'''HIG compliant confirmation dialog with 2 checkbuttons.'''
	def __init__(self, pritext, sectext='', checktext1 = '', checktext2 = '',
	on_response_ok = None, on_response_cancel = None, is_modal = True):
		self.user_response_ok = on_response_ok
		self.user_response_cancel = on_response_cancel

		HigDialog.__init__(self, None, gtk.MESSAGE_QUESTION,
			gtk.BUTTONS_OK_CANCEL, pritext, sectext, self.on_response_ok,
			self.on_response_cancel)

		self.set_default_response(gtk.RESPONSE_OK)

		ok_button = self.action_area.get_children()[0] # right to left
		ok_button.grab_focus()

		if checktext1:
			self.checkbutton1 = gtk.CheckButton(checktext1)
			self.vbox.pack_start(self.checkbutton1, expand = False, fill = True)
		else:
			self.checkbutton1 = None
		if checktext2:
			self.checkbutton2 = gtk.CheckButton(checktext2)
			self.vbox.pack_start(self.checkbutton2, expand = False, fill = True)
		else:
			self.checkbutton2 = None

		self.set_modal(is_modal)
		self.popup()

	# XXX should cancel if somebody closes the dialog

	def on_response_ok(self, widget):
		if self.user_response_ok:
			if isinstance(self.user_response_ok, tuple):
				self.user_response_ok[0](self.is_checked(),
					*self.user_response_ok[1:])
			else:
				self.user_response_ok(self.is_checked())
		self.destroy()

	def on_response_cancel(self, widget):
		if self.user_response_cancel:
			if isinstance(self.user_response_cancel, tuple):
				self.user_response_cancel[0](*self.user_response_cancel[1:])
			else:
				self.user_response_cancel()
		self.destroy()

	def is_checked(self):
		''' Get active state of the checkbutton '''
		if self.checkbutton1:
			is_checked_1 = self.checkbutton1.get_active()
		else:
			is_checked_1 = False
		if self.checkbutton2:
			is_checked_2 = self.checkbutton2.get_active()
		else:
			is_checked_2 = False
		return [is_checked_1, is_checked_2]

class FTOverwriteConfirmationDialog(ConfirmationDialog):
	'''HIG compliant confirmation dialog to overwrite or resume a file transfert'''
	def __init__(self, pritext, sectext='', propose_resume=True):
		HigDialog.__init__(self, None, gtk.MESSAGE_QUESTION, gtk.BUTTONS_CANCEL,
			pritext, sectext)

		if propose_resume:
			b = gtk.Button('', gtk.STOCK_REFRESH)
			align = b.get_children()[0]
			hbox = align.get_children()[0]
			label = hbox.get_children()[1]
			label.set_text('_Resume')
			label.set_use_underline(True)
			self.add_action_widget(b, 100)

		b = gtk.Button('', gtk.STOCK_SAVE_AS)
		align = b.get_children()[0]
		hbox = align.get_children()[0]
		label = hbox.get_children()[1]
		label.set_text('Re_place')
		label.set_use_underline(True)
		self.add_action_widget(b, 200)

class CommonInputDialog:
	'''Common Class for Input dialogs'''
	def __init__(self, title, label_str, is_modal, ok_handler, cancel_handler):
		# if modal is True you also need to call get_response()
		# and ok_handler won't be used
		self.dialog = self.xml.get_widget('input_dialog')
		label = self.xml.get_widget('label')
		self.dialog.set_title(title)
		label.set_markup(label_str)
		self.cancel_handler = cancel_handler

		self.is_modal = is_modal
		if not is_modal and ok_handler is not None:
			self.ok_handler = ok_handler
			okbutton = self.xml.get_widget('okbutton')
			okbutton.connect('clicked', self.on_okbutton_clicked)
			cancelbutton = self.xml.get_widget('cancelbutton')
			cancelbutton.connect('clicked', self.on_cancelbutton_clicked)
			self.xml.signal_autoconnect(self)
			self.dialog.show_all()

	def on_input_dialog_destroy(self, widget):
		if self.cancel_handler:
			self.cancel_handler()

	def on_okbutton_clicked(self, widget):
		user_input = self.get_text()
		self.cancel_handler = None
		self.dialog.destroy()
		if isinstance(self.ok_handler, tuple):
			self.ok_handler[0](user_input, *self.ok_handler[1:])
		else:
			self.ok_handler(user_input)

	def on_cancelbutton_clicked(self, widget):
		self.dialog.destroy()

	def get_response(self):
		if self.is_modal:
			response = self.dialog.run()
			self.dialog.destroy()
		return response

class InputDialog(CommonInputDialog):
	'''Class for Input dialog'''
	def __init__(self, title, label_str, input_str = None, is_modal = True,
	ok_handler = None, cancel_handler = None):
		self.xml = gtkgui_helpers.get_glade('input_dialog.glade')
		CommonInputDialog.__init__(self, title, label_str, is_modal, ok_handler,
			cancel_handler)
		self.input_entry = self.xml.get_widget('input_entry')
		if input_str:
			self.input_entry.set_text(input_str)
			self.input_entry.select_region(0, -1) # select all

	def get_text(self):
		return self.input_entry.get_text().decode('utf-8')

class InputTextDialog(CommonInputDialog):
	'''Class for multilines Input dialog (more place than InputDialog)'''
	def __init__(self, title, label_str, input_str = None, is_modal = True,
	ok_handler = None, cancel_handler = None):
		self.xml = gtkgui_helpers.get_glade('input_text_dialog.glade')
		CommonInputDialog.__init__(self, title, label_str, is_modal, ok_handler,
			cancel_handler)
		self.input_buffer = self.xml.get_widget('input_textview').get_buffer()
		if input_str:
			self.input_buffer.set_text(input_str)
			start_iter, end_iter = self.input_buffer.get_bounds()
			self.input_buffer.select_range(start_iter, end_iter) # select all

	def get_text(self):
		start_iter, end_iter = self.input_buffer.get_bounds()
		return self.input_buffer.get_text(start_iter, end_iter).decode('utf-8')

class DubbleInputDialog:
	'''Class for Dubble Input dialog'''
	def __init__(self, title, label_str1, label_str2, input_str1 = None,
	input_str2 = None, is_modal = True, ok_handler = None,
	cancel_handler = None):
		# if modal is True you also need to call get_response()
		# and ok_handler won't be used
		self.xml = gtkgui_helpers.get_glade('dubbleinput_dialog.glade')
		self.dialog = self.xml.get_widget('dubbleinput_dialog')
		label1 = self.xml.get_widget('label1')
		self.input_entry1 = self.xml.get_widget('input_entry1')
		label2 = self.xml.get_widget('label2')
		self.input_entry2 = self.xml.get_widget('input_entry2')
		self.dialog.set_title(title)
		label1.set_markup(label_str1)
		label2.set_markup(label_str2)
		self.cancel_handler = cancel_handler
		if input_str1:
			self.input_entry1.set_text(input_str1)
			self.input_entry1.select_region(0, -1) # select all
		if input_str2:
			self.input_entry2.set_text(input_str2)
			self.input_entry2.select_region(0, -1) # select all

		self.is_modal = is_modal
		if not is_modal and ok_handler is not None:
			self.ok_handler = ok_handler
			okbutton = self.xml.get_widget('okbutton')
			okbutton.connect('clicked', self.on_okbutton_clicked)
			cancelbutton = self.xml.get_widget('cancelbutton')
			cancelbutton.connect('clicked', self.on_cancelbutton_clicked)
			self.xml.signal_autoconnect(self)
			self.dialog.show_all()

	def on_dubbleinput_dialog_destroy(self, widget):
		if self.cancel_handler:
			self.cancel_handler()

	def on_okbutton_clicked(self, widget):
		user_input1 = self.input_entry1.get_text().decode('utf-8')
		user_input2 = self.input_entry2.get_text().decode('utf-8')
		self.dialog.destroy()
		if isinstance(self.ok_handler, tuple):
			self.ok_handler[0](user_input1, user_input2, *self.ok_handler[1:])
		else:
			self.ok_handler(user_input1, user_input2)

	def on_cancelbutton_clicked(self, widget):
		self.dialog.destroy()

	def get_response(self):
		if self.is_modal:
			response = self.dialog.run()
			self.dialog.destroy()
		return response

class SubscriptionRequestWindow:
	def __init__(self, jid, text, account, user_nick = None):
		xml = gtkgui_helpers.get_glade('subscription_request_window.glade')
		self.window = xml.get_widget('subscription_request_window')
		self.jid = jid
		self.account = account
		self.user_nick = user_nick
		if len(gajim.connections) >= 2:
			prompt_text = _('Subscription request for account %s from %s')\
				% (account, self.jid)
		else:
			prompt_text = _('Subscription request from %s') % self.jid
		xml.get_widget('from_label').set_text(prompt_text)
		xml.get_widget('message_textview').get_buffer().set_text(text)
		xml.signal_autoconnect(self)
		self.window.show_all()

	def prepare_popup_menu(self):
		xml = gtkgui_helpers.get_glade('subscription_request_popup_menu.glade')
		menu = xml.get_widget('subscription_request_popup_menu')
		xml.signal_autoconnect(self)
		return menu

	def on_close_button_clicked(self, widget):
		self.window.destroy()

	def on_authorize_button_clicked(self, widget):
		'''accept the request'''
		gajim.connections[self.account].send_authorization(self.jid)
		self.window.destroy()
		if self.jid not in gajim.contacts.get_jid_list(self.account):
			AddNewContactWindow(self.account, self.jid, self.user_nick)

	def on_contact_info_activate(self, widget):
		'''ask vcard'''
		if gajim.interface.instances[self.account]['infos'].has_key(self.jid):
			gajim.interface.instances[self.account]['infos'][self.jid].window.present()
		else:
			contact = gajim.contacts.create_contact(jid = self.jid, name='',
			groups=[], show='', status='', sub='', ask='', resource='',
			priority=5, keyID='', our_chatstate=None, chatstate=None)
			gajim.interface.instances[self.account]['infos'][self.jid] = \
				vcard.VcardWindow(contact, self.account)
			# Remove jabber page
			gajim.interface.instances[self.account]['infos'][self.jid].xml.\
				get_widget('information_notebook').remove_page(0)

	def on_start_chat_activate(self, widget):
		'''open chat'''
		gajim.interface.new_chat_from_jid(self.account, self.jid)

	def on_deny_button_clicked(self, widget):
		'''refuse the request'''
		gajim.connections[self.account].refuse_authorization(self.jid)
		self.window.destroy()

	def on_actions_button_clicked(self, widget):
		'''popup action menu'''
		menu = self.prepare_popup_menu()
		menu.show_all()
		gtkgui_helpers.popup_emoticons_under_button(menu, widget, self.window.window)


class JoinGroupchatWindow:
	def __init__(self, account, room_jid = '', nick = '', password = '',
	automatic = False):
		'''automatic is a dict like {'invities': []}
		If automatic is not empty, this means room must be automaticaly configured
		and when done, invities must be automatically invited'''
		if room_jid != '':
			if room_jid in gajim.gc_connected[account] and\
			gajim.gc_connected[account][room_jid]:
				ErrorDialog(_('You are already in group chat %s') % room_jid)
				raise GajimGeneralException, 'You are already in this group chat'
		self.account = account
		self.automatic = automatic
		if nick == '':
			nick = gajim.nicks[self.account]
		if gajim.connections[account].connected < 2:
			ErrorDialog(_('You are not connected to the server'),
				_('You can not join a group chat unless you are connected.'))
			raise GajimGeneralException, 'You must be connected to join a groupchat'

		self._empty_required_widgets = []

		self.xml = gtkgui_helpers.get_glade('join_groupchat_window.glade')
		self.window = self.xml.get_widget('join_groupchat_window')
		self._room_jid_entry = self.xml.get_widget('room_jid_entry')
		self._nickname_entry = self.xml.get_widget('nickname_entry')
		self._password_entry = self.xml.get_widget('password_entry')

		self._room_jid_entry.set_text(room_jid)
		self._nickname_entry.set_text(nick)
		if password:
			self._password_entry.set_text(password)
		self.xml.signal_autoconnect(self)
		# now add us to open windows
		gajim.interface.instances[account]['join_gc'] = self 
		if len(gajim.connections) > 1:
			title = _('Join Group Chat with account %s') % account
		else:
			title = _('Join Group Chat')
		self.window.set_title(title)

		self.recently_combobox = self.xml.get_widget('recently_combobox')
		liststore = gtk.ListStore(str)
		self.recently_combobox.set_model(liststore)
		cell = gtk.CellRendererText()
		self.recently_combobox.pack_start(cell, True)
		self.recently_combobox.add_attribute(cell, 'text', 0)
		self.recently_groupchat = gajim.config.get('recently_groupchat').split()
		for g in self.recently_groupchat:
			self.recently_combobox.append_text(g)
		if len(self.recently_groupchat) == 0:
			self.recently_combobox.set_sensitive(False)
		elif room_jid == '':
			self.recently_combobox.set_active(0)
			self._room_jid_entry.select_region(0, -1)
		elif room_jid != '':
			self.xml.get_widget('join_button').grab_focus()

		if not self._room_jid_entry.get_text():
			self._empty_required_widgets.append(self._room_jid_entry)
		if not self._nickname_entry.get_text():
			self._empty_required_widgets.append(self._nickname_entry)
		if len(self._empty_required_widgets):
			self.xml.get_widget('join_button').set_sensitive(False)

		if not gajim.connections[account].private_storage_supported:
			self.xml.get_widget('auto_join_checkbutton').set_sensitive(False)

		self.window.show_all()

	def on_join_groupchat_window_destroy(self, widget):
		'''close window'''
		# remove us from open windows
		del gajim.interface.instances[self.account]['join_gc']

	def on_join_groupchat_window_key_press_event(self, widget, event):
		if event.keyval == gtk.keysyms.Escape: # ESCAPE
			widget.destroy()

	def on_required_entry_changed(self, widget):
		if not widget.get_text():
			self._empty_required_widgets.append(widget)
			self.xml.get_widget('join_button').set_sensitive(False)
		else:
			if widget in self._empty_required_widgets:
				self._empty_required_widgets.remove(widget)
				if len(self._empty_required_widgets) == 0:
					self.xml.get_widget('join_button').set_sensitive(True)

	def on_recently_combobox_changed(self, widget):
		model = widget.get_model()
		iter_ = widget.get_active_iter()
		room_jid = model[iter_][0].decode('utf-8')
		self._room_jid_entry.set_text(room_jid)

	def on_cancel_button_clicked(self, widget):
		'''When Cancel button is clicked'''
		self.window.destroy()

	def on_join_button_clicked(self, widget):
		'''When Join button is clicked'''
		nickname = self._nickname_entry.get_text().decode('utf-8')
		room_jid = self._room_jid_entry.get_text().decode('utf-8')
		password = self._password_entry.get_text().decode('utf-8')
		try:
			nickname = helpers.parse_resource(nickname)
		except:
			ErrorDialog(_('Invalid Nickname'),
				_('The nickname has not allowed characters.'))
			return
		user, server, resource = helpers.decompose_jid(room_jid)
		if not user or not server or resource:
			ErrorDialog(_('Invalid group chat Jabber ID'),
				_('The group chat Jabber ID has not allowed characters.'))
			return
		try:
			room_jid = helpers.parse_jid(room_jid)
		except:
			ErrorDialog(_('Invalid group chat Jabber ID'),
				_('The group chat Jabber ID has not allowed characters.'))
			return

		if gajim.interface.msg_win_mgr.has_window(room_jid, self.account):
			ctrl = gajim.interface.msg_win_mgr.get_control(room_jid, self.account)
			if ctrl.type_id != message_control.TYPE_GC:
				ErrorDialog(_('This is not a group chat'),
					_('%s is not the name of a group chat.') % room_jid)
				return
		if room_jid in self.recently_groupchat:
			self.recently_groupchat.remove(room_jid)
		self.recently_groupchat.insert(0, room_jid)
		if len(self.recently_groupchat) > 10:
			self.recently_groupchat = self.recently_groupchat[0:10]
		gajim.config.set('recently_groupchat',
			' '.join(self.recently_groupchat))

		if self.xml.get_widget('auto_join_checkbutton').get_active():
			# Add as bookmark, with autojoin and not minimized
			name = gajim.get_nick_from_jid(room_jid)
			gajim.interface.add_gc_bookmark(self.account, name, room_jid, '1', \
				'0', password, nickname)

		if self.automatic:
			gajim.automatic_rooms[self.account][room_jid] = self.automatic
		gajim.interface.join_gc_room(self.account, room_jid, nickname,	password)

		self.window.destroy()

class SynchroniseSelectAccountDialog:
	def __init__(self, account):
		# 'account' can be None if we are about to create our first one
		if not account or gajim.connections[account].connected < 2:
			ErrorDialog(_('You are not connected to the server'),
				_('Without a connection, you can not synchronise your contacts.'))
			raise GajimGeneralException, 'You are not connected to the server'
		self.account = account
		self.xml = gtkgui_helpers.get_glade('synchronise_select_account_dialog.glade')
		self.dialog = self.xml.get_widget('synchronise_select_account_dialog')
		self.accounts_treeview = self.xml.get_widget('accounts_treeview')
		model = gtk.ListStore(str, str, bool)
		self.accounts_treeview.set_model(model)
		# columns
		renderer = gtk.CellRendererText()
		self.accounts_treeview.insert_column_with_attributes(-1,
					_('Name'), renderer, text = 0)
		renderer = gtk.CellRendererText()
		self.accounts_treeview.insert_column_with_attributes(-1,
					_('Server'), renderer, text = 1)

		self.xml.signal_autoconnect(self)
		self.init_accounts()
		self.dialog.show_all()

	def on_accounts_window_key_press_event(self, widget, event):
		if event.keyval == gtk.keysyms.Escape:
			self.window.destroy()

	def init_accounts(self):
		'''initialize listStore with existing accounts'''
		model = self.accounts_treeview.get_model()
		model.clear()
		for remote_account in gajim.connections:
			if remote_account == self.account:
				# Do not show the account we're sync'ing
				continue
			iter = model.append()
			model.set(iter, 0, remote_account, 1, gajim.get_hostname_from_account(
				remote_account))

	def on_cancel_button_clicked(self, widget):
		self.dialog.destroy()

	def on_ok_button_clicked(self, widget):
		sel = self.accounts_treeview.get_selection()
		(model, iter) = sel.get_selected()
		if not iter:
			return
		remote_account = model.get_value(iter, 0).decode('utf-8')

		if gajim.connections[remote_account].connected < 2:
			ErrorDialog(_('This account is not connected to the server'),
				_('You cannot synchronize with an account unless it is connected.'))
			return
		else:
			try:
				dialog = SynchroniseSelectContactsDialog(self.account, remote_account)
			except GajimGeneralException:
				# if we showed ErrorDialog, there will not be dialog instance
				return
		self.dialog.destroy()

class SynchroniseSelectContactsDialog:
	def __init__(self, account, remote_account):
		self.local_account = account
		self.remote_account = remote_account
		self.xml = gtkgui_helpers.get_glade('synchronise_select_contacts_dialog.glade')
		self.dialog = self.xml.get_widget('synchronise_select_contacts_dialog')
		self.contacts_treeview = self.xml.get_widget('contacts_treeview')
		model = gtk.ListStore(bool, str)
		self.contacts_treeview.set_model(model)
		# columns
		renderer1 = gtk.CellRendererToggle()
		renderer1.set_property('activatable', True)
		renderer1.connect('toggled', self.toggled_callback)
		self.contacts_treeview.insert_column_with_attributes(-1,
					_('Synchronise'), renderer1, active = 0)
		renderer2 = gtk.CellRendererText()
		self.contacts_treeview.insert_column_with_attributes(-1,
					_('Name'), renderer2, text = 1)

		self.xml.signal_autoconnect(self)
		self.init_contacts()
		self.dialog.show_all()

	def toggled_callback(self, cell, path):
		model = self.contacts_treeview.get_model()
		iter = model.get_iter(path)
		model[iter][0] = not cell.get_active()

	def on_contacts_window_key_press_event(self, widget, event):
		if event.keyval == gtk.keysyms.Escape:
			self.window.destroy()

	def init_contacts(self):
		'''initialize listStore with existing accounts'''
		model = self.contacts_treeview.get_model()
		model.clear()

		# recover local contacts
		local_jid_list = gajim.contacts.get_jid_list(self.local_account)

		remote_jid_list = gajim.contacts.get_jid_list(self.remote_account)
		for remote_jid in remote_jid_list:
			if remote_jid not in local_jid_list:
				iter = model.append()
				model.set(iter, 0, True, 1, remote_jid)

	def on_cancel_button_clicked(self, widget):
		self.dialog.destroy()

	def on_ok_button_clicked(self, widget):
		model = self.contacts_treeview.get_model()
		iter = model.get_iter_root()
		while iter:
			if model[iter][0]:
				# it is selected
				remote_jid = model[iter][1].decode('utf-8')
				message = 'I\'m synchronizing my contacts from my %s account, could you please add this address to your contact list?' % \
					gajim.get_hostname_from_account(self.remote_account)
				remote_contact = gajim.contacts.get_first_contact_from_jid(
					self.remote_account, remote_jid)
				# keep same groups and same nickname
				gajim.interface.roster.req_sub(self, remote_jid, message,
					self.local_account, groups = remote_contact.groups,
					nickname = remote_contact.name, auto_auth = True)
			iter = model.iter_next(iter)
		self.dialog.destroy()

class NewChatDialog(InputDialog):
	def __init__(self, account):
		self.account = account

		if len(gajim.connections) > 1:
			title = _('Start Chat with account %s') % account
		else:
			title = _('Start Chat')
		prompt_text = _('Fill in the nickname or the Jabber ID of the contact you would like\nto send a chat message to:')
		InputDialog.__init__(self, title, prompt_text, is_modal = False)

		self.completion_dict = {}
		liststore = gtkgui_helpers.get_completion_liststore(self.input_entry)
		self.completion_dict = helpers.get_contact_dict_for_account(account)
		# add all contacts to the model
		keys = self.completion_dict.keys()
		keys.sort()
		for jid in keys:
			contact = self.completion_dict[jid]
			img = gajim.interface.jabber_state_images['16'][contact.show]
			liststore.append((img.get_pixbuf(), jid))

		self.ok_handler = self.new_chat_response
		okbutton = self.xml.get_widget('okbutton')
		okbutton.connect('clicked', self.on_okbutton_clicked)
		cancelbutton = self.xml.get_widget('cancelbutton')
		cancelbutton.connect('clicked', self.on_cancelbutton_clicked)
		self.dialog.show_all()

	def new_chat_response(self, jid):
		''' called when ok button is clicked '''
		if gajim.connections[self.account].connected <= 1:
			#if offline or connecting
			ErrorDialog(_('Connection not available'),
		_('Please make sure you are connected with "%s".') % self.account)
			return

		if self.completion_dict.has_key(jid):
			jid = self.completion_dict[jid].jid
		else:
			try:
				jid = helpers.parse_jid(jid)
			except helpers.InvalidFormat, e:
				ErrorDialog(_('Invalid JID'), e[0])
				return
			except:
				ErrorDialog(_('Invalid JID'), _('Unable to parse "%s".') % jid)
				return
		gajim.interface.new_chat_from_jid(self.account, jid)

class ChangePasswordDialog:
	def __init__(self, account):
		# 'account' can be None if we are about to create our first one
		if not account or gajim.connections[account].connected < 2:
			ErrorDialog(_('You are not connected to the server'),
				_('Without a connection, you can not change your password.'))
			raise GajimGeneralException, 'You are not connected to the server'
		self.account = account
		self.xml = gtkgui_helpers.get_glade('change_password_dialog.glade')
		self.dialog = self.xml.get_widget('change_password_dialog')
		self.password1_entry = self.xml.get_widget('password1_entry')
		self.password2_entry = self.xml.get_widget('password2_entry')

		self.dialog.show_all()

	def run(self):
		'''Wait for OK button to be pressed and return new password'''
		end = False
		while not end:
			rep = self.dialog.run()
			if rep == gtk.RESPONSE_OK:
				password1 = self.password1_entry.get_text().decode('utf-8')
				if not password1:
					ErrorDialog(_('Invalid password'),
							_('You must enter a password.'))
					continue
				password2 = self.password2_entry.get_text().decode('utf-8')
				if password1 != password2:
					ErrorDialog(_('Passwords do not match'),
							_('The passwords typed in both fields must be identical.'))
					continue
				message = password1
			else:
				message = -1
			end = True
		self.dialog.destroy()
		return message


class PopupNotificationWindow:
	def __init__(self, event_type, jid, account, msg_type = '',
	path_to_image = None, title = None, text = None):
		self.account = account
		self.jid = jid
		self.msg_type = msg_type

		xml = gtkgui_helpers.get_glade('popup_notification_window.glade')
		self.window = xml.get_widget('popup_notification_window')
		close_button = xml.get_widget('close_button')
		event_type_label = xml.get_widget('event_type_label')
		event_description_label = xml.get_widget('event_description_label')
		eventbox = xml.get_widget('eventbox')
		image = xml.get_widget('notification_image')

		if not text:
			text = gajim.get_name_from_jid(account, jid) # default value of text
		if not title:
			title = event_type

		event_type_label.set_markup(
			'<span foreground="black" weight="bold">%s</span>' % title)

		# set colors [ http://www.pitt.edu/~nisg/cis/web/cgi/rgb.html ]
		self.window.modify_bg(gtk.STATE_NORMAL, gtk.gdk.color_parse('black'))

		# default image
		if not path_to_image:
			path_to_image = os.path.abspath(
				os.path.join(gajim.DATA_DIR, 'pixmaps', 'events',
					'chat_msg_recv.png')) # img to display

		if event_type == _('Contact Signed In'):
			bg_color = 'limegreen'
		elif event_type == _('Contact Signed Out'):
			bg_color = 'red'
		elif event_type in (_('New Message'), _('New Single Message'),
			_('New Private Message'), _('New E-mail')):
			bg_color = 'dodgerblue'
		elif event_type == _('File Transfer Request'):
			bg_color = 'khaki'
		elif event_type == _('File Transfer Error'):
			bg_color = 'firebrick'
		elif event_type in (_('File Transfer Completed'),
			_('File Transfer Stopped')):
			bg_color = 'yellowgreen'
		elif event_type == _('Groupchat Invitation'):
			bg_color = 'tan1'
		elif event_type == _('Contact Changed Status'):
			bg_color = 'thistle2'
		else: # Unknown event! Shouldn't happen but deal with it
			bg_color = 'white'
		popup_bg_color = gtk.gdk.color_parse(bg_color)
		close_button.modify_bg(gtk.STATE_NORMAL, popup_bg_color)
		eventbox.modify_bg(gtk.STATE_NORMAL, popup_bg_color)
		event_description_label.set_markup(
			'<span foreground="black">%s</span>' % text)

		# set the image
		image.set_from_file(path_to_image)

		# position the window to bottom-right of screen
		window_width, self.window_height = self.window.get_size()
		gajim.interface.roster.popups_notification_height += self.window_height
		pos_x = gajim.config.get('notification_position_x')
		if pos_x < 0:
			pos_x = gtk.gdk.screen_width() - window_width + pos_x + 1
		pos_y = gajim.config.get('notification_position_y')
		if pos_y < 0:
			pos_y = gtk.gdk.screen_height() - gajim.interface.roster.popups_notification_height + pos_y + 1
		self.window.move(pos_x, pos_y)

		xml.signal_autoconnect(self)
		self.window.show_all()
		timeout = gajim.config.get('notification_timeout')
		gobject.timeout_add_seconds(timeout, self.on_timeout)

	def on_close_button_clicked(self, widget):
		self.adjust_height_and_move_popup_notification_windows()

	def on_timeout(self):
		self.adjust_height_and_move_popup_notification_windows()

	def adjust_height_and_move_popup_notification_windows(self):
		#remove
		gajim.interface.roster.popups_notification_height -= self.window_height
		self.window.destroy()

		if len(gajim.interface.roster.popup_notification_windows) > 0:
			# we want to remove the first window added in the list
			gajim.interface.roster.popup_notification_windows.pop(0) # remove 1st item

		# move the rest of popup windows
		gajim.interface.roster.popups_notification_height = 0
		for window_instance in gajim.interface.roster.popup_notification_windows:
			window_width, window_height = window_instance.window.get_size()
			gajim.interface.roster.popups_notification_height += window_height
			window_instance.window.move(gtk.gdk.screen_width() - window_width,
		gtk.gdk.screen_height() - gajim.interface.roster.popups_notification_height)

	def on_popup_notification_window_button_press_event(self, widget, event):
		if event.button != 1:
			self.window.destroy()
			return
		gajim.interface.handle_event(self.account, self.jid, self.msg_type)
		self.adjust_height_and_move_popup_notification_windows()

class SingleMessageWindow:
	'''SingleMessageWindow can send or show a received
	singled message depending on action argument which can be 'send'
	or 'receive'.
	'''
	# Keep a reference on windows so garbage collector don't restroy them
	instances = []
	def __init__(self, account, to='', action='', from_whom='', subject='',
	message='', resource='', session=None, form_node=None):
		self.instances.append(self)
		self.account = account
		self.action = action

		self.subject = subject
		self.message = message
		self.to = to
		self.from_whom = from_whom
		self.resource = resource
		self.session = session

		self.xml = gtkgui_helpers.get_glade('single_message_window.glade')
		self.window = self.xml.get_widget('single_message_window')
		self.count_chars_label = self.xml.get_widget('count_chars_label')
		self.from_label = self.xml.get_widget('from_label')
		self.from_entry = self.xml.get_widget('from_entry')
		self.to_label = self.xml.get_widget('to_label')
		self.to_entry = self.xml.get_widget('to_entry')
		self.subject_entry = self.xml.get_widget('subject_entry')
		self.message_scrolledwindow = self.xml.get_widget(
			'message_scrolledwindow')
		self.message_textview = self.xml.get_widget('message_textview')
		self.message_tv_buffer = self.message_textview.get_buffer()
		self.conversation_scrolledwindow = self.xml.get_widget(
			'conversation_scrolledwindow')
		self.conversation_textview = conversation_textview.ConversationTextview(
			account)
		self.conversation_textview.tv.show()
		self.conversation_tv_buffer = self.conversation_textview.tv.get_buffer()
		self.xml.get_widget('conversation_scrolledwindow').add(
			self.conversation_textview.tv)

		self.form_widget = None
		parent_box = self.xml.get_widget('conversation_scrolledwindow').get_parent()
		if form_node:
			dataform = dataforms.ExtendForm(node = form_node)
			self.form_widget = dataforms_widget.DataFormWidget(dataform)
			self.form_widget.show_all()
			parent_box.add(self.form_widget)
			parent_box.child_set_property(self.form_widget, 'position',
				parent_box.child_get_property(self.xml.get_widget('conversation_scrolledwindow'), 'position'))
			self.action = 'form'

		self.send_button = self.xml.get_widget('send_button')
		self.reply_button = self.xml.get_widget('reply_button')
		self.send_and_close_button = self.xml.get_widget('send_and_close_button')
		self.cancel_button = self.xml.get_widget('cancel_button')
		self.close_button = self.xml.get_widget('close_button')
		self.message_tv_buffer.connect('changed', self.update_char_counter)
		if type(to) == type([]):
			jid = ', '.join( [i[0].jid + '/' + i[0].resource for i in to])
			self.to_entry.set_text(jid)
			self.to_entry.set_sensitive(False)
		else:
			self.to_entry.set_text(to)

		if gajim.config.get('use_speller') and HAS_GTK_SPELL and action == 'send':
			try:
				spell1 = gtkspell.Spell(self.conversation_textview.tv)
				spell2 = gtkspell.Spell(self.message_textview)
				lang = gajim.config.get('speller_language')
				if lang:
					spell1.set_language(lang)
					spell2.set_language(lang)
			except gobject.GError, msg:
				AspellDictError(lang)

		self.prepare_widgets_for(self.action)

		# set_text(None) raises TypeError exception
		if self.subject is None:
			self.subject = ''
		self.subject_entry.set_text(self.subject)


		if to == '':
			liststore = gtkgui_helpers.get_completion_liststore(self.to_entry)
			self.completion_dict = helpers.get_contact_dict_for_account(account)
			keys = self.completion_dict.keys()
			keys.sort()
			for jid in keys:
				contact = self.completion_dict[jid]
				img = gajim.interface.jabber_state_images['16'][contact.show]
				liststore.append((img.get_pixbuf(), jid))
		else:
			self.completion_dict = {}
		self.xml.signal_autoconnect(self)

		# get window position and size from config
		gtkgui_helpers.resize_window(self.window,
			gajim.config.get('single-msg-width'),
			gajim.config.get('single-msg-height'))
		gtkgui_helpers.move_window(self.window,
			gajim.config.get('single-msg-x-position'),
			gajim.config.get('single-msg-y-position'))

		self.window.show_all()

	def on_single_message_window_destroy(self, widget):
		self.instances.remove(self)

	def set_cursor_to_end(self):
			end_iter = self.message_tv_buffer.get_end_iter()
			self.message_tv_buffer.place_cursor(end_iter)

	def save_pos(self):
		# save the window size and position
		x, y = self.window.get_position()
		gajim.config.set('single-msg-x-position', x)
		gajim.config.set('single-msg-y-position', y)
		width, height = self.window.get_size()
		gajim.config.set('single-msg-width', width)
		gajim.config.set('single-msg-height', height)
		gajim.interface.save_config()

	def on_single_message_window_delete_event(self, window, ev):
		self.save_pos()

	def prepare_widgets_for(self, action):
		if len(gajim.connections) > 1:
			if action == 'send':
				title = _('Single Message using account %s') % self.account
			else:
				title = _('Single Message in account %s') % self.account
		else:
			title = _('Single Message')

		if action == 'send': # prepare UI for Sending
			title = _('Send %s') % title
			self.send_button.show()
			self.send_and_close_button.show()
			self.to_label.show()
			self.to_entry.show()
			self.reply_button.hide()
			self.from_label.hide()
			self.from_entry.hide()
			self.conversation_scrolledwindow.hide()
			self.message_scrolledwindow.show()

			if self.message: # we come from a reply?
				self.message_textview.grab_focus()
				self.cancel_button.hide()
				self.close_button.show()
				self.message_tv_buffer.set_text(self.message)
				gobject.idle_add(self.set_cursor_to_end)
			else: # we write a new message (not from reply)
				self.close_button.hide()
				if self.to: # do we already have jid?
					self.subject_entry.grab_focus()

		elif action == 'receive': # prepare UI for Receiving
			title = _('Received %s') % title
			self.reply_button.show()
			self.from_label.show()
			self.from_entry.show()
			self.send_button.hide()
			self.send_and_close_button.hide()
			self.to_label.hide()
			self.to_entry.hide()
			self.conversation_scrolledwindow.show()
			self.message_scrolledwindow.hide()

			if self.message:
				self.conversation_textview.print_real_text(self.message)
			fjid = self.from_whom
			if self.resource:
				fjid += '/' + self.resource # Full jid of sender (with resource)
			self.from_entry.set_text(fjid)
			self.from_entry.set_property('editable', False)
			self.subject_entry.set_property('editable', False)
			self.reply_button.grab_focus()
			self.cancel_button.hide()
			self.close_button.show()
		elif action == 'form': # prepare UI for Receiving
			title = _('Form %s') % title
			self.send_button.show()
			self.send_and_close_button.show()
			self.to_label.show()
			self.to_entry.show()
			self.reply_button.hide()
			self.from_label.hide()
			self.from_entry.hide()
			self.conversation_scrolledwindow.hide()
			self.message_scrolledwindow.hide()

		self.window.set_title(title)

	def on_cancel_button_clicked(self, widget):
		self.save_pos()
		self.window.destroy()

	def on_close_button_clicked(self, widget):
		self.save_pos()
		self.window.destroy()

	def update_char_counter(self, widget):
		characters_no = self.message_tv_buffer.get_char_count()
		self.count_chars_label.set_text(unicode(characters_no))

	def send_single_message(self):
		if gajim.connections[self.account].connected <= 1:
			# if offline or connecting
			ErrorDialog(_('Connection not available'),
		_('Please make sure you are connected with "%s".') % self.account)
			return
		if type(self.to) == type([]):
			sender_list = [i[0].jid + '/' + i[0].resource for i in self.to]
		else:
			sender_list = [self.to_entry.get_text().decode('utf-8')]

		for to_whom_jid in sender_list:
			if self.completion_dict.has_key(to_whom_jid):
				to_whom_jid = self.completion_dict[to_whom_jid].jid
			subject = self.subject_entry.get_text().decode('utf-8')
			begin, end = self.message_tv_buffer.get_bounds()
			message = self.message_tv_buffer.get_text(begin, end).decode('utf-8')

			if to_whom_jid.find('/announce/') != -1:
				gajim.connections[self.account].send_motd(to_whom_jid, subject,
					message)
				return

			if self.session:
				session = self.session
			else:
				session = gajim.connections[self.account].make_new_session(to_whom_jid)

			if self.form_widget:
				form_node = self.form_widget.data_form
			else:
				form_node = None
			# FIXME: allow GPG message some day
			gajim.connections[self.account].send_message(to_whom_jid, message,
				keyID=None, type='normal', subject=subject, session=session,
				form_node=form_node)

		self.subject_entry.set_text('') # we sent ok, clear the subject
		self.message_tv_buffer.set_text('') # we sent ok, clear the textview

	def on_send_button_clicked(self, widget):
		self.send_single_message()

	def on_reply_button_clicked(self, widget):
		# we create a new blank window to send and we preset RE: and to jid
		self.subject = _('RE: %s') % self.subject
		self.message = _('%s wrote:\n') % self.from_whom + self.message
		# add > at the begining of each line
		self.message = self.message.replace('\n', '\n> ') + '\n\n'
		self.window.destroy()
		SingleMessageWindow(self.account, to = self.from_whom,
			action = 'send',	from_whom = self.from_whom, subject = self.subject,
			message = self.message, session = self.session)

	def on_send_and_close_button_clicked(self, widget):
		self.send_single_message()
		self.save_pos()
		self.window.destroy()

	def on_single_message_window_key_press_event(self, widget, event):
		if event.keyval == gtk.keysyms.Escape: # ESCAPE
			self.save_pos()
			self.window.destroy()

class XMLConsoleWindow:
	def __init__(self, account):
		self.account = account

		self.xml = gtkgui_helpers.get_glade('xml_console_window.glade')
		self.window = self.xml.get_widget('xml_console_window')
		self.input_textview = self.xml.get_widget('input_textview')
		self.stanzas_log_textview = self.xml.get_widget('stanzas_log_textview')
		self.input_tv_buffer = self.input_textview.get_buffer()
		buffer = self.stanzas_log_textview.get_buffer()
		end_iter = buffer.get_end_iter()
		buffer.create_mark('end', end_iter, False)

		self.tagIn = buffer.create_tag('incoming')
		color = gajim.config.get('inmsgcolor')
		self.tagIn.set_property('foreground', color)
		self.tagOut = buffer.create_tag('outgoing')
		color = gajim.config.get('outmsgcolor')
		self.tagOut.set_property('foreground', color)

		self.enabled = False

		self.input_textview.modify_text(
			gtk.STATE_NORMAL, gtk.gdk.color_parse(color))

		if len(gajim.connections) > 1:
			title = _('XML Console for %s') % self.account
		else:
			title = _('XML Console')

		self.window.set_title(title)
		self.window.show_all()

		self.xml.signal_autoconnect(self)

	def on_xml_console_window_delete_event(self, widget, event):
		self.window.hide()
		return True # do NOT destroy the window

	def on_clear_button_clicked(self, widget):
		buffer = self.stanzas_log_textview.get_buffer()
		buffer.set_text('')

	def on_enable_checkbutton_toggled(self, widget):
		self.enabled = widget.get_active()

	def scroll_to_end(self, ):
		parent = self.stanzas_log_textview.get_parent()
		buffer = self.stanzas_log_textview.get_buffer()
		end_mark = buffer.get_mark('end')
		if not end_mark:
			return False
		self.stanzas_log_textview.scroll_to_mark(end_mark, 0, True,	0, 1)
		adjustment = parent.get_hadjustment()
		adjustment.set_value(0)
		return False

	def print_stanza(self, stanza, kind):
		# kind must be 'incoming' or 'outgoing'
		if not self.enabled:
			return
		if not stanza:
			return

		buffer = self.stanzas_log_textview.get_buffer()
		at_the_end = False
		end_iter = buffer.get_end_iter()
		end_rect = self.stanzas_log_textview.get_iter_location(end_iter)
		visible_rect = self.stanzas_log_textview.get_visible_rect()
		if end_rect.y <= (visible_rect.y + visible_rect.height):
			at_the_end = True
		end_iter = buffer.get_end_iter()
		buffer.insert_with_tags_by_name(end_iter, stanza.replace('><', '>\n<') + \
			'\n\n', kind)
		if at_the_end:
			gobject.idle_add(self.scroll_to_end)

	def on_send_button_clicked(self, widget):
		if gajim.connections[self.account].connected <= 1:
			#if offline or connecting
			ErrorDialog(_('Connection not available'),
		_('Please make sure you are connected with "%s".') % self.account)
			return
		begin_iter, end_iter = self.input_tv_buffer.get_bounds()
		stanza = self.input_tv_buffer.get_text(begin_iter, end_iter).decode('utf-8')
		if stanza:
			gajim.connections[self.account].send_stanza(stanza)
			self.input_tv_buffer.set_text('') # we sent ok, clear the textview

	def on_presence_button_clicked(self, widget):
		self.input_tv_buffer.set_text(
		'<presence><show></show><status></status><priority></priority></presence>'
		)

	def on_iq_button_clicked(self, widget):
		self.input_tv_buffer.set_text(
			'<iq to="" type=""><query xmlns=""></query></iq>'
		)

	def on_message_button_clicked(self, widget):
		self.input_tv_buffer.set_text(
			'<message to="" type=""><body></body></message>'
		)

	def on_expander_activate(self, widget):
		if not widget.get_expanded(): # it's the opposite!
			# it's expanded!!
			self.input_textview.grab_focus()

class PrivacyListWindow:
	'''Window that is used for creating NEW or EDITING already there privacy
	lists'''
	def __init__(self, account, privacy_list_name, action):
		'''action is 'EDIT' or 'NEW' depending on if we create a new priv list
		or edit an already existing one'''
		self.account = account
		self.privacy_list_name = privacy_list_name

		# Dicts and Default Values
		self.active_rule = ''
		self.global_rules = {}
		self.list_of_groups = {}

		# Default Edit Values
		self.edit_rule_type = 'jid'
		self.allow_deny = 'allow'

		# Connect to glade
		self.xml = gtkgui_helpers.get_glade('privacy_list_window.glade')
		self.window = self.xml.get_widget('privacy_list_edit_window')

		# Add Widgets

		for widget_to_add in ['title_hbox', 'privacy_lists_title_label',
		'list_of_rules_label', 'add_edit_rule_label', 'delete_open_buttons_hbox',
		'privacy_list_active_checkbutton', 'privacy_list_default_checkbutton',
		'list_of_rules_combobox', 'delete_open_buttons_hbox',
		'delete_rule_button', 'open_rule_button', 'edit_allow_radiobutton',
		'edit_deny_radiobutton', 'edit_type_jabberid_radiobutton',
		'edit_type_jabberid_entry', 'edit_type_group_radiobutton',
		'edit_type_group_combobox', 'edit_type_subscription_radiobutton',
		'edit_type_subscription_combobox', 'edit_type_select_all_radiobutton',
		'edit_queries_send_checkbutton', 'edit_send_messages_checkbutton',
		'edit_view_status_checkbutton', 'edit_order_spinbutton',
		'new_rule_button', 'save_rule_button', 'privacy_list_refresh_button',
		'privacy_list_close_button', 'edit_send_status_checkbutton',
		'add_edit_vbox', 'privacy_list_active_checkbutton',
		'privacy_list_default_checkbutton']:
			self.__dict__[widget_to_add] = self.xml.get_widget(widget_to_add)

		self.privacy_lists_title_label.set_label(
			_('Privacy List <b><i>%s</i></b>') % \
			gobject.markup_escape_text(self.privacy_list_name))

		if len(gajim.connections) > 1:
			title = _('Privacy List for %s') % self.account
		else:
			title = _('Privacy List')

		self.delete_rule_button.set_sensitive(False)
		self.open_rule_button.set_sensitive(False)
		self.privacy_list_active_checkbutton.set_sensitive(False)
		self.privacy_list_default_checkbutton.set_sensitive(False)
		self.list_of_rules_combobox.set_sensitive(False)

		# set jabber id completion
		jids_list_store = gtk.ListStore(gobject.TYPE_STRING)
		for jid in gajim.contacts.get_jid_list(self.account):
			jids_list_store.append([jid])
		jid_entry_completion = gtk.EntryCompletion()
		jid_entry_completion.set_text_column(0)
		jid_entry_completion.set_model(jids_list_store)
		jid_entry_completion.set_popup_completion(True)
		self.edit_type_jabberid_entry.set_completion(jid_entry_completion)
		if action == 'EDIT':
			self.refresh_rules()

		count = 0
		for group in gajim.groups[self.account]:
			self.list_of_groups[group] = count
			count += 1
			self.edit_type_group_combobox.append_text(group)
		self.edit_type_group_combobox.set_active(0)

		self.window.set_title(title)

		self.window.show_all()
		self.add_edit_vbox.hide()

		self.xml.signal_autoconnect(self)

	def on_privacy_list_edit_window_destroy(self, widget):
		key_name = 'privacy_list_%s' % self.privacy_list_name
		if key_name in gajim.interface.instances[self.account]:
			del gajim.interface.instances[self.account][key_name]

	def check_active_default(self, a_d_dict):
		if a_d_dict['active'] == self.privacy_list_name:
			self.privacy_list_active_checkbutton.set_active(True)
		else:
			self.privacy_list_active_checkbutton.set_active(False)
		if a_d_dict['default'] == self.privacy_list_name:
			self.privacy_list_default_checkbutton.set_active(True)
		else:
			self.privacy_list_default_checkbutton.set_active(False)

	def privacy_list_received(self, rules):
		self.list_of_rules_combobox.get_model().clear()
		self.global_rules = {}
		for rule in rules:
			if rule.has_key('type'):
				text_item = _('Order: %s, action: %s, type: %s, value: %s') % \
					(rule['order'], rule['action'], rule['type'], rule['value'])
			else:
				text_item = _('Order: %s, action: %s') % (rule['order'],
					rule['action'])
			self.global_rules[text_item] = rule
			self.list_of_rules_combobox.append_text(text_item)
		if len(rules) == 0:
			self.title_hbox.set_sensitive(False)
			self.list_of_rules_combobox.set_sensitive(False)
			self.delete_rule_button.set_sensitive(False)
			self.open_rule_button.set_sensitive(False)
			self.privacy_list_active_checkbutton.set_sensitive(False)
			self.privacy_list_default_checkbutton.set_sensitive(False)
		else:
			self.list_of_rules_combobox.set_active(0)
			self.title_hbox.set_sensitive(True)
			self.list_of_rules_combobox.set_sensitive(True)
			self.delete_rule_button.set_sensitive(True)
			self.open_rule_button.set_sensitive(True)
			self.privacy_list_active_checkbutton.set_sensitive(True)
			self.privacy_list_default_checkbutton.set_sensitive(True)
		self.reset_fields()
		gajim.connections[self.account].get_active_default_lists()

	def refresh_rules(self):
		gajim.connections[self.account].get_privacy_list(self.privacy_list_name)

	def on_delete_rule_button_clicked(self, widget):
		tags = []
		for rule in self.global_rules:
			if rule != self.list_of_rules_combobox.get_active_text():
				tags.append(self.global_rules[rule])
		gajim.connections[self.account].set_privacy_list(
			self.privacy_list_name, tags)
		self.privacy_list_received(tags)
		self.add_edit_vbox.hide()
		if not tags: # we removed latest rule
			if 'privacy_lists' in gajim.interface.instances[self.account]:
				win = gajim.interface.instances[self.account]['privacy_lists']
				win.remove_privacy_list_from_combobox(self.privacy_list_name)
				win.draw_widgets()

	def on_open_rule_button_clicked(self, widget):
		self.add_edit_rule_label.set_label(
			_('<b>Edit a rule</b>'))
		active_num = self.list_of_rules_combobox.get_active()
		if active_num == -1:
			self.active_rule = ''
		else:
			self.active_rule = \
				self.list_of_rules_combobox.get_active_text().decode('utf-8')
		if self.active_rule != '':
			rule_info = self.global_rules[self.active_rule]
			self.edit_order_spinbutton.set_value(int(rule_info['order']))
			if rule_info.has_key('type'):
				if rule_info['type'] == 'jid':
					self.edit_type_jabberid_radiobutton.set_active(True)
					self.edit_type_jabberid_entry.set_text(rule_info['value'])
				elif rule_info['type'] == 'group':
					self.edit_type_group_radiobutton.set_active(True)
					if self.list_of_groups.has_key(rule_info['value']):
						self.edit_type_group_combobox.set_active(
							self.list_of_groups[rule_info['value']])
					else:
						self.edit_type_group_combobox.set_active(0)
				elif rule_info['type'] == 'subscription':
					self.edit_type_subscription_radiobutton.set_active(True)
					sub_value = rule_info['value']
					if sub_value == 'none':
						self.edit_type_subscription_combobox.set_active(0)
					elif sub_value == 'both':
						self.edit_type_subscription_combobox.set_active(1)
					elif sub_value == 'from':
						self.edit_type_subscription_combobox.set_active(2)
					elif sub_value == 'to':
						self.edit_type_subscription_combobox.set_active(3)
				else:
					self.edit_type_select_all_radiobutton.set_active(True)
			else:
				self.edit_type_select_all_radiobutton.set_active(True)
			self.edit_send_messages_checkbutton.set_active(False)
			self.edit_queries_send_checkbutton.set_active(False)
			self.edit_view_status_checkbutton.set_active(False)
			self.edit_send_status_checkbutton.set_active(False)
			for child in rule_info['child']:
				if child == 'presence-out':
					self.edit_send_status_checkbutton.set_active(True)
				elif child == 'presence-in':
					self.edit_view_status_checkbutton.set_active(True)
				elif child == 'iq':
					self.edit_queries_send_checkbutton.set_active(True)
				elif child == 'message':
					self.edit_send_messages_checkbutton.set_active(True)

			if rule_info['action'] == 'allow':
				self.edit_allow_radiobutton.set_active(True)
			else:
				self.edit_deny_radiobutton.set_active(True)
		self.add_edit_vbox.show()

	def on_privacy_list_active_checkbutton_toggled(self, widget):
		if widget.get_active():
			gajim.connections[self.account].set_active_list(
				self.privacy_list_name)
		else:
			gajim.connections[self.account].set_active_list(None)

	def on_privacy_list_default_checkbutton_toggled(self, widget):
		if widget.get_active():
			gajim.connections[self.account].set_default_list(
				self.privacy_list_name)
		else:
			gajim.connections[self.account].set_default_list(None)

	def on_new_rule_button_clicked(self, widget):
		self.reset_fields()
		self.add_edit_vbox.show()

	def reset_fields(self):
		self.edit_type_jabberid_entry.set_text('')
		self.edit_allow_radiobutton.set_active(True)
		self.edit_type_jabberid_radiobutton.set_active(True)
		self.active_rule = ''
		self.edit_send_messages_checkbutton.set_active(False)
		self.edit_queries_send_checkbutton.set_active(False)
		self.edit_view_status_checkbutton.set_active(False)
		self.edit_send_status_checkbutton.set_active(False)
		self.edit_order_spinbutton.set_value(1)
		self.edit_type_group_combobox.set_active(0)
		self.edit_type_subscription_combobox.set_active(0)
		self.add_edit_rule_label.set_label(
			_('<b>Add a rule</b>'))

	def get_current_tags(self):
		if self.edit_type_jabberid_radiobutton.get_active():
			edit_type = 'jid'
			edit_value = self.edit_type_jabberid_entry.get_text()
		elif self.edit_type_group_radiobutton.get_active():
			edit_type = 'group'
			edit_value = self.edit_type_group_combobox.get_active_text()
		elif self.edit_type_subscription_radiobutton.get_active():
			edit_type = 'subscription'
			subs = ['none', 'both', 'from', 'to']
			edit_value = subs[self.edit_type_subscription_combobox.get_active()]
		elif self.edit_type_select_all_radiobutton.get_active():
			edit_type = ''
			edit_value = ''
		edit_order = str(self.edit_order_spinbutton.get_value_as_int())
		if self.edit_allow_radiobutton.get_active():
			edit_deny = 'allow'
		else:
			edit_deny = 'deny'
		child = []
		if self.edit_send_messages_checkbutton.get_active():
			child.append('message')
		if self.edit_queries_send_checkbutton.get_active():
			child.append('iq')
		if self.edit_send_status_checkbutton.get_active():
			child.append('presence-out')
		if self.edit_view_status_checkbutton.get_active():
			child.append('presence-in')
		if edit_type != '':
			return {'order': edit_order, 'action': edit_deny,
				'type': edit_type, 'value': edit_value, 'child': child}
		return {'order': edit_order, 'action': edit_deny, 'child': child}

	def on_save_rule_button_clicked(self, widget):
		tags=[]
		current_tags = self.get_current_tags()
		if self.active_rule == '':
			tags.append(current_tags)

		for rule in self.global_rules:
			if rule != self.active_rule:
				tags.append(self.global_rules[rule])
			else:
				tags.append(current_tags)

		gajim.connections[self.account].set_privacy_list(
			self.privacy_list_name, tags)
		self.refresh_rules()
		self.add_edit_vbox.hide()
		if 'privacy_lists' in gajim.interface.instances[self.account]:
			win = gajim.interface.instances[self.account]['privacy_lists']
			win.add_privacy_list_to_combobox(self.privacy_list_name)
			win.draw_widgets()

	def on_list_of_rules_combobox_changed(self, widget):
		self.add_edit_vbox.hide()

	def on_edit_type_radiobutton_changed(self, widget, radiobutton):
		active_bool = widget.get_active()
		if active_bool:
			self.edit_rule_type = radiobutton

	def on_edit_allow_radiobutton_changed(self, widget, radiobutton):
		active_bool = widget.get_active()
		if active_bool:
			self.allow_deny = radiobutton

	def on_close_button_clicked(self, widget):
		self.window.destroy()

class PrivacyListsWindow:
	'''Window that is the main window for Privacy Lists;
	we can list there the privacy lists and ask to create a new one
	or edit an already there one'''
	def __init__(self, account):
		self.account = account
		self.privacy_lists_save = []

		self.xml = gtkgui_helpers.get_glade('privacy_lists_window.glade')

		self.window = self.xml.get_widget('privacy_lists_first_window')
		for widget_to_add in ['list_of_privacy_lists_combobox',
		'delete_privacy_list_button', 'open_privacy_list_button',
		'new_privacy_list_button', 'new_privacy_list_entry',
		'privacy_lists_refresh_button', 'close_privacy_lists_window_button']:
			self.__dict__[widget_to_add] = self.xml.get_widget(
				widget_to_add)

		self.draw_privacy_lists_in_combobox([])
		self.privacy_lists_refresh()

		self.enabled = True

		if len(gajim.connections) > 1:
			title = _('Privacy Lists for %s') % self.account
		else:
			title = _('Privacy Lists')

		self.window.set_title(title)

		self.window.show_all()

		self.xml.signal_autoconnect(self)

	def on_privacy_lists_first_window_destroy(self, widget):
		if 'privacy_lists' in gajim.interface.instances[self.account]:
			del gajim.interface.instances[self.account]['privacy_lists']

	def remove_privacy_list_from_combobox(self, privacy_list):
		if privacy_list not in self.privacy_lists_save:
			return
		privacy_list_index = self.privacy_lists_save.index(privacy_list)
		self.list_of_privacy_lists_combobox.remove_text(privacy_list_index)
		self.privacy_lists_save.remove(privacy_list)

	def add_privacy_list_to_combobox(self, privacy_list):
		if privacy_list in self.privacy_lists_save:
			return
		self.list_of_privacy_lists_combobox.append_text(privacy_list)
		self.privacy_lists_save.append(privacy_list)

	def draw_privacy_lists_in_combobox(self, privacy_lists):
		self.list_of_privacy_lists_combobox.set_active(-1)
		self.list_of_privacy_lists_combobox.get_model().clear()
		self.privacy_lists_save = []
		for add_item in privacy_lists:
			self.add_privacy_list_to_combobox(add_item)
		self.draw_widgets()

	def draw_widgets(self):
		if len(self.privacy_lists_save) == 0:
			self.list_of_privacy_lists_combobox.set_sensitive(False)
			self.open_privacy_list_button.set_sensitive(False)
			self.delete_privacy_list_button.set_sensitive(False)
		else:
			self.list_of_privacy_lists_combobox.set_sensitive(True)
			self.list_of_privacy_lists_combobox.set_active(0)
			self.open_privacy_list_button.set_sensitive(True)
			self.delete_privacy_list_button.set_sensitive(True)

	def on_close_button_clicked(self, widget):
		self.window.destroy()

	def on_delete_privacy_list_button_clicked(self, widget):
		active_list = self.privacy_lists_save[
			self.list_of_privacy_lists_combobox.get_active()]
		gajim.connections[self.account].del_privacy_list(active_list)

	def privacy_list_removed(self, active_list):
		self.privacy_lists_save.remove(active_list)
		self.privacy_lists_received({'lists': self.privacy_lists_save})

	def privacy_lists_received(self, lists):
		if not lists:
			return
		privacy_lists = []
		for privacy_list in lists['lists']:
			privacy_lists.append(privacy_list)
		self.draw_privacy_lists_in_combobox(privacy_lists)

	def privacy_lists_refresh(self):
		gajim.connections[self.account].get_privacy_lists()

	def on_new_privacy_list_button_clicked(self, widget):
		name = self.new_privacy_list_entry.get_text()
		if not name:
			ErrorDialog(_('Invalid List Name'),
				_('You must enter a name to create a privacy list.'))
			return
		key_name = 'privacy_list_%s' % name
		if gajim.interface.instances[self.account].has_key(key_name):
			gajim.interface.instances[self.account][key_name].window.present()
		else:
			gajim.interface.instances[self.account][key_name] = \
				PrivacyListWindow(self.account, name, 'NEW')
		self.new_privacy_list_entry.set_text('')

	def on_privacy_lists_refresh_button_clicked(self, widget):
		self.privacy_lists_refresh()

	def on_open_privacy_list_button_clicked(self, widget):
		name = self.privacy_lists_save[
			self.list_of_privacy_lists_combobox.get_active()]
		key_name = 'privacy_list_%s' % name
		if gajim.interface.instances[self.account].has_key(
		key_name):
			gajim.interface.instances[self.account][key_name].window.present()
		else:
			gajim.interface.instances[self.account][key_name] = \
				PrivacyListWindow(self.account, name, 'EDIT')

class InvitationReceivedDialog:
	def __init__(self, account, room_jid, contact_jid, password = None,
	comment = None, is_continued = False):

		self.room_jid = room_jid
		self.account = account
		self.password = password
		self.is_continued = is_continued
		xml = gtkgui_helpers.get_glade('invitation_received_dialog.glade')
		self.dialog = xml.get_widget('invitation_received_dialog')

		#Don't translate $Contact
		if is_continued:
			pritext = _('$Contact has invited you to join a discussion')
		else:
			pritext = _('$Contact has invited you to group chat %(room_jid)s')\
				% {'room_jid': room_jid}
		contact = gajim.contacts.get_first_contact_from_jid(account, contact_jid)
		if contact and contact.name:
			contact_text = '%s (%s)' % (contact.name, contact_jid)
		else:
			contact_text = contact_jid
		pritext = pritext.replace('$Contact', contact_text)

		label_text = '<big><b>%s</b></big>' % pritext

		if comment: # only if not None and not ''
			comment = gobject.markup_escape_text(comment)
			sectext = _('Comment: %s') % comment
			label_text += '\n\n%s' % sectext

		xml.get_widget('label').set_markup(label_text)

		xml.get_widget('deny_button').connect('clicked',
			self.on_deny_button_clicked)
		xml.get_widget('accept_button').connect('clicked',
			self.on_accept_button_clicked)
		self.dialog.show_all()

	def on_deny_button_clicked(self, widget):
		self.dialog.destroy()

	def on_accept_button_clicked(self, widget):
		self.dialog.destroy()
		try:
			if self.is_continued:
				gajim.interface.join_gc_room(self.account, self.room_jid,
					gajim.nicks[self.account], None, is_continued=True)
			else:
				JoinGroupchatWindow(self.account, self.room_jid)
		except GajimGeneralException:
			pass

class ProgressDialog:
	def __init__(self, title_text, during_text, messages_queue):
		'''during text is what to show during the procedure,
		messages_queue has the message to show
		in the textview'''
		self.xml = gtkgui_helpers.get_glade('progress_dialog.glade')
		self.dialog = self.xml.get_widget('progress_dialog')
		self.label = self.xml.get_widget('label')
		self.label.set_markup('<big>' + during_text + '</big>')
		self.progressbar = self.xml.get_widget('progressbar')
		self.dialog.set_title(title_text)
		self.dialog.set_default_size(450, 250)
		self.dialog.show_all()
		self.xml.signal_autoconnect(self)

		self.update_progressbar_timeout_id = gobject.timeout_add(100,
					self.update_progressbar)

	def update_progressbar(self):
		if self.dialog:
			self.progressbar.pulse()
			return True # loop forever
		return False

	def on_progress_dialog_delete_event(self, widget, event):
		return True # WM's X button or Escape key should not destroy the window


class SoundChooserDialog(FileChooserDialog):
	def __init__(self, path_to_snd_file = '', on_response_ok = None,
	on_response_cancel = None):
		'''optionally accepts path_to_snd_file so it has that as selected'''
		def on_ok(widget, callback):
			'''check if file exists and call callback'''
			path_to_snd_file = self.get_filename()
			path_to_snd_file = gtkgui_helpers.decode_filechooser_file_paths(
				(path_to_snd_file,))[0]
			if os.path.exists(path_to_snd_file):
				callback(widget, path_to_snd_file)

		FileChooserDialog.__init__(self,
			title_text = _('Choose Sound'),
			action = gtk.FILE_CHOOSER_ACTION_OPEN,
			buttons = (gtk.STOCK_CANCEL, gtk.RESPONSE_CANCEL,
				gtk.STOCK_OPEN, gtk.RESPONSE_OK),
			default_response = gtk.RESPONSE_OK,
			current_folder = gajim.config.get('last_sounds_dir'),
			on_response_ok = (on_ok, on_response_ok),
			on_response_cancel = on_response_cancel)

		filter = gtk.FileFilter()
		filter.set_name(_('All files'))
		filter.add_pattern('*')
		self.add_filter(filter)

		filter = gtk.FileFilter()
		filter.set_name(_('Wav Sounds'))
		filter.add_pattern('*.wav')
		self.add_filter(filter)
		self.set_filter(filter)

		if path_to_snd_file:
			self.set_filename(path_to_snd_file)

class ImageChooserDialog(FileChooserDialog):
	def __init__(self, path_to_file = '', on_response_ok = None,
	on_response_cancel = None):
		'''optionally accepts path_to_snd_file so it has that as selected'''
		def on_ok(widget, callback):
			'''check if file exists and call callback'''
			path_to_file = self.get_filename()
			if not path_to_file:
				return
			path_to_file = gtkgui_helpers.decode_filechooser_file_paths(
				(path_to_file,))[0]
			if os.path.exists(path_to_file):
				if isinstance(callback, tuple):
					callback[0](widget, path_to_file, *callback[1:])
				else:
					callback(widget, path_to_file)

		try:
			if os.name == 'nt':
				path = helpers.get_my_pictures_path()
			else:
				path = os.environ['HOME']
		except:
			path = ''
		FileChooserDialog.__init__(self,
			title_text = _('Choose Image'),
			action = gtk.FILE_CHOOSER_ACTION_OPEN,
			buttons = (gtk.STOCK_CANCEL, gtk.RESPONSE_CANCEL,
				gtk.STOCK_OPEN, gtk.RESPONSE_OK),
			default_response = gtk.RESPONSE_OK,
			current_folder = path,
			on_response_ok = (on_ok, on_response_ok),
			on_response_cancel = on_response_cancel)

		if on_response_cancel:
			self.connect('destroy', on_response_cancel)

		filter = gtk.FileFilter()
		filter.set_name(_('All files'))
		filter.add_pattern('*')
		self.add_filter(filter)

		filter = gtk.FileFilter()
		filter.set_name(_('Images'))
		filter.add_mime_type('image/png')
		filter.add_mime_type('image/jpeg')
		filter.add_mime_type('image/gif')
		filter.add_mime_type('image/tiff')
		filter.add_mime_type('image/svg+xml')
		filter.add_mime_type('image/x-xpixmap') # xpm
		self.add_filter(filter)
		self.set_filter(filter)

		if path_to_file:
			self.set_filename(path_to_file)

		self.set_use_preview_label(False)
		self.set_preview_widget(gtk.Image())
		self.connect('selection-changed', self.update_preview)

	def update_preview(self, widget):
		path_to_file = widget.get_preview_filename()
		if path_to_file is None or os.path.isdir(path_to_file):
			# nothing to preview or directory
			# make sure you clean image do show nothing
			widget.get_preview_widget().set_from_file(None)
			return
		try:
			pixbuf = gtk.gdk.pixbuf_new_from_file_at_size(path_to_file, 100, 100)
		except gobject.GError:
			return
		widget.get_preview_widget().set_from_pixbuf(pixbuf)

class AvatarChooserDialog(ImageChooserDialog):
	def __init__(self, path_to_file = '', on_response_ok = None,
	on_response_cancel = None, on_response_clear = None):
		ImageChooserDialog.__init__(self, path_to_file, on_response_ok,
			on_response_cancel)
		button = gtk.Button(None, gtk.STOCK_CLEAR)
		self.response_clear = on_response_clear
		if on_response_clear:
			button.connect('clicked', self.on_clear)
		button.show_all()
		self.action_area.pack_start(button)
		self.action_area.reorder_child(button, 0)

	def on_clear(self, widget):
		if isinstance(self.response_clear, tuple):
			self.response_clear[0](widget, *self.response_clear[1:])
		else:
			self.response_clear(widget)

class AddSpecialNotificationDialog:
	def __init__(self, jid):
		'''jid is the jid for which we want to add special notification
		(sound and notification popups)'''
		self.xml = gtkgui_helpers.get_glade('add_special_notification_window.glade')
		self.window = self.xml.get_widget('add_special_notification_window')
		self.condition_combobox = self.xml.get_widget('condition_combobox')
		self.condition_combobox.set_active(0)
		self.notification_popup_yes_no_combobox = self.xml.get_widget(
			'notification_popup_yes_no_combobox')
		self.notification_popup_yes_no_combobox.set_active(0)
		self.listen_sound_combobox = self.xml.get_widget('listen_sound_combobox')
		self.listen_sound_combobox.set_active(0)

		self.jid = jid
		self.xml.get_widget('when_foo_becomes_label').set_text(
			_('When %s becomes:') % self.jid)

		self.window.set_title(_('Adding Special Notification for %s') % jid)
		self.window.show_all()
		self.xml.signal_autoconnect(self)

	def on_cancel_button_clicked(self, widget):
		self.window.destroy()

	def on_add_special_notification_window_delete_event(self, widget, event):
		self.window.destroy()

	def on_listen_sound_combobox_changed(self, widget):
		model = widget.get_model()
		active = widget.get_active()
		if active == 1: # user selected 'choose sound'
			def on_ok(widget, path_to_snd_file):
				print path_to_snd_file

			def on_cancel(widget):
				widget.set_active(0) # go back to No Sound

			self.dialog = SoundChooserDialog(on_response_ok = on_ok,
				on_response_cancel = on_cancel)

	def on_ok_button_clicked(self, widget):
		conditions = ('online', 'chat', 'online_and_chat',
			'away', 'xa', 'away_and_xa', 'dnd', 'xa_and_dnd', 'offline')
		active = self.condition_combobox.get_active()
		print conditions[active]

		active_iter = self.listen_sound_combobox.get_active_iter()
		listen_sound_model = self.listen_sound_combobox.get_model()
		print listen_sound_model[active_iter][0]

class AdvancedNotificationsWindow:
	events_list = ['message_received', 'contact_connected',
		'contact_disconnected', 'contact_change_status', 'gc_msg_highlight',
		'gc_msg', 'ft_request', 'ft_started', 'ft_finished']
	recipient_types_list = ['contact', 'group', 'all']
	config_options = ['event', 'recipient_type', 'recipients', 'status',
		'tab_opened', 'sound', 'sound_file', 'popup', 'auto_open',
		'run_command', 'command', 'systray', 'roster', 'urgency_hint']
	def __init__(self):
		self.xml = gtkgui_helpers.get_glade('advanced_notifications_window.glade')
		self.window = self.xml.get_widget('advanced_notifications_window')
		for w in ('conditions_treeview', 'config_vbox', 'event_combobox',
		'recipient_type_combobox', 'recipient_list_entry', 'delete_button',
		'status_hbox', 'use_sound_cb', 'disable_sound_cb', 'use_popup_cb',
		'disable_popup_cb', 'use_auto_open_cb', 'disable_auto_open_cb',
		'use_systray_cb', 'disable_systray_cb', 'use_roster_cb',
		'disable_roster_cb', 'tab_opened_cb', 'not_tab_opened_cb',
		'sound_entry', 'sound_file_hbox', 'up_button', 'down_button',
		'run_command_cb', 'command_entry', 'urgency_hint_cb'):
			self.__dict__[w] = self.xml.get_widget(w)

		# Contains status checkboxes
		childs = self.status_hbox.get_children()

		self.all_status_rb = childs[0]
		self.special_status_rb = childs[1]
		self.online_cb = childs[2]
		self.away_cb = childs[3]
		self.xa_cb = childs[4]
		self.dnd_cb = childs[5]
		self.invisible_cb = childs[6]

		model = gtk.ListStore(int, str)
		model.set_sort_column_id(0, gtk.SORT_ASCENDING)
		model.clear()
		self.conditions_treeview.set_model(model)

		## means number
		col = gtk.TreeViewColumn(_('#'))
		self.conditions_treeview.append_column(col)
		renderer = gtk.CellRendererText()
		col.pack_start(renderer, expand = False)
		col.set_attributes(renderer, text = 0)

		col = gtk.TreeViewColumn(_('Condition'))
		self.conditions_treeview.append_column(col)
		renderer = gtk.CellRendererText()
		col.pack_start(renderer, expand = True)
		col.set_attributes(renderer, text = 1)

		self.xml.signal_autoconnect(self)

		# Fill conditions_treeview
		num = 0
		while gajim.config.get_per('notifications', str(num)):
			iter = model.append((num, ''))
			path = model.get_path(iter)
			self.conditions_treeview.set_cursor(path)
			self.active_num = num
			self.initiate_rule_state()
			self.set_treeview_string()
			num += 1

		# No rule selected at init time
		self.conditions_treeview.get_selection().unselect_all()
		self.active_num = -1
		self.config_vbox.set_sensitive(False)
		self.delete_button.set_sensitive(False)
		self.down_button.set_sensitive(False)
		self.up_button.set_sensitive(False)

		self.window.show_all()

	def initiate_rule_state(self):
		'''Set values for all widgets'''
		if self.active_num < 0:
			return
		# event
		value = gajim.config.get_per('notifications', str(self.active_num),
			'event')
		if value:
			self.event_combobox.set_active(self.events_list.index(value))
		else:
			self.event_combobox.set_active(-1)
		# recipient_type
		value = gajim.config.get_per('notifications', str(self.active_num),
			'recipient_type')
		if value:
			self.recipient_type_combobox.set_active(
				self.recipient_types_list.index(value))
		else:
			self.recipient_type_combobox.set_active(-1)
		# recipient
		value = gajim.config.get_per('notifications', str(self.active_num),
			'recipients')
		if not value:
			value = ''
		self.recipient_list_entry.set_text(value)
		# status
		value = gajim.config.get_per('notifications', str(self.active_num),
			'status')
		if value == 'all':
			self.all_status_rb.set_active(True)
		else:
			self.special_status_rb.set_active(True)
			values = value.split()
			for v in ['online', 'away', 'xa', 'dnd', 'invisible']:
				if v in values:
					self.__dict__[v + '_cb'].set_active(True)
				else:
					self.__dict__[v + '_cb'].set_active(False)
		self.on_status_radiobutton_toggled(self.all_status_rb)
		# tab_opened
		value = gajim.config.get_per('notifications', str(self.active_num),
			'tab_opened')
		self.tab_opened_cb.set_active(True)
		self.not_tab_opened_cb.set_active(True)
		if value == 'no':
			self.tab_opened_cb.set_active(False)
		elif value == 'yes':
			self.not_tab_opened_cb.set_active(False)
		# sound_file
		value = gajim.config.get_per('notifications', str(self.active_num),
			'sound_file')
		self.sound_entry.set_text(value)
		# sound, popup, auto_open, systray, roster
		for option in ['sound', 'popup', 'auto_open', 'systray', 'roster']:
			value = gajim.config.get_per('notifications', str(self.active_num),
				option)
			if value == 'yes':
				self.__dict__['use_' + option + '_cb'].set_active(True)
			else:
				self.__dict__['use_' + option + '_cb'].set_active(False)
			if value == 'no':
				self.__dict__['disable_' + option + '_cb'].set_active(True)
			else:
				self.__dict__['disable_' + option + '_cb'].set_active(False)
		# run_command
		value = gajim.config.get_per('notifications', str(self.active_num),
			'run_command')
		self.run_command_cb.set_active(value)
		# command
		value = gajim.config.get_per('notifications', str(self.active_num),
			'command')
		self.command_entry.set_text(value)
		# urgency_hint
		value = gajim.config.get_per('notifications', str(self.active_num),
			'urgency_hint')
		self.urgency_hint_cb.set_active(value)

	def set_treeview_string(self):
		(model, iter) = self.conditions_treeview.get_selection().get_selected()
		if not iter:
			return
		event = self.event_combobox.get_active_text()
		recipient_type = self.recipient_type_combobox.get_active_text()
		recipient = ''
		if recipient_type != 'everybody':
			recipient = self.recipient_list_entry.get_text()
		if self.all_status_rb.get_active():
			status = ''
		else:
			status = _('when I am ')
			for st in ['online', 'away', 'xa', 'dnd', 'invisible']:
				if self.__dict__[st + '_cb'].get_active():
					status += helpers.get_uf_show(st) + ' '
		model[iter][1] = "When %s for %s %s %s" % (event, recipient_type,
			recipient, status)

	def on_conditions_treeview_cursor_changed(self, widget):
		(model, iter) = widget.get_selection().get_selected()
		if not iter:
			self.active_num = -1
			return
		self.active_num = model[iter][0]
		if self.active_num == 0:
			self.up_button.set_sensitive(False)
		else:
			self.up_button.set_sensitive(True)
		max = self.conditions_treeview.get_model().iter_n_children(None)
		if self.active_num == max - 1:
			self.down_button.set_sensitive(False)
		else:
			self.down_button.set_sensitive(True)
		self.initiate_rule_state()
		self.config_vbox.set_sensitive(True)
		self.delete_button.set_sensitive(True)

	def on_new_button_clicked(self, widget):
		model = self.conditions_treeview.get_model()
		num = self.conditions_treeview.get_model().iter_n_children(None)
		gajim.config.add_per('notifications', str(num))
		iter = model.append((num, ''))
		path = model.get_path(iter)
		self.conditions_treeview.set_cursor(path)
		self.active_num = num
		self.set_treeview_string()
		self.config_vbox.set_sensitive(True)

	def on_delete_button_clicked(self, widget):
		(model, iter) = self.conditions_treeview.get_selection().get_selected()
		if not iter:
			return
		# up all others
		iter2 = model.iter_next(iter)
		num = self.active_num
		while iter2:
			num = model[iter2][0]
			model[iter2][0] = num - 1
			for opt in self.config_options:
				val = gajim.config.get_per('notifications', str(num), opt)
				gajim.config.set_per('notifications', str(num - 1), opt, val)
			iter2 = model.iter_next(iter2)
		model.remove(iter)
		gajim.config.del_per('notifications', str(num)) # delete latest
		self.active_num = -1
		self.config_vbox.set_sensitive(False)
		self.delete_button.set_sensitive(False)
		self.up_button.set_sensitive(False)
		self.down_button.set_sensitive(False)

	def on_up_button_clicked(self, widget):
		(model, iter) = self.conditions_treeview.get_selection().\
			get_selected()
		if not iter:
			return
		for opt in self.config_options:
			val = gajim.config.get_per('notifications', str(self.active_num), opt)
			val2 = gajim.config.get_per('notifications', str(self.active_num - 1),
				opt)
			gajim.config.set_per('notifications', str(self.active_num), opt, val2)
			gajim.config.set_per('notifications', str(self.active_num - 1), opt,
				val)

		model[iter][0] = self.active_num - 1
		# get previous iter
		path = model.get_path(iter)
		iter = model.get_iter((path[0] - 1,))
		model[iter][0] = self.active_num
		self.on_conditions_treeview_cursor_changed(self.conditions_treeview)

	def on_down_button_clicked(self, widget):
		(model, iter) = self.conditions_treeview.get_selection().get_selected()
		if not iter:
			return
		for opt in self.config_options:
			val = gajim.config.get_per('notifications', str(self.active_num), opt)
			val2 = gajim.config.get_per('notifications', str(self.active_num + 1),
				opt)
			gajim.config.set_per('notifications', str(self.active_num), opt, val2)
			gajim.config.set_per('notifications', str(self.active_num + 1), opt,
				val)

		model[iter][0] = self.active_num + 1
		iter = model.iter_next(iter)
		model[iter][0] = self.active_num
		self.on_conditions_treeview_cursor_changed(self.conditions_treeview)

	def on_event_combobox_changed(self, widget):
		if self.active_num < 0:
			return
		active = self.event_combobox.get_active()
		if active == -1:
			event = ''
		else:
			event = self.events_list[active]
		gajim.config.set_per('notifications', str(self.active_num), 'event',
			event)
		self.set_treeview_string()

	def on_recipient_type_combobox_changed(self, widget):
		if self.active_num < 0:
			return
		recipient_type = self.recipient_types_list[self.recipient_type_combobox.\
			get_active()]
		gajim.config.set_per('notifications', str(self.active_num),
			'recipient_type', recipient_type)
		if recipient_type == 'all':
			self.recipient_list_entry.hide()
		else:
			self.recipient_list_entry.show()
		self.set_treeview_string()

	def on_recipient_list_entry_changed(self, widget):
		if self.active_num < 0:
			return
		recipients = widget.get_text().decode('utf-8')
		#TODO: do some check
		gajim.config.set_per('notifications', str(self.active_num),
			'recipients', recipients)
		self.set_treeview_string()

	def set_status_config(self):
		if self.active_num < 0:
			return
		status = ''
		for st in ['online', 'away', 'xa', 'dnd', 'invisible']:
			if self.__dict__[st + '_cb'].get_active():
				status += st + ' '
		if status:
			status = status[:-1]
		gajim.config.set_per('notifications', str(self.active_num), 'status',
			status)
		self.set_treeview_string()

	def on_status_radiobutton_toggled(self, widget):
		if self.active_num < 0:
			return
		if self.all_status_rb.get_active():
			gajim.config.set_per('notifications', str(self.active_num), 'status',
				'all')
			# 'All status' clicked
			for st in ['online', 'away', 'xa', 'dnd', 'invisible']:
				self.__dict__[st + '_cb'].hide()

			self.special_status_rb.show()
		else:
			self.set_status_config()
			# 'special status' clicked
			for st in ['online', 'away', 'xa', 'dnd', 'invisible']:
				self.__dict__[st + '_cb'].show()

			self.special_status_rb.hide()
		self.set_treeview_string()

	def on_status_cb_toggled(self, widget):
		if self.active_num < 0:
			return
		self.set_status_config()

	# tab_opened OR (not xor) not_tab_opened must be active
	def on_tab_opened_cb_toggled(self, widget):
		if self.active_num < 0:
			return
		if self.tab_opened_cb.get_active():
			if self.not_tab_opened_cb.get_active():
				gajim.config.set_per('notifications', str(self.active_num),
					'tab_opened', 'both')
			else:
				gajim.config.set_per('notifications', str(self.active_num),
					'tab_opened', 'yes')
		elif not self.not_tab_opened_cb.get_active():
			self.not_tab_opened_cb.set_active(True)
			gajim.config.set_per('notifications', str(self.active_num),
				'tab_opened', 'no')

	def on_not_tab_opened_cb_toggled(self, widget):
		if self.active_num < 0:
			return
		if self.not_tab_opened_cb.get_active():
			if self.tab_opened_cb.get_active():
				gajim.config.set_per('notifications', str(self.active_num),
					'tab_opened', 'both')
			else:
				gajim.config.set_per('notifications', str(self.active_num),
					'tab_opened', 'no')
		elif not self.tab_opened_cb.get_active():
			self.tab_opened_cb.set_active(True)
			gajim.config.set_per('notifications', str(self.active_num),
				'tab_opened', 'yes')

	def on_use_it_toggled(self, widget, oposite_widget, option):
		if widget.get_active():
			if oposite_widget.get_active():
				oposite_widget.set_active(False)
			gajim.config.set_per('notifications', str(self.active_num), option,
				'yes')
		elif oposite_widget.get_active():
			gajim.config.set_per('notifications', str(self.active_num), option,
				'no')
		else:
			gajim.config.set_per('notifications', str(self.active_num), option, '')

	def on_disable_it_toggled(self, widget, oposite_widget, option):
		if widget.get_active():
			if oposite_widget.get_active():
				oposite_widget.set_active(False)
			gajim.config.set_per('notifications', str(self.active_num), option,
				'no')
		elif oposite_widget.get_active():
			gajim.config.set_per('notifications', str(self.active_num), option,
				'yes')
		else:
			gajim.config.set_per('notifications', str(self.active_num), option, '')

	def on_use_sound_cb_toggled(self, widget):
		self.on_use_it_toggled(widget, self.disable_sound_cb, 'sound')
		if widget.get_active():
			self.sound_file_hbox.set_sensitive(True)
		else:
			self.sound_file_hbox.set_sensitive(False)

	def on_browse_for_sounds_button_clicked(self, widget, data = None):
		if self.active_num < 0:
			return

		def on_ok(widget, path_to_snd_file):
			dialog.destroy()
			if not path_to_snd_file:
				path_to_snd_file = ''
			gajim.config.set_per('notifications', str(self.active_num),
				'sound_file', path_to_snd_file)
			self.sound_entry.set_text(path_to_snd_file)

		path_to_snd_file = self.sound_entry.get_text().decode('utf-8')
		path_to_snd_file = os.path.join(os.getcwd(), path_to_snd_file)
		dialog = SoundChooserDialog(path_to_snd_file, on_ok)

	def on_play_button_clicked(self, widget):
		helpers.play_sound_file(self.sound_entry.get_text().decode('utf-8'))

	def on_disable_sound_cb_toggled(self, widget):
		self.on_disable_it_toggled(widget, self.use_sound_cb, 'sound')

	def on_sound_entry_changed(self, widget):
		gajim.config.set_per('notifications', str(self.active_num),
			'sound_file', widget.get_text().decode('utf-8'))

	def on_use_popup_cb_toggled(self, widget):
		self.on_use_it_toggled(widget, self.disable_popup_cb, 'popup')

	def on_disable_popup_cb_toggled(self, widget):
		self.on_disable_it_toggled(widget, self.use_popup_cb, 'popup')

	def on_use_auto_open_cb_toggled(self, widget):
		self.on_use_it_toggled(widget, self.disable_auto_open_cb, 'auto_open')

	def on_disable_auto_open_cb_toggled(self, widget):
		self.on_disable_it_toggled(widget, self.use_auto_open_cb, 'auto_open')

	def on_run_command_cb_toggled(self, widget):
		gajim.config.set_per('notifications', str(self.active_num), 'run_command',
			widget.get_active())
		if widget.get_active():
			self.command_entry.set_sensitive(True)
		else:
			self.command_entry.set_sensitive(False)

	def on_command_entry_changed(self, widget):
		gajim.config.set_per('notifications', str(self.active_num), 'command',
			widget.get_text().decode('utf-8'))

	def on_use_systray_cb_toggled(self, widget):
		self.on_use_it_toggled(widget, self.disable_systray_cb, 'systray')

	def on_disable_systray_cb_toggled(self, widget):
		self.on_disable_it_toggled(widget, self.use_systray_cb, 'systray')

	def on_use_roster_cb_toggled(self, widget):
		self.on_use_it_toggled(widget, self.disable_roster_cb, 'roster')

	def on_disable_roster_cb_toggled(self, widget):
		self.on_disable_it_toggled(widget, self.use_roster_cb, 'roster')

	def on_urgency_hint_cb_toggled(self, widget):
		gajim.config.set_per('notifications', str(self.active_num),
			'uregency_hint', widget.get_active())

	def on_close_window(self, widget):
		self.window.destroy()

class TransformChatToMUC:
	# Keep a reference on windows so garbage collector don't restroy them
	instances = []
	def __init__(self, account, jids, preselected = None):
		'''This window is used to trasform a one-to-one chat to a MUC.
		We do 2 things: first select the server and then make a guests list.'''

		self.instances.append(self)
		self.account = account
		self.auto_jids = jids
		self.preselected_jids = preselected

		self.xml = gtkgui_helpers.get_glade('chat_to_muc_window.glade')
		self.window = self.xml.get_widget('chat_to_muc_window')

		for widget_to_add in ('invite_button', 'cancel_button',
		'server_list_comboboxentry', 'guests_treeview',
		'server_and_guests_hseparator', 'server_select_label'):
			self.__dict__[widget_to_add] = self.xml.get_widget(widget_to_add)

		# set comboboxentry
		renderer_servers = gtk.CellRendererText()

		server_list = []
		self.servers = gtk.ListStore(str)
		self.server_list_comboboxentry.set_model(self.servers)

		self.server_list_comboboxentry.set_text_column(0)

		# get the muc server of our server
		if 'jabber' in gajim.connections[account].muc_jid:
			server_list.append(gajim.connections[account].muc_jid['jabber'])
		# add servers or recently joined groupchats
		recently_groupchat = gajim.config.get('recently_groupchat').split()
		for g in recently_groupchat:
			server = gajim.get_server_from_jid(g)
			if server not in server_list and not server.startswith('irc'):
				server_list.append(server)
		# add a default server
		if not server_list:
			server_list.append('conference.jabber.org')

		for s in server_list:
			self.servers.append([s])

		self.server_list_comboboxentry.set_active(0)

		# set treeview
		# name, jid
		self.store = gtk.ListStore(gtk.gdk.Pixbuf, str, str)
		self.store.set_sort_column_id(1, gtk.SORT_ASCENDING)
		self.guests_treeview.set_model(self.store)

		renderer1 = gtk.CellRendererText()
		renderer2 = gtk.CellRendererPixbuf()
		column = gtk.TreeViewColumn('Status', renderer2, pixbuf=0)
		self.guests_treeview.append_column(column)
		column = gtk.TreeViewColumn('Name', renderer1, text=1)
		self.guests_treeview.append_column(column)

		self.guests_treeview.get_selection().set_mode(gtk.SELECTION_MULTIPLE)

		# All contacts beside the following can be invited:
		# 	transports, zeroconf contacts, minimized groupchats
		invitable = lambda contact, contact_transport = None:\
				contact.jid not in self.auto_jids and\
				contact.jid != gajim.get_jid_from_account(self.account) and\
				contact.jid not in gajim.interface.minimized_controls[account] and\
				not contact.is_transport() and\
				not contact_transport

		# set jabber id and pseudos
		for account in gajim.contacts.get_accounts():
			if gajim.connections[account].is_zeroconf:
				continue
			for jid in gajim.contacts.get_jid_list(account):
				contact = \
					gajim.contacts.get_contact_with_highest_priority(account, jid)
				contact_transport = gajim.get_transport_name_from_jid(jid)
				# Add contact if it can be invited
				if invitable(contact, contact_transport) and \
						contact.show not in ('offline', 'error'):
<<<<<<< HEAD
					img = gajim.interface.jabber_state_images['16'][contact.show]
=======
					img = gajim.interface.roster.jabber_state_images['16'][
						contact.show]
>>>>>>> 1962b231
					name = contact.name
					if name == '':
						name = jid.split('@')[0]
					iter = self.store.append([img.get_pixbuf(), name, jid])
					# preselect treeview rows
					if self.preselected_jids and jid in self.preselected_jids:
						path = self.store.get_path(iter)
						self.guests_treeview.get_selection().\
							select_path(path)

		# show all
		self.window.show_all()

		self.xml.signal_autoconnect(self)

	def on_chat_to_muc_window_destroy(self, widget):
		self.instances.remove(self)

	def on_chat_to_muc_window_key_press_event(self, widget, event):
		if event.keyval == gtk.keysyms.Escape: # ESCAPE
			self.window.destroy()

	def on_invite_button_clicked(self, widget):
		server = self.server_list_comboboxentry.get_active_text()
		if server == '':
			return
		gajim.connections[self.account].check_unique_room_id_support(server, self)

	def unique_room_id_supported(self, server, room_id):
		guest_list = []
		guests = self.guests_treeview.get_selection().get_selected_rows()
		for guest in guests[1]:
			iter = self.store.get_iter(guest)
			guest_list.append(self.store[iter][2].decode('utf-8'))
		for guest in self.auto_jids:
			guest_list.append(guest)
		room_jid = room_id + '@' + server
		gajim.automatic_rooms[self.account][room_jid] = {}
		gajim.automatic_rooms[self.account][room_jid]['invities'] = guest_list
		gajim.automatic_rooms[self.account][room_jid]['continue_tag'] = True
		gajim.interface.join_gc_room(self.account, room_jid,
			gajim.nicks[self.account], None, is_continued=True)
		self.window.destroy()

	def on_cancel_button_clicked(self, widget):
		self.window.destroy()

	def unique_room_id_error(self, server):
		self.unique_room_id_supported(server,
			gajim.nicks[self.account] + str(randrange(9999999)))

class DataFormWindow(Dialog):
	def __init__(self, form, on_response_ok):
		self.df_response_ok = on_response_ok
		Dialog.__init__(self, None, 'test', [(gtk.STOCK_CANCEL,
			gtk.RESPONSE_REJECT), (gtk.STOCK_OK, gtk.RESPONSE_ACCEPT)],
			on_response_ok=self.on_ok)
		self.set_resizable(True)
		gtkgui_helpers.resize_window(self, 600, 400)
		self.dataform_widget =  dataforms_widget.DataFormWidget()
		self.dataform = dataforms.ExtendForm(node = form)
		self.dataform_widget.set_sensitive(True)
		self.dataform_widget.data_form = self.dataform
		self.dataform_widget.show_all()
		self.vbox.pack_start(self.dataform_widget)
	
	def on_ok(self):
		form = self.dataform_widget.data_form
		if isinstance(self.df_response_ok, tuple):
			self.df_response_ok[0](form, *self.df_response_ok[1:])
		else:
			self.df_response_ok(form)
		self.destroy()<|MERGE_RESOLUTION|>--- conflicted
+++ resolved
@@ -9,11 +9,7 @@
 ## Copyright (C) 2005 Norman Rasmussen <norman@rasmussen.co.za>
 ## Copyright (C) 2007 Lukas Petrovicky <lukas@petrovicky.net>
 ##                    Julien Pivotto <roidelapluie@gmail.com>
-<<<<<<< HEAD
 ## Copyright (C) 2007-2008 Stephan Erb <steve-e@h3c.de>
-=======
-##                    Stephan Erb <steve-e@h3c.de>
->>>>>>> 1962b231
 ##
 ## This file is part of Gajim.
 ##
@@ -335,7 +331,6 @@
 
 
 class ChangeActivityDialog:
-<<<<<<< HEAD
 	activities = \
 		{'None': [],
 		'doing_chores': ['buying_groceries', 'cleaning', 'cooking',
@@ -358,39 +353,11 @@
 		'traveling': ['commuting', 'cycling', 'driving', 'in_a_car', 'on_a_bus',
 			'on_a_plane', 'on_a_train', 'on_a_trip', 'walking'],
 		'working': ['coding', 'in_a_meeting', 'studying', 'writing']}
-=======
-	activities = [_('doing_chores'), _('drinking'), _('eating'),
-	_('excercising'), _('grooming'), _('having_appointment'),
-	_('inactive'), _('relaxing'), _('talking'), _('traveling'),
-	_('working'), ]
-	subactivities = [_('at_the_spa'), _('brushing_teeth'),
-			_('buying_groceries'), _('cleaning'), _('coding'),
-			_('commuting'), _('cooking'), _('cycling'), _('day_off'),
-			_('doing_maintenance'), _('doing_the_dishes'),
-			_('doing_the_laundry'), _('driving'), _('gaming'),
-			_('gardening'), _('getting_a_haircut'), _('going_out'),
-			_('hanging_out'), _('having_a_beer'), _('having_a_snack'),
-			_('having_breakfast'), _('having_coffee'),
-			_('having_dinner'), _('having_lunch'), _('having_tea'),
-			_('hiking'), _('in_a_car'), _('in_a_meeting'),
-			_('in_real_life'), _('jogging'), _('on_a_bus'),
-			_('on_a_plane'), _('on_a_train'), _('on_a_trip'),
-			_('on_the_phone'), _('on_vacation'), _('other'),
-			_('partying'), _('playing_sports'), _('reading'),
-			_('rehearsing'), _('running'), _('running_an_errand'),
-			_('scheduled_holiday'), _('shaving'), _('shopping'),
-			_('skiing'), _('sleeping'), _('socializing'),
-			_('studying'), _('sunbathing'), _('swimming'),
-			_('taking_a_bath'), _('taking_a_shower'), _('walking'),
-			_('walking_the_dog'), _('watching_tv'),
-			_('watching_a_movie'), _('working_out'), _('writing'), ]
->>>>>>> 1962b231
 	def __init__(self, account):
 		self.account = account
 		self.xml = gtkgui_helpers.get_glade('change_activity_dialog.glade')
 		self.window = self.xml.get_widget('change_activity_dialog')
 		self.window.set_transient_for(gajim.interface.roster.window)
-<<<<<<< HEAD
 
 		self.entry = self.xml.get_widget('description_entry')
 
@@ -412,38 +379,10 @@
 		cellrenderertext = gtk.CellRendererText()
 		self.subactivity_combo.pack_start(cellrenderertext, True)
 		self.subactivity_combo.add_attribute(cellrenderertext, 'text', 0)
-=======
-		self.window.set_title(_('Activity'))
-
-		self.entry = self.xml.get_widget('entry')
-
-		self.combo1 = self.xml.get_widget('combobox1')
-		self.liststore1 = gtk.ListStore(str)
-		self.combo1.set_model(self.liststore1)
-
-		for activity in self.activities:
-			self.liststore1.append((activity,))
-
-		cellrenderertext = gtk.CellRendererText()
-		self.combo1.pack_start(cellrenderertext, True)
-		self.combo1.add_attribute(cellrenderertext, 'text', 0)
-
-		self.combo2 = self.xml.get_widget('combobox2')
-		self.liststore2 = gtk.ListStore(str)
-		self.combo2.set_model(self.liststore2)
-
-		for subactivity in self.subactivities:
-			self.liststore2.append((subactivity,))
-
-		cellrenderertext = gtk.CellRendererText()
-		self.combo2.pack_start(cellrenderertext, True)
-		self.combo2.add_attribute(cellrenderertext, 'text', 0)
->>>>>>> 1962b231
 
 		self.xml.signal_autoconnect(self)
 		self.window.show_all()
 
-<<<<<<< HEAD
 	def on_activity_combobox_changed(self, widget):
 		self.liststore2.clear()
 		selected_activity = self.activity_combo.get_active()
@@ -457,14 +396,11 @@
 			else:
 				self.subactivity_combo.set_sensitive(False)
 
-=======
->>>>>>> 1962b231
 	def on_ok_button_clicked(self, widget):
 		'''Return activity and messsage (None if no activity selected)'''
 		activity = None
 		subactivity = None
 		message = None
-<<<<<<< HEAD
 		active1 = self.activity_combo.get_active()
 		active2 = self.subactivity_combo.get_active()
 		if active1 > -1:
@@ -477,17 +413,6 @@
 				pep.user_retract_activity(self.account)
 			else:
 				pep.user_send_activity(self.account, activity,
-=======
-		active1 = self.combo1.get_active()
-		active2 = self.combo2.get_active()
-		if active1 > -1:
-			activity = self.liststore1[active1][0].decode('utf-8')
-			if active2 > -1:
-				subactivity = self.liststore2[active2][0].decode('utf-8')
-			message = self.entry.get_text().decode('utf-8')
-			from common import pep
-			pep.user_send_activity(self.account, activity,
->>>>>>> 1962b231
 					subactivity, message)
 			self.window.destroy()
 
@@ -495,7 +420,6 @@
 		self.window.destroy()
 
 class ChangeMoodDialog:
-<<<<<<< HEAD
 	moods = ['None', 'afraid', 'amazed', 'angry', 'annoyed', 'anxious',
 		'aroused', 'ashamed', 'bored', 'brave', 'calm',
 		'cold', 'confused', 'contented', 'cranky', 'curious',
@@ -509,15 +433,11 @@
 		'relieved', 'remorseful', 'restless', 'sad', 'sarcastic', 
 		'serious', 'shocked', 'shy', 'sick', 'sleepy', 
 		'stressed', 'surprised', 'thirsty', 'worried']
-=======
-	moods = [_('afraid'), _('amazed'), _('angry'), _('annoyed'), _('anxious'), _('aroused'), _('ashamed'), _('bored'), _('brave'), _('calm'), _('cold'), _('confused'), _('contented'), _('cranky'), _('curious'), _('depressed'), _('disappointed'), _('disgusted'), _('distracted'), _('embarrassed'), _('excited'), _('flirtatious'), _('frustrated'), _('grumpy'), _('guilty'), _('happy'), _('hot'), _('humbled'), _('humiliated'), _('hungry'), _('hurt'), _('impressed'), _('in_awe'), _('in_love'), _('indignant'), _('interested'), _('intoxicated'), _('invincible'), _('jealous'), _('lonely'), _('mean'), _('moody'), _('nervous'), _('neutral'), _('offended'), _('playful'), _('proud'), _('relieved'), _('remorseful'), _('restless'), _('sad'), _('sarcastic'), _('serious'), _('shocked'), _('shy'), _('sick'), _('sleepy'), _('stressed'), _('surprised'), _('thirsty'), _('worried')]
->>>>>>> 1962b231
 	def __init__(self, account):
 		self.account = account
 		self.xml = gtkgui_helpers.get_glade('change_mood_dialog.glade')
 		self.window = self.xml.get_widget('change_mood_dialog')
 		self.window.set_transient_for(gajim.interface.roster.window)
-<<<<<<< HEAD
 		self.window.set_title(_('Set Mood'))
 
 		self.entry = self.xml.get_widget('description_entry')
@@ -528,18 +448,6 @@
 
 		for mood in self.moods:
 			self.liststore.append((helpers.get_uf_mood(mood), mood))
-=======
-		self.window.set_title(_('Mood'))
-
-		self.entry = self.xml.get_widget('entry')
-
-		self.combo = self.xml.get_widget('combobox')
-		self.liststore = gtk.ListStore(str)
-		self.combo.set_model(self.liststore)
-
-		for mood in self.moods:
-			self.liststore.append((mood,))
->>>>>>> 1962b231
 
 		cellrenderertext = gtk.CellRendererText()
 		self.combo.pack_start(cellrenderertext, True)
@@ -553,7 +461,6 @@
 		message = None
 		active = self.combo.get_active()
 		if active > -1:
-<<<<<<< HEAD
 			mood = self.liststore[active][1].decode('utf-8')
 			message = self.entry.get_text().decode('utf-8')
 			from common import pep
@@ -561,12 +468,6 @@
 				pep.user_retract_mood(self.account)
 			else:
 				pep.user_send_mood(self.account, mood, message)
-=======
-			mood = self.liststore[active][0].decode('utf-8')
-			message = self.entry.get_text().decode('utf-8')
-			from common import pep
-			pep.user_send_mood(self.account, mood, message)
->>>>>>> 1962b231
 			self.window.destroy()
 
 	def on_cancel_button_clicked(self, widget):
@@ -1816,7 +1717,7 @@
 			return
 
 		if gajim.interface.msg_win_mgr.has_window(room_jid, self.account):
-			ctrl = gajim.interface.msg_win_mgr.get_control(room_jid, self.account)
+			ctrl = gajim.interface.msg_win_mgr.get_gc_control(room_jid, self.account)
 			if ctrl.type_id != message_control.TYPE_GC:
 				ErrorDialog(_('This is not a group chat'),
 					_('%s is not the name of a group chat.') % room_jid)
@@ -3778,12 +3679,7 @@
 				# Add contact if it can be invited
 				if invitable(contact, contact_transport) and \
 						contact.show not in ('offline', 'error'):
-<<<<<<< HEAD
 					img = gajim.interface.jabber_state_images['16'][contact.show]
-=======
-					img = gajim.interface.roster.jabber_state_images['16'][
-						contact.show]
->>>>>>> 1962b231
 					name = contact.name
 					if name == '':
 						name = jid.split('@')[0]
