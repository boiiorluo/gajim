--- conflicted
+++ resolved
@@ -861,14 +861,9 @@
 			bg_color = gtk.gdk.color_parse('firebrick')
 			close_button.modify_bg(gtk.STATE_NORMAL, bg_color)
 			eventbox.modify_bg(gtk.STATE_NORMAL, bg_color)
-<<<<<<< HEAD
 			event_description_label.set_markup('<span foreground="black">%s</span>' % txt)
-		elif event_type in (_('File Transfer Completed'), _('File Transfer Stopped')):
-=======
-			event_description_label.set_text(txt)
 		elif event_type in (_('File Transfer Completed'),
 			_('File Transfer Stopped')):
->>>>>>> f3deefc3
 			bg_color = gtk.gdk.color_parse('yellowgreen')
 			close_button.modify_bg(gtk.STATE_NORMAL, bg_color)
 			eventbox.modify_bg(gtk.STATE_NORMAL, bg_color)
