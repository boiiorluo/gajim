--- conflicted
+++ resolved
@@ -993,11 +993,7 @@
         if self.account:
             message_buffer = self.message_textview.get_buffer()
             message_buffer.set_text(helpers.get_subscription_request_msg(
-<<<<<<< HEAD
-                    self.account))
-=======
                 self.account))
->>>>>>> 337b09d3
 
     def on_add_new_contact_window_destroy(self, widget):
         if self.account:
@@ -1168,11 +1164,7 @@
         dlg.set_transient_for(gajim.interface.roster.window)
         dlg.set_name('Gajim')
         dlg.set_version(gajim.version)
-<<<<<<< HEAD
-        s = u'Copyright © 2003-2009 Gajim Team'
-=======
         s = u'Copyright © 2003-2010 Gajim Team'
->>>>>>> 337b09d3
         dlg.set_copyright(s)
         copying_file_path = self.get_path('COPYING')
         if copying_file_path:
@@ -1250,14 +1242,9 @@
 
 class Dialog(gtk.Dialog):
     def __init__(self, parent, title, buttons, default=None,
-<<<<<<< HEAD
-                             on_response_ok=None, on_response_cancel=None):
-        gtk.Dialog.__init__(self, title, parent, gtk.DIALOG_DESTROY_WITH_PARENT | gtk.DIALOG_NO_SEPARATOR)
-=======
     on_response_ok=None, on_response_cancel=None):
         gtk.Dialog.__init__(self, title, parent,
             gtk.DIALOG_DESTROY_WITH_PARENT | gtk.DIALOG_NO_SEPARATOR)
->>>>>>> 337b09d3
 
         self.user_response_ok = on_response_ok
         self.user_response_cancel = on_response_cancel
@@ -1494,13 +1481,8 @@
     """
 
     def __init__(self, pritext, sectext=''):
-<<<<<<< HEAD
-        HigDialog.__init__(self, None,
-                                           gtk.MESSAGE_INFO, gtk.BUTTONS_OK, pritext, sectext)
-=======
         HigDialog.__init__(self, None, gtk.MESSAGE_INFO, gtk.BUTTONS_OK,
             pritext, sectext)
->>>>>>> 337b09d3
         self.set_modal(False)
         self.set_transient_for(gajim.interface.roster.window)
         self.popup()
@@ -1510,17 +1492,11 @@
     HIG compliant error dialog
     """
 
-<<<<<<< HEAD
-    def __init__(self, pritext, sectext=''):
-        HigDialog.__init__( self, None,
-                                                gtk.MESSAGE_ERROR, gtk.BUTTONS_OK, pritext, sectext)
-=======
     def __init__(self, pritext, sectext='', on_response_ok=None,
     on_response_cancel=None):
         HigDialog.__init__( self, None, gtk.MESSAGE_ERROR, gtk.BUTTONS_OK,
             pritext, sectext, on_response_ok=on_response_ok,
             on_response_cancel=on_response_cancel)
->>>>>>> 337b09d3
         self.popup()
 
 class YesNoDialog(HigDialog):
@@ -1622,11 +1598,7 @@
         """
         return self.checkbutton.get_active()
 
-<<<<<<< HEAD
-class ConfirmationDialogDubbleCheck(ConfirmationDialog):
-=======
 class ConfirmationDialogDoubleCheck(ConfirmationDialog):
->>>>>>> 337b09d3
     """
     HIG compliant confirmation dialog with 2 checkbuttons
     """
@@ -1901,12 +1873,6 @@
     Class for changing room nickname in case of conflict
     """
 
-<<<<<<< HEAD
-    def __init__(self, account, room_jid, title, prompt, check_text=None):
-        InputDialogCheck.__init__(self, title, '', checktext=check_text,
-                input_str='', is_modal=True, ok_handler=None, cancel_handler=None)
-        self.room_queue = [(account, room_jid, prompt)]
-=======
     def __init__(self, account, room_jid, title, prompt, check_text=None,
     change_nick=False):
         """
@@ -1916,7 +1882,6 @@
         InputDialogCheck.__init__(self, title, '', checktext=check_text,
                 input_str='', is_modal=True, ok_handler=None, cancel_handler=None)
         self.room_queue = [(account, room_jid, prompt, change_nick)]
->>>>>>> 337b09d3
         self.check_next()
 
     def on_input_dialog_delete_event(self, widget, event):
@@ -1945,12 +1910,8 @@
             if 'change_nick_dialog' in gajim.interface.instances:
                 del gajim.interface.instances['change_nick_dialog']
             return
-<<<<<<< HEAD
-        self.account, self.room_jid, self.prompt = self.room_queue.pop(0)
-=======
         self.account, self.room_jid, self.prompt, self.change_nick = \
             self.room_queue.pop(0)
->>>>>>> 337b09d3
         self.setup_dialog()
 
         if gajim.new_room_nick is not None and not gajim.gc_connected[
@@ -1979,11 +1940,7 @@
         if is_checked:
             gajim.new_room_nick = nick
         gajim.connections[self.account].join_gc(nick, self.room_jid, None,
-<<<<<<< HEAD
-                change_nick=True)
-=======
             change_nick=self.change_nick)
->>>>>>> 337b09d3
         if gajim.gc_connected[self.account][self.room_jid]:
             # We are changing nick, we will change self.nick when we receive
             # presence that inform that it works
@@ -1998,15 +1955,9 @@
         self.gc_control.new_nick = ''
         self.check_next()
 
-<<<<<<< HEAD
-    def add_room(self, account, room_jid, prompt):
-        if (account, room_jid, prompt) not in self.room_queue:
-            self.room_queue.append((account, room_jid, prompt))
-=======
     def add_room(self, account, room_jid, prompt, change_nick=False):
         if (account, room_jid, prompt, change_nick) not in self.room_queue:
             self.room_queue.append((account, room_jid, prompt, change_nick))
->>>>>>> 337b09d3
 
 class InputTextDialog(CommonInputDialog):
     """
@@ -2028,15 +1979,9 @@
         start_iter, end_iter = self.input_buffer.get_bounds()
         return self.input_buffer.get_text(start_iter, end_iter).decode('utf-8')
 
-<<<<<<< HEAD
-class DubbleInputDialog:
-    """
-    Class for Dubble Input dialog
-=======
 class DoubleInputDialog:
     """
     Class for Double Input dialog
->>>>>>> 337b09d3
     """
 
     def __init__(self, title, label_str1, label_str2, input_str1=None,
@@ -2221,10 +2166,6 @@
         self._nickname_entry = self.xml.get_object('nickname_entry')
         self._password_entry = self.xml.get_object('password_entry')
 
-<<<<<<< HEAD
-        self._room_jid_entry.set_text(room_jid)
-=======
->>>>>>> 337b09d3
         self._nickname_entry.set_text(nick)
         if password:
             self._password_entry.set_text(password)
@@ -2239,8 +2180,6 @@
             title = _('Join Group Chat')
         self.window.set_title(title)
 
-<<<<<<< HEAD
-=======
         self.server_comboboxentry = self.xml.get_object('server_comboboxentry')
         self.server_model = self.server_comboboxentry.get_model()
         server_list = []
@@ -2248,7 +2187,6 @@
         if 'jabber' in gajim.connections[account].muc_jid:
             server_list.append(gajim.connections[account].muc_jid['jabber'])
 
->>>>>>> 337b09d3
         self.recently_combobox = self.xml.get_object('recently_combobox')
         liststore = gtk.ListStore(str)
         self.recently_combobox.set_model(liststore)
@@ -2258,8 +2196,6 @@
         self.recently_groupchat = gajim.config.get('recently_groupchat').split()
         for g in self.recently_groupchat:
             self.recently_combobox.append_text(g)
-<<<<<<< HEAD
-=======
             server = gajim.get_server_from_jid(g)
             if server not in server_list and not server.startswith('irc'):
                 server_list.append(server)
@@ -2270,7 +2206,6 @@
 
         self._set_room_jid(room_jid)
 
->>>>>>> 337b09d3
         if len(self.recently_groupchat) == 0:
             self.recently_combobox.set_sensitive(False)
         elif room_jid == '':
@@ -2311,10 +2246,6 @@
         else:
             if widget in self._empty_required_widgets:
                 self._empty_required_widgets.remove(widget)
-<<<<<<< HEAD
-            if len(self._empty_required_widgets) == 0 and self.account:
-                self.xml.get_object('join_button').set_sensitive(True)
-=======
             if not self._empty_required_widgets and self.account:
                 self.xml.get_object('join_button').set_sensitive(True)
             text = self._room_jid_entry.get_text()
@@ -2325,7 +2256,6 @@
                 if server:
                     self.server_comboboxentry.child.set_text(server)
                 self.server_comboboxentry.grab_focus()
->>>>>>> 337b09d3
 
     def on_account_combobox_changed(self, widget):
         model = widget.get_model()
@@ -2333,21 +2263,15 @@
         self.account = model[iter_][0].decode('utf-8')
         self.on_required_entry_changed(self._nickname_entry)
 
-<<<<<<< HEAD
-=======
     def _set_room_jid(self, room_jid):
         room, server = gajim.get_name_and_server_from_jid(room_jid)
         self._room_jid_entry.set_text(room)
         self.server_comboboxentry.child.set_text(server)
 
->>>>>>> 337b09d3
     def on_recently_combobox_changed(self, widget):
         model = widget.get_model()
         iter_ = widget.get_active_iter()
         room_jid = model[iter_][0].decode('utf-8')
-<<<<<<< HEAD
-        self._room_jid_entry.set_text(room_jid)
-=======
         self._set_room_jid(room_jid)
 
     def on_browse_rooms_button_clicked(self, widget):
@@ -2363,7 +2287,6 @@
                     'type': 'text'}])
             except GajimGeneralException:
                 pass
->>>>>>> 337b09d3
 
     def on_cancel_button_clicked(self, widget):
         """
@@ -2388,13 +2311,9 @@
                     'groupchat.'))
             return
         nickname = self._nickname_entry.get_text().decode('utf-8')
-<<<<<<< HEAD
-        room_jid = self._room_jid_entry.get_text().decode('utf-8')
-=======
         server = self.server_comboboxentry.child.get_text().decode('utf-8')
         room = self._room_jid_entry.get_text().decode('utf-8')
         room_jid = room + '@' + server
->>>>>>> 337b09d3
         password = self._password_entry.get_text().decode('utf-8')
         try:
             nickname = helpers.parse_resource(nickname)
@@ -3099,18 +3018,11 @@
         self.tagOutIq.set_property('foreground', color)
         buffer_.create_tag('') # Default tag
 
-<<<<<<< HEAD
-        self.enabled = False
-
-        self.input_textview.modify_text(
-                gtk.STATE_NORMAL, gtk.gdk.color_parse(color))
-=======
         self.enabled = True
         self.xml.get_object('enable_checkbutton').set_active(True)
 
         self.input_textview.modify_text(
             gtk.STATE_NORMAL, gtk.gdk.color_parse(color))
->>>>>>> 337b09d3
 
         if len(gajim.connections) > 1:
             title = _('XML Console for %s') % self.account
@@ -3122,14 +3034,8 @@
 
         self.xml.connect_signals(self)
 
-<<<<<<< HEAD
-    def on_xml_console_window_delete_event(self, widget, event):
-        self.window.hide()
-        return True # do NOT destroy the window
-=======
     def on_xml_console_window_destroy(self, widget):
         del gajim.interface.instances[self.account]['xml_console']
->>>>>>> 337b09d3
 
     def on_clear_button_clicked(self, widget):
         buffer_ = self.stanzas_log_textview.get_buffer()
@@ -3208,37 +3114,17 @@
             type_ = kind # 'incoming' or 'outgoing'
 
         if kind == 'incoming':
-<<<<<<< HEAD
-            buffer.insert_with_tags_by_name(end_iter, '<!-- In -->\n',
-                    type_)
-        elif kind == 'outgoing':
-            buffer.insert_with_tags_by_name(end_iter, '<!-- Out -->\n',
-                    type_)
-        end_iter = buffer.get_end_iter()
-        buffer.insert_with_tags_by_name(end_iter, stanza.replace('><', '>\n<') +\
-                '\n\n', type_)
-=======
             buffer.insert_with_tags_by_name(end_iter, '<!-- In -->\n', type_)
         elif kind == 'outgoing':
             buffer.insert_with_tags_by_name(end_iter, '<!-- Out -->\n', type_)
         end_iter = buffer.get_end_iter()
         buffer.insert_with_tags_by_name(end_iter, stanza.replace('><', '>\n<') \
             + '\n\n', type_)
->>>>>>> 337b09d3
         if at_the_end:
             gobject.idle_add(self.scroll_to_end)
 
     def on_send_button_clicked(self, widget):
         if gajim.connections[self.account].connected <= 1:
-<<<<<<< HEAD
-            #if offline or connecting
-            ErrorDialog(_('Connection not available'),
-                    _('Please make sure you are connected with "%s".') % self.account)
-            return
-        begin_iter, end_iter = self.input_tv_buffer.get_bounds()
-        stanza = self.input_tv_buffer.get_text(begin_iter, end_iter).decode(
-                'utf-8')
-=======
             # if offline or connecting
             ErrorDialog(_('Connection not available'),
                 _('Please make sure you are connected with "%s".') % \
@@ -3247,25 +3133,12 @@
         begin_iter, end_iter = self.input_tv_buffer.get_bounds()
         stanza = self.input_tv_buffer.get_text(begin_iter, end_iter).decode(
             'utf-8')
->>>>>>> 337b09d3
         if stanza:
             gajim.connections[self.account].send_stanza(stanza)
             self.input_tv_buffer.set_text('') # we sent ok, clear the textview
 
     def on_presence_button_clicked(self, widget):
         self.input_tv_buffer.set_text(
-<<<<<<< HEAD
-                '<presence><show></show><status></status><priority></priority>'
-                '</presence>')
-
-    def on_iq_button_clicked(self, widget):
-        self.input_tv_buffer.set_text(
-                '<iq to="" type=""><query xmlns=""></query></iq>')
-
-    def on_message_button_clicked(self, widget):
-        self.input_tv_buffer.set_text(
-                '<message to="" type=""><body></body></message>')
-=======
             '<presence><show></show><status></status><priority></priority>'
             '</presence>')
 
@@ -3276,7 +3149,6 @@
     def on_message_button_clicked(self, widget):
         self.input_tv_buffer.set_text(
             '<message to="" type=""><body></body></message>')
->>>>>>> 337b09d3
 
     def on_expander_activate(self, widget):
         if not widget.get_expanded(): # it's the opposite!
@@ -3285,11 +3157,7 @@
 
 #Action that can be done with an incoming list of contacts
 TRANSLATED_ACTION = {'add': _('add'), 'modify': _('modify'),
-<<<<<<< HEAD
-        'remove': _('remove')}
-=======
     'remove': _('remove')}
->>>>>>> 337b09d3
 class RosterItemExchangeWindow:
     """
     Windows used when someone send you a exchange contact suggestion
@@ -4041,8 +3909,6 @@
 
     def on_progress_dialog_delete_event(self, widget, event):
         return True # WM's X button or Escape key should not destroy the window
-<<<<<<< HEAD
-=======
 
 
 class ClientCertChooserDialog(FileChooserDialog):
@@ -4087,7 +3953,6 @@
             # set_filename accept only absolute path
             path_to_clientcert_file = os.path.abspath(path_to_clientcert_file)
             self.set_filename(path_to_clientcert_file)
->>>>>>> 337b09d3
 
 
 class SoundChooserDialog(FileChooserDialog):
@@ -5094,8 +4959,6 @@
                 self.content_types.add(type_)
         self.set_secondary_text()
 
-<<<<<<< HEAD
-=======
     def remove_contents(self, content_types):
         for type_ in content_types:
             if type_ in self.content_types:
@@ -5105,7 +4968,6 @@
         else:
             self.set_secondary_text()
 
->>>>>>> 337b09d3
     def on_voip_call_received_messagedialog_destroy(self, dialog):
         if (self.fjid, self.sid) in self.instances:
             del self.instances[(self.fjid, self.sid)]
@@ -5124,24 +4986,10 @@
             #TODO: Ensure that ctrl.contact.resource == resource
             jid = gajim.get_jid_without_resource(self.fjid)
             resource = gajim.get_resource_from_jid(self.fjid)
-<<<<<<< HEAD
-            ctrl = gajim.interface.msg_win_mgr.get_control(self.fjid, self.account)
-            if not ctrl:
-                ctrl = gajim.interface.msg_win_mgr.get_control(jid, self.account)
-            if not ctrl:
-                # open chat control
-                contact = gajim.contacts.get_contact(self.account, jid, resource)
-                if not contact:
-                    contact = gajim.contacts.get_contact(self.account, jid)
-                if not contact:
-                    return
-                ctrl = gajim.interface.new_chat(contact, self.account, resource)
-=======
             ctrl = (gajim.interface.msg_win_mgr.get_control(self.fjid, self.account)
                     or gajim.interface.msg_win_mgr.get_control(jid, self.account)
                     or gajim.interface.new_chat_from_jid(self.account, jid))
 
->>>>>>> 337b09d3
             # Chat control opened, update content's status
             audio = session.get_content('audio')
             video = session.get_content('video')
