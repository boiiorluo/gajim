--- conflicted
+++ resolved
@@ -164,11 +164,7 @@
             menuitem = gtk.ImageMenuItem(gtk.STOCK_SAVE_AS)
             menuitem.connect('activate',
                     gtkgui_helpers.on_avatar_save_as_menuitem_activate,
-<<<<<<< HEAD
-                    self.contact.jid, self.account, self.contact.get_shown_name())
-=======
                     self.contact.jid, self.contact.get_shown_name())
->>>>>>> 337b09d3
             menu.append(menuitem)
             menu.connect('selection-done', lambda w:w.destroy())
             # show the menu
@@ -332,11 +328,7 @@
         subscription_label = self.xml.get_object('subscription_label')
         ask_label = self.xml.get_object('ask_label')
         if self.gc_contact:
-<<<<<<< HEAD
-            self.xml.get_object('subscription_title_label').set_markup(_("<b>Role:</b>"))
-=======
             self.xml.get_object('subscription_title_label').set_markup(Q_("?Role in Group Chat:<b>Role:</b>"))
->>>>>>> 337b09d3
             uf_role = helpers.get_uf_role(self.gc_contact.role)
             subscription_label.set_text(uf_role)
 
@@ -487,11 +479,7 @@
             menuitem = gtk.ImageMenuItem(gtk.STOCK_SAVE_AS)
             menuitem.connect('activate',
                     gtkgui_helpers.on_avatar_save_as_menuitem_activate,
-<<<<<<< HEAD
-                    self.contact.jid, self.account, self.contact.get_shown_name())
-=======
                     self.contact.jid, self.contact.get_shown_name())
->>>>>>> 337b09d3
             menu.append(menuitem)
             menu.connect('selection-done', lambda w:w.destroy())
             # show the menu
