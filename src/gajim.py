# -*- coding:utf-8 -*-
## src/gajim.py
##
## Copyright (C) 2003-2008 Yann Leboulanger <asterix AT lagaule.org>
## Copyright (C) 2004-2005 Vincent Hanquez <tab AT snarc.org>
## Copyright (C) 2005 Alex Podaras <bigpod AT gmail.com>
##                    Norman Rasmussen <norman AT rasmussen.co.za>
##                    Stéphan Kochen <stephan AT kochen.nl>
## Copyright (C) 2005-2006 Dimitur Kirov <dkirov AT gmail.com>
##                         Alex Mauer <hawke AT hawkesnest.net>
## Copyright (C) 2005-2007 Travis Shirk <travis AT pobox.com>
##                         Nikos Kouremenos <kourem AT gmail.com>
## Copyright (C) 2006 Junglecow J <junglecow AT gmail.com>
##                    Stefan Bethge <stefan AT lanpartei.de>
## Copyright (C) 2006-2008 Jean-Marie Traissard <jim AT lapin.org>
## Copyright (C) 2007 Lukas Petrovicky <lukas AT petrovicky.net>
##                    James Newton <redshodan AT gmail.com>
## Copyright (C) 2007-2008 Brendan Taylor <whateley AT gmail.com>
##                         Julien Pivotto <roidelapluie AT gmail.com>
##                         Stephan Erb <steve-e AT h3c.de>
## Copyright (C) 2008 Jonathan Schleifer <js-gajim AT webkeks.org>
##
## This file is part of Gajim.
##
## Gajim is free software; you can redistribute it and/or modify
## it under the terms of the GNU General Public License as published
## by the Free Software Foundation; version 3 only.
##
## Gajim is distributed in the hope that it will be useful,
## but WITHOUT ANY WARRANTY; without even the implied warranty of
## MERCHANTABILITY or FITNESS FOR A PARTICULAR PURPOSE. See the
## GNU General Public License for more details.
##
## You should have received a copy of the GNU General Public License
## along with Gajim. If not, see <http://www.gnu.org/licenses/>.
##

import os
import sys
import warnings

if os.name == 'nt':
	warnings.filterwarnings(action='ignore')

	if os.path.isdir('gtk'):
		# Used to create windows installer with GTK included
		paths = os.environ['PATH']
		list_ = paths.split(';')
		new_list = []
		for p in list_:
			if p.find('gtk') < 0 and p.find('GTK') < 0:
				new_list.append(p)
		new_list.insert(0, 'gtk/lib')
		new_list.insert(0, 'gtk/bin')
		os.environ['PATH'] = ';'.join(new_list)
		os.environ['GTK_BASEPATH'] = 'gtk'

if os.name == 'nt':
	# needed for docutils
	sys.path.append('.')

from common import logging_helpers
logging_helpers.init('TERM' in os.environ)

import logging
# gajim.gui or gajim.gtk more appropriate ?
log = logging.getLogger('gajim.gajim')

import getopt
from common import i18n

def parseOpts():
	profile = ''
	config_path = None

	try:
		shortargs = 'hqvl:p:c:'
		longargs = 'help quiet verbose loglevel= profile= config_path='
		opts = getopt.getopt(sys.argv[1:], shortargs, longargs.split())[0]
	except getopt.error, msg:
		print msg
		print 'for help use --help'
		sys.exit(2)
	for o, a in opts:
		if o in ('-h', '--help'):
			print 'gajim [--help] [--quiet] [--verbose] [--loglevel subsystem=level[,subsystem=level[...]]] [--profile name] [--config-path]'
			sys.exit()
		elif o in ('-q', '--quiet'):
			logging_helpers.set_quiet()
		elif o in ('-v', '--verbose'):
			logging_helpers.set_verbose()
		elif o in ('-p', '--profile'): # gajim --profile name
			profile = a
		elif o in ('-l', '--loglevel'):
			logging_helpers.set_loglevels(a)
		elif o in ('-c', '--config-path'):
			config_path = a
	return profile, config_path

profile, config_path = parseOpts()
del parseOpts

import locale
profile = unicode(profile, locale.getpreferredencoding())

import common.configpaths
common.configpaths.gajimpaths.init(config_path)
del config_path
common.configpaths.gajimpaths.init_profile(profile)
del profile

if os.name == 'nt':
	class MyStderr(object):
		_file = None
		_error = None
		def write(self, text):
			fname=os.path.join(common.configpaths.gajimpaths.root,
				os.path.split(sys.executable)[1]+'.log')
			if self._file is None and self._error is None:
				try:
					self._file = open(fname, 'a')
				except Exception, details:
					self._error = details
			if self._file is not None:
				self._file.write(text)
				self._file.flush()
		def flush(self):
			if self._file is not None:
				self._file.flush()

	sys.stderr = MyStderr()

# PyGTK2.10+ only throws a warning
warnings.filterwarnings('error', module='gtk')
try:
	import gtk
except Warning, msg:
	if str(msg) == 'could not open display':
		print >> sys.stderr, _('Gajim needs X server to run. Quiting...')
	else:
		print >> sys.stderr, _('importing PyGTK failed: %s') % str(msg)
	sys.exit()
warnings.resetwarnings()

if os.name == 'nt':
	warnings.filterwarnings(action='ignore')

pritext = ''

from common import exceptions
try:
	from common import gajim
except exceptions.DatabaseMalformed:
	pritext = _('Database Error')
	sectext = _('The database file (%s) cannot be read. Try to repair it (see http://trac.gajim.org/wiki/DatabaseBackup) or remove it (all history will be lost).') % common.logger.LOG_DB_PATH
else:
	from common import dbus_support
	if dbus_support.supported:
		from music_track_listener import MusicTrackListener
		import dbus

	from ctypes import CDLL
	from ctypes.util import find_library
	import platform

	sysname = platform.system()
	if sysname in ('Linux', 'FreeBSD', 'OpenBSD', 'NetBSD'):
		libc = CDLL(find_library('c'))

		# The constant defined in <linux/prctl.h> which is used to set the name of
		# the process.
		PR_SET_NAME = 15

		if sysname == 'Linux':
			libc.prctl(PR_SET_NAME, 'gajim')
		elif sysname in ('FreeBSD', 'OpenBSD', 'NetBSD'):
			libc.setproctitle('gajim')

	if gtk.pygtk_version < (2, 12, 0):
		pritext = _('Gajim needs PyGTK 2.12 or above')
		sectext = _('Gajim needs PyGTK 2.12 or above to run. Quiting...')
	elif gtk.gtk_version < (2, 12, 0):
		pritext = _('Gajim needs GTK 2.12 or above')
		sectext = _('Gajim needs GTK 2.12 or above to run. Quiting...')

	try:
		import gtk.glade # check if user has libglade (in pygtk and in gtk)
	except ImportError:
		pritext = _('GTK+ runtime is missing libglade support')
		if os.name == 'nt':
			sectext = _('Please remove your current GTK+ runtime and install the latest stable version from %s') % 'http://gladewin32.sourceforge.net'
		else:
			sectext = _('Please make sure that GTK+ and PyGTK have libglade support in your system.')

	try:
		from common import check_paths
	except exceptions.PysqliteNotAvailable, e:
		pritext = _('Gajim needs PySQLite2 to run')
		sectext = str(e)

	if os.name == 'nt':
		try:
			import winsound # windows-only built-in module for playing wav
			import win32api # do NOT remove. we req this module
		except Exception:
			pritext = _('Gajim needs pywin32 to run')
			sectext = _('Please make sure that Pywin32 is installed on your system. You can get it at %s') % 'http://sourceforge.net/project/showfiles.php?group_id=78018'

if pritext:
	dlg = gtk.MessageDialog(None,
		gtk.DIALOG_DESTROY_WITH_PARENT | gtk.DIALOG_MODAL,
		gtk.MESSAGE_ERROR, gtk.BUTTONS_OK, message_format = pritext)

	dlg.format_secondary_text(sectext)
	dlg.run()
	dlg.destroy()
	sys.exit()

del pritext

import gtkexcepthook

import gobject
if not hasattr(gobject, 'timeout_add_seconds'):
	def timeout_add_seconds_fake(time_sec, *args):
		return gobject.timeout_add(time_sec * 1000, *args)
	gobject.timeout_add_seconds = timeout_add_seconds_fake


import signal
import gtkgui_helpers

gajimpaths = common.configpaths.gajimpaths

pid_filename = gajimpaths['PID_FILE']
config_filename = gajimpaths['CONFIG_FILE']

import traceback
import errno
import dialogs

def pid_alive():
	try:
		pf = open(pid_filename)
	except IOError:
		# probably file not found
		return False

	try:
		pid = int(pf.read().strip())
		pf.close()
	except Exception:
		traceback.print_exc()
		# PID file exists, but something happened trying to read PID
		# Could be 0.10 style empty PID file, so assume Gajim is running
		return True

	if os.name == 'nt':
		try:
			from ctypes import (windll, c_ulong, c_int, Structure, c_char, POINTER, pointer, )
		except Exception:
			return True

		class PROCESSENTRY32(Structure):
			_fields_ = [
				('dwSize', c_ulong, ),
				('cntUsage', c_ulong, ),
				('th32ProcessID', c_ulong, ),
				('th32DefaultHeapID', c_ulong, ),
				('th32ModuleID', c_ulong, ),
				('cntThreads', c_ulong, ),
				('th32ParentProcessID', c_ulong, ),
				('pcPriClassBase', c_ulong, ),
				('dwFlags', c_ulong, ),
				('szExeFile', c_char*512, ),
				]
			def __init__(self):
				Structure.__init__(self, 512+9*4)

		k = windll.kernel32
		k.CreateToolhelp32Snapshot.argtypes = c_ulong, c_ulong,
		k.CreateToolhelp32Snapshot.restype = c_int
		k.Process32First.argtypes = c_int, POINTER(PROCESSENTRY32),
		k.Process32First.restype = c_int
		k.Process32Next.argtypes = c_int, POINTER(PROCESSENTRY32),
		k.Process32Next.restype = c_int

		def get_p(p):
			h = k.CreateToolhelp32Snapshot(2, 0) # TH32CS_SNAPPROCESS
			assert h > 0, 'CreateToolhelp32Snapshot failed'
			b = pointer(PROCESSENTRY32())
			f = k.Process32First(h, b)
			while f:
				if b.contents.th32ProcessID == p:
					return b.contents.szExeFile
				f = k.Process32Next(h, b)

		if get_p(pid) in ('python.exe', 'gajim.exe'):
			return True
		return False
	try:
		if not os.path.exists('/proc'):
			return True # no /proc, assume Gajim is running

		try:
			f = open('/proc/%d/cmdline'% pid)
		except IOError, e:
			if e.errno == errno.ENOENT:
				return False # file/pid does not exist
			raise

		n = f.read().lower()
		f.close()
		if n.find('gajim') < 0:
			return False
		return True # Running Gajim found at pid
	except Exception:
		traceback.print_exc()

	# If we are here, pidfile exists, but some unexpected error occured.
	# Assume Gajim is running.
	return True

if pid_alive():
	path_to_file = os.path.join(gajim.DATA_DIR, 'pixmaps/gajim.png')
	pix = gtk.gdk.pixbuf_new_from_file(path_to_file)
	gtk.window_set_default_icon(pix) # set the icon to all newly opened wind
	pritext = _('Gajim is already running')
	sectext = _('Another instance of Gajim seems to be running\nRun anyway?')
	dialog = dialogs.YesNoDialog(pritext, sectext)
	dialog.popup()
	if dialog.run() != gtk.RESPONSE_YES:
		sys.exit(3)
	dialog.destroy()
	# run anyway, delete pid and useless global vars
	if os.path.exists(pid_filename):
		os.remove(pid_filename)
	del path_to_file
	del pix
	del pritext
	del sectext
	dialog.destroy()

# Create .gajim dir
pid_dir =  os.path.dirname(pid_filename)
if not os.path.exists(pid_dir):
	check_paths.create_path(pid_dir)
# Create pid file
try:
	f = open(pid_filename, 'w')
	f.write(str(os.getpid()))
	f.close()
except IOError, e:
	dlg = dialogs.ErrorDialog(_('Disk Write Error'), str(e))
	dlg.run()
	dlg.destroy()
	sys.exit()
del pid_dir
del f

def on_exit():
	# delete pid file on normal exit
	if os.path.exists(pid_filename):
		os.remove(pid_filename)
	# Shutdown GUI and save config
	gajim.interface.roster.prepare_quit()

import atexit
atexit.register(on_exit)
<<<<<<< HEAD

parser = optparser.OptionsParser(config_filename)

import roster_window
import profile_window
import config
from threading import Thread


class PassphraseRequest:
	def __init__(self, keyid):
		self.keyid = keyid
		self.callbacks = []
		self.dialog_created = False
		self.dialog = None
		self.completed = False

	def interrupt(self):
		self.dialog.window.destroy()
		self.callbacks = []

	def run_callback(self, account, callback):
		gajim.connections[account].gpg_passphrase(self.passphrase)
		callback()

	def add_callback(self, account, cb):
		if self.completed:
			self.run_callback(account, cb)
		else:
			self.callbacks.append((account, cb))
			if not self.dialog_created:
				self.create_dialog(account)

	def complete(self, passphrase):
		self.passphrase = passphrase
		self.completed = True
		if passphrase is not None:
			gobject.timeout_add_seconds(30, gajim.interface.forget_gpg_passphrase,
				self.keyid)
		for (account, cb) in self.callbacks:
			self.run_callback(account, cb)
		del self.callbacks

	def create_dialog(self, account):
		title = _('Passphrase Required')
		second = _('Enter GPG key passphrase for key %(keyid)s (account '
			'%(account)s).') % {'keyid': self.keyid, 'account': account}

		def _cancel():
			# user cancelled, continue without GPG
			self.complete(None)

		def _ok(passphrase, checked, count):
			result = gajim.connections[account].test_gpg_passphrase(passphrase)
			if result == 'ok':
				# passphrase is good
				self.complete(passphrase)
				return
			elif result == 'expired':
				dialogs.ErrorDialog(_('GPG key expired'),
					_('Your GPG key has expied, you will be connected to %s without '
					'OpenPGP.') % account)
				# Don't try to connect with GPG
				gajim.connections[account].continue_connect_info[2] = False
				self.complete(None)
				return

			if count < 3:
				# ask again
				dialogs.PassphraseDialog(_('Wrong Passphrase'),
					_('Please retype your GPG passphrase or press Cancel.'),
					ok_handler=(_ok, count + 1), cancel_handler=_cancel)
			else:
				# user failed 3 times, continue without GPG
				self.complete(None)

		self.dialog = dialogs.PassphraseDialog(title, second, ok_handler=(_ok, 1),
			cancel_handler=_cancel)
		self.dialog_created = True


class ThreadInterface:
		def __init__(self, func, func_args, callback, callback_args):
			'''Call a function in a thread

			:param func: the function to call in the thread
			:param func_args: list or arguments for this function
			:param callback: callback to call once function is finished
			:param callback_args: list of arguments for this callback
			'''
			def thread_function(func, func_args, callback, callback_args):
				output = func(*func_args)
				gobject.idle_add(callback, output, *callback_args)
			Thread(target=thread_function, args=(func, func_args, callback,
				callback_args)).start()

class Interface:

################################################################################
### Methods handling events from connection
################################################################################

	def handle_event_roster(self, account, data):
		#('ROSTER', account, array)
		# FIXME: Those methods depend to highly on each other
		# and the order in which they are called
		self.roster.fill_contacts_and_groups_dicts(data, account)
		self.roster.add_account_contacts(account)
		self.roster.fire_up_unread_messages_events(account)
		if self.remote_ctrl:
			self.remote_ctrl.raise_signal('Roster', (account, data))

	def handle_event_warning(self, unused, data):
		#('WARNING', account, (title_text, section_text))
		dialogs.WarningDialog(data[0], data[1])

	def handle_event_error(self, unused, data):
		#('ERROR', account, (title_text, section_text))
		dialogs.ErrorDialog(data[0], data[1])

	def handle_event_information(self, unused, data):
		#('INFORMATION', account, (title_text, section_text))
		dialogs.InformationDialog(data[0], data[1])

	def handle_event_ask_new_nick(self, account, data):
		#('ASK_NEW_NICK', account, (room_jid,))
		room_jid = data[0]
		gc_control = self.msg_win_mgr.get_gc_control(room_jid, account)
		if not gc_control and \
		room_jid in self.minimized_controls[account]:
			gc_control = self.minimized_controls[account][room_jid]
		if gc_control: # user may close the window before we are here
			title = _('Unable to join group chat')
			prompt = _('Your desired nickname in group chat %s is in use or '
				'registered by another occupant.\nPlease specify another nickname '
				'below:') % room_jid
			gc_control.show_change_nick_input_dialog(title, prompt)

	def handle_event_http_auth(self, account, data):
		#('HTTP_AUTH', account, (method, url, transaction_id, iq_obj, msg))
		def response(account, iq_obj, answer):
			self.dialog.destroy()
			gajim.connections[account].build_http_auth_answer(iq_obj, answer)

		def on_yes(is_checked, account, iq_obj):
			response(account, iq_obj, 'yes')

		sec_msg = _('Do you accept this request?')
		if gajim.get_number_of_connected_accounts() > 1:
			sec_msg = _('Do you accept this request on account %s?') % account
		if data[4]:
			sec_msg = data[4] + '\n' + sec_msg
		self.dialog = dialogs.YesNoDialog(_('HTTP (%(method)s) Authorization for '
			'%(url)s (id: %(id)s)') % {'method': data[0], 'url': data[1],
			'id': data[2]}, sec_msg, on_response_yes=(on_yes, account, data[3]),
			on_response_no=(response, account, data[3], 'no'))

	def handle_event_error_answer(self, account, array):
		#('ERROR_ANSWER', account, (id, jid_from, errmsg, errcode))
		id_, jid_from, errmsg, errcode = array
		if unicode(errcode) in ('400', '403', '406') and id_:
			# show the error dialog
			ft = self.instances['file_transfers']
			sid = id_
			if len(id_) > 3 and id_[2] == '_':
				sid = id_[3:]
			if sid in ft.files_props['s']:
				file_props = ft.files_props['s'][sid]
				if unicode(errcode) == '400':
					file_props['error'] = -3
				else:
					file_props['error'] = -4
				self.handle_event_file_request_error(account,
					(jid_from, file_props, errmsg))
				conn = gajim.connections[account]
				conn.disconnect_transfer(file_props)
				return
		elif unicode(errcode) == '404':
			conn = gajim.connections[account]
			sid = id_
			if len(id_) > 3 and id_[2] == '_':
				sid = id_[3:]
			if sid in conn.files_props:
				file_props = conn.files_props[sid]
				self.handle_event_file_send_error(account,
					(jid_from, file_props))
				conn.disconnect_transfer(file_props)
				return

		ctrl = self.msg_win_mgr.get_control(jid_from, account)
		if ctrl and ctrl.type_id == message_control.TYPE_GC:
			ctrl.print_conversation('Error %s: %s' % (array[2], array[1]))

	def handle_event_con_type(self, account, con_type):
		# ('CON_TYPE', account, con_type) which can be 'ssl', 'tls', 'plain'
		gajim.con_types[account] = con_type
		self.roster.draw_account(account)

	def handle_event_connection_lost(self, account, array):
		# ('CONNECTION_LOST', account, [title, text])
		path = os.path.join(gajim.DATA_DIR, 'pixmaps', 'events',
			'connection_lost.png')
		path = gtkgui_helpers.get_path_to_generic_or_avatar(path)
		notify.popup(_('Connection Failed'), account, account,
			'connection_failed', path, array[0], array[1])

	def unblock_signed_in_notifications(self, account):
		gajim.block_signed_in_notifications[account] = False

	def handle_event_status(self, account, status): # OUR status
		#('STATUS', account, status)
		model = self.roster.status_combobox.get_model()
		if status in ('offline', 'error'):
			for name in self.instances[account]['online_dialog'].keys():
				# .keys() is needed to not have a dictionary length changed during
				# iteration error
				self.instances[account]['online_dialog'][name].destroy()
				del self.instances[account]['online_dialog'][name]
			for request in self.gpg_passphrase.values():
				if request:
					request.interrupt()
			# .keys() is needed because dict changes during loop
			for account in self.pass_dialog.keys():
				self.pass_dialog[account].window.destroy()
		if status == 'offline':
			# sensitivity for this menuitem
			if gajim.get_number_of_connected_accounts() == 0:
				model[self.roster.status_message_menuitem_iter][3] = False
			gajim.block_signed_in_notifications[account] = True
		else:
			# 30 seconds after we change our status to sth else than offline
			# we stop blocking notifications of any kind
			# this prevents from getting the roster items as 'just signed in'
			# contacts. 30 seconds should be enough time
			gobject.timeout_add_seconds(30, self.unblock_signed_in_notifications, account)
			# sensitivity for this menuitem
			model[self.roster.status_message_menuitem_iter][3] = True

		# Inform all controls for this account of the connection state change
		ctrls = self.msg_win_mgr.get_controls()
		if account in self.minimized_controls:
			# Can not be the case when we remove account
			ctrls += self.minimized_controls[account].values()
		for ctrl in ctrls:
			if ctrl.account == account:
				if status == 'offline' or (status == 'invisible' and \
				gajim.connections[account].is_zeroconf):
					ctrl.got_disconnected()
				else:
					# Other code rejoins all GCs, so we don't do it here
					if not ctrl.type_id == message_control.TYPE_GC:
						ctrl.got_connected()
				if ctrl.parent_win:
					ctrl.parent_win.redraw_tab(ctrl)

		self.roster.on_status_changed(account, status)
		if account in self.show_vcard_when_connect and status not in ('offline',
		'error'):
			self.edit_own_details(account)
		if self.remote_ctrl:
			self.remote_ctrl.raise_signal('AccountPresence', (status, account))

	def edit_own_details(self, account):
		jid = gajim.get_jid_from_account(account)
		if 'profile' not in self.instances[account]:
			self.instances[account]['profile'] = \
				profile_window.ProfileWindow(account)
			gajim.connections[account].request_vcard(jid)

	def handle_event_notify(self, account, array):
		# 'NOTIFY' (account, (jid, status, status message, resource,
		# priority, # keyID, timestamp, contact_nickname))
		#
		# Contact changed show

		# FIXME: Drop and rewrite...

		statuss = ['offline', 'error', 'online', 'chat', 'away', 'xa', 'dnd',
			'invisible']
		# Ignore invalid show
		if array[1] not in statuss:
			return
		old_show = 0
		new_show = statuss.index(array[1])
		status_message = array[2]
		jid = array[0].split('/')[0]
		keyID = array[5]
		contact_nickname = array[7]

		# Get the proper keyID
		keyID = helpers.prepare_and_validate_gpg_keyID(account, jid, keyID)

		resource = array[3]
		if not resource:
			resource = ''
		priority = array[4]
		if gajim.jid_is_transport(jid):
			# It must be an agent
			ji = jid.replace('@', '')
		else:
			ji = jid

		highest = gajim.contacts. \
			get_contact_with_highest_priority(account, jid)
		was_highest = (highest and highest.resource == resource)

		conn = gajim.connections[account]

		# Update contact
		jid_list = gajim.contacts.get_jid_list(account)
		if ji in jid_list or jid == gajim.get_jid_from_account(account):
			lcontact = gajim.contacts.get_contacts(account, ji)
			contact1 = None
			resources = []
			for c in lcontact:
				resources.append(c.resource)
				if c.resource == resource:
					contact1 = c
					break

			if contact1:
				if contact1.show in statuss:
					old_show = statuss.index(contact1.show)
				# nick changed
				if contact_nickname is not None and \
				contact1.contact_name != contact_nickname:
					contact1.contact_name = contact_nickname
					self.roster.draw_contact(jid, account)

				if old_show == new_show and contact1.status == status_message and \
				contact1.priority == priority: # no change
					return
			else:
				contact1 = gajim.contacts.get_first_contact_from_jid(account, ji)
				if not contact1:
					# Presence of another resource of our
					# jid
					# Create self contact and add to roster
					if resource == conn.server_resource:
						return
					# Ignore offline presence of unknown self resource
					if new_show < 2:
						return
					contact1 = gajim.contacts.create_contact(jid=ji,
						name=gajim.nicks[account], groups=['self_contact'],
						show=array[1], status=status_message, sub='both', ask='none',
						priority=priority, keyID=keyID, resource=resource,
						mood=conn.mood, tune=conn.tune, activity=conn.activity)
					old_show = 0
					gajim.contacts.add_contact(account, contact1)
					lcontact.append(contact1)
				elif contact1.show in statuss:
					old_show = statuss.index(contact1.show)
				# FIXME: What am I?
				if (resources != [''] and (len(lcontact) != 1 or \
				lcontact[0].show != 'offline')) and jid.find('@') > 0:
					old_show = 0
					contact1 = gajim.contacts.copy_contact(contact1)
					lcontact.append(contact1)
				contact1.resource = resource

				self.roster.add_contact(contact1.jid, account)

			if contact1.jid.find('@') > 0 and len(lcontact) == 1:
				# It's not an agent
				if old_show == 0 and new_show > 1:
					if not contact1.jid in gajim.newly_added[account]:
						gajim.newly_added[account].append(contact1.jid)
					if contact1.jid in gajim.to_be_removed[account]:
						gajim.to_be_removed[account].remove(contact1.jid)
					gobject.timeout_add_seconds(5, self.roster.remove_newly_added,
						contact1.jid, account)
				elif old_show > 1 and new_show == 0 and conn.connected > 1:
					if not contact1.jid in gajim.to_be_removed[account]:
						gajim.to_be_removed[account].append(contact1.jid)
					if contact1.jid in gajim.newly_added[account]:
						gajim.newly_added[account].remove(contact1.jid)
					self.roster.draw_contact(contact1.jid, account)
					gobject.timeout_add_seconds(5, self.roster.remove_to_be_removed,
						contact1.jid, account)

			# unset custom status
			if (old_show == 0 and new_show > 1) or (old_show > 1 and new_show == 0\
			and conn.connected > 1):
				if account in self.status_sent_to_users and \
				jid in self.status_sent_to_users[account]:
					del self.status_sent_to_users[account][jid]

			contact1.show = array[1]
			contact1.status = status_message
			contact1.priority = priority
			contact1.keyID = keyID
			timestamp = array[6]
			if timestamp:
				contact1.last_status_time = timestamp
			elif not gajim.block_signed_in_notifications[account]:
				# We're connected since more that 30 seconds
				contact1.last_status_time = time.localtime()
			contact1.contact_nickname = contact_nickname

		if gajim.jid_is_transport(jid):
			# It must be an agent
			if ji in jid_list:
				# Update existing iter and group counting
				self.roster.draw_contact(ji, account)
				self.roster.draw_group(_('Transports'), account)
				if new_show > 1 and ji in gajim.transport_avatar[account]:
					# transport just signed in.
					# request avatars
					for jid_ in gajim.transport_avatar[account][ji]:
						conn.request_vcard(jid_)
				# transport just signed in/out, don't show
				# popup notifications for 30s
				account_ji = account + '/' + ji
				gajim.block_signed_in_notifications[account_ji] = True
				gobject.timeout_add_seconds(30,
					self.unblock_signed_in_notifications, account_ji)
			locations = (self.instances, self.instances[account])
			for location in locations:
				if 'add_contact' in location:
					if old_show == 0 and new_show > 1:
						location['add_contact'].transport_signed_in(jid)
						break
					elif old_show > 1 and new_show == 0:
						location['add_contact'].transport_signed_out(jid)
						break
		elif ji in jid_list:
			# It isn't an agent
			# reset chatstate if needed:
			# (when contact signs out or has errors)
			if array[1] in ('offline', 'error'):
				contact1.our_chatstate = contact1.chatstate = \
					contact1.composing_xep = None

				# TODO: This causes problems when another
				#	resource signs off!
				conn.remove_transfers_for_contact(contact1)

				# disable encryption, since if any messages are
				# lost they'll be not decryptable (note that
				# this contradicts XEP-0201 - trying to get that
				# in the XEP, though)

				# there won't be any sessions here if the contact terminated
				# their sessions before going offline (which we do)
				for sess in conn.get_sessions(ji):
					if (ji+'/'+resource) != str(sess.jid):
						continue
					if sess.control:
						sess.control.no_autonegotiation = False
					if sess.enable_encryption:
						sess.terminate_e2e()
						conn.delete_session(jid, sess.thread_id)

			self.roster.chg_contact_status(contact1, array[1], status_message,
				account)
			# Notifications
			if old_show < 2 and new_show > 1:
				notify.notify('contact_connected', jid, account, status_message)
				if self.remote_ctrl:
					self.remote_ctrl.raise_signal('ContactPresence', (account,
						array))

			elif old_show > 1 and new_show < 2:
				notify.notify('contact_disconnected', jid, account, status_message)
				if self.remote_ctrl:
					self.remote_ctrl.raise_signal('ContactAbsence', (account, array))
				# FIXME: stop non active file transfers
			# Status change (not connected/disconnected or
			# error (<1))
			elif new_show > 1:
				notify.notify('status_change', jid, account, [new_show,
					status_message])
				if self.remote_ctrl:
					self.remote_ctrl.raise_signal('ContactStatus', (account, array))
		else:
			# FIXME: MSN transport (CMSN1.2.1 and PyMSN) don't
			#	 follow the XEP, still the case in 2008.
			#	 It's maybe a GC_NOTIFY (specialy for MSN gc)
			self.handle_event_gc_notify(account, (jid, array[1], status_message,
				array[3], None, None, None, None, None, [], None, None))

		highest = gajim.contacts.get_contact_with_highest_priority(account, jid)
		is_highest = (highest and highest.resource == resource)

		# disconnect the session from the ctrl if the highest resource has changed
		if (was_highest and not is_highest) or (not was_highest and is_highest):
			ctrl = self.msg_win_mgr.get_control(jid, account)

			if ctrl:
				ctrl.set_session(None)
				ctrl.contact = highest

	def handle_event_msgerror(self, account, array):
		#'MSGERROR' (account, (jid, error_code, error_msg, msg, time[, session]))
		full_jid_with_resource = array[0]
		jids = full_jid_with_resource.split('/', 1)
		jid = jids[0]

		session = None
		if len(array) > 5:
			session = array[5]

		gc_control = self.msg_win_mgr.get_gc_control(jid, account)
		if not gc_control and \
		jid in self.minimized_controls[account]:
			gc_control = self.minimized_controls[account][jid]
		if gc_control and gc_control.type_id != message_control.TYPE_GC:
			gc_control = None
		if gc_control:
			if len(jids) > 1: # it's a pm
				nick = jids[1]

				if session:
					ctrl = session.control
				else:
					ctrl = self.msg_win_mgr.get_control(full_jid_with_resource, account)

				if not ctrl:
					tv = gc_control.list_treeview
					model = tv.get_model()
					iter_ = gc_control.get_contact_iter(nick)
					if iter_:
						show = model[iter_][3]
					else:
						show = 'offline'
					gc_c = gajim.contacts.create_gc_contact(room_jid = jid,
						name = nick, show = show)
					ctrl = self.new_private_chat(gc_c, account, session)

				ctrl.print_conversation(_('Error %(code)s: %(msg)s') % {
					'code': array[1], 'msg': array[2]}, 'status')
				return

			gc_control.print_conversation(_('Error %(code)s: %(msg)s') % {
				'code': array[1], 'msg': array[2]}, 'status')
			if gc_control.parent_win and gc_control.parent_win.get_active_jid() == jid:
				gc_control.set_subject(gc_control.subject)
			return

		if gajim.jid_is_transport(jid):
			jid = jid.replace('@', '')
		msg = array[2]
		if array[3]:
			msg = _('error while sending %(message)s ( %(error)s )') % {
				'message': array[3], 'error': msg}
		if session:
			session.roster_message(jid, msg, array[4], msg_type='error')

	def handle_event_msgsent(self, account, array):
		#('MSGSENT', account, (jid, msg, keyID))
		msg = array[1]
		# do not play sound when standalone chatstate message (eg no msg)
		if msg and gajim.config.get_per('soundevents', 'message_sent', 'enabled'):
			helpers.play_sound('message_sent')

	def handle_event_msgnotsent(self, account, array):
		#('MSGNOTSENT', account, (jid, ierror_msg, msg, time, session))
		msg = _('error while sending %(message)s ( %(error)s )') % {
			'message': array[2], 'error': array[1]}
		if not array[4]:
			# No session. This can happen when sending a message from gajim-remote
			log.warn(msg)
			return
		array[4].roster_message(array[0], msg, array[3], account,
			msg_type='error')

	def handle_event_subscribe(self, account, array):
		#('SUBSCRIBE', account, (jid, text, user_nick)) user_nick is JEP-0172
		if self.remote_ctrl:
			self.remote_ctrl.raise_signal('Subscribe', (account, array))

		jid = array[0]
		text = array[1]
		nick = array[2]
		if helpers.allow_popup_window(account) or not self.systray_enabled:
			dialogs.SubscriptionRequestWindow(jid, text, account, nick)
			return

		self.add_event(account, jid, 'subscription_request', (text, nick))

		if helpers.allow_showing_notification(account):
			path = os.path.join(gajim.DATA_DIR, 'pixmaps', 'events',
				'subscription_request.png')
			path = gtkgui_helpers.get_path_to_generic_or_avatar(path)
			event_type = _('Subscription request')
			notify.popup(event_type, jid, account, 'subscription_request', path,
				event_type, jid)

	def handle_event_subscribed(self, account, array):
		#('SUBSCRIBED', account, (jid, resource))
		jid = array[0]
		if jid in gajim.contacts.get_jid_list(account):
			c = gajim.contacts.get_first_contact_from_jid(account, jid)
			c.resource = array[1]
			self.roster.remove_contact_from_groups(c.jid, account,
				[_('Not in Roster'), _('Observers')], update=False)
		else:
			keyID = ''
			attached_keys = gajim.config.get_per('accounts', account,
				'attached_gpg_keys').split()
			if jid in attached_keys:
				keyID = attached_keys[attached_keys.index(jid) + 1]
			name = jid.split('@', 1)[0]
			name = name.split('%', 1)[0]
			contact1 = gajim.contacts.create_contact(jid=jid, name=name,
				groups=[], show='online', status='online',
				ask='to', resource=array[1], keyID=keyID)
			gajim.contacts.add_contact(account, contact1)
			self.roster.add_contact(jid, account)
		dialogs.InformationDialog(_('Authorization accepted'),
				_('The contact "%s" has authorized you to see his or her status.')
				% jid)
		if not gajim.config.get_per('accounts', account, 'dont_ack_subscription'):
			gajim.connections[account].ack_subscribed(jid)
		if self.remote_ctrl:
			self.remote_ctrl.raise_signal('Subscribed', (account, array))

	def show_unsubscribed_dialog(self, account, contact):
		def on_yes(is_checked, list_):
			self.roster.on_req_usub(None, list_)
		list_ = [(contact, account)]
		dialogs.YesNoDialog(
			_('Contact "%s" removed subscription from you') % contact.jid,
			_('You will always see him or her as offline.\nDo you want to '
				'remove him or her from your contact list?'),
			on_response_yes=(on_yes, list_))
			# FIXME: Per RFC 3921, we can "deny" ack as well, but the GUI does
			# not show deny

	def handle_event_unsubscribed(self, account, jid):
		#('UNSUBSCRIBED', account, jid)
		gajim.connections[account].ack_unsubscribed(jid)
		if self.remote_ctrl:
			self.remote_ctrl.raise_signal('Unsubscribed', (account, jid))

		contact = gajim.contacts.get_first_contact_from_jid(account, jid)
		if not contact:
			return

		if helpers.allow_popup_window(account) or not self.systray_enabled:
			self.show_unsubscribed_dialog(account, contact)

		self.add_event(account, jid, 'unsubscribed', contact)

		if helpers.allow_showing_notification(account):
			path = os.path.join(gajim.DATA_DIR, 'pixmaps', 'events',
				'unsubscribed.png')
			path = gtkgui_helpers.get_path_to_generic_or_avatar(path)
			event_type = _('Unsubscribed')
			notify.popup(event_type, jid, account, 'unsubscribed', path,
				event_type, jid)

	def handle_event_agent_info_error(self, account, agent):
		#('AGENT_ERROR_INFO', account, (agent))
		try:
			gajim.connections[account].services_cache.agent_info_error(agent)
		except AttributeError:
			return

	def handle_event_agent_items_error(self, account, agent):
		#('AGENT_ERROR_INFO', account, (agent))
		try:
			gajim.connections[account].services_cache.agent_items_error(agent)
		except AttributeError:
			return

	def handle_event_agent_removed(self, account, agent):
		# remove transport's contacts from treeview
		jid_list = gajim.contacts.get_jid_list(account)
		for jid in jid_list:
			if jid.endswith('@' + agent):
				c = gajim.contacts.get_first_contact_from_jid(account, jid)
				gajim.log.debug(
					'Removing contact %s due to unregistered transport %s'\
					% (jid, agent))
				gajim.connections[account].unsubscribe(c.jid)
				# Transport contacts can't have 2 resources
				if c.jid in gajim.to_be_removed[account]:
					# This way we'll really remove it
					gajim.to_be_removed[account].remove(c.jid)
				self.roster.remove_contact(c.jid, account, backend=True)

	def handle_event_register_agent_info(self, account, array):
		# ('REGISTER_AGENT_INFO', account, (agent, infos, is_form))
		# info in a dataform if is_form is True
		if array[2] or 'instructions' in array[1]:
			config.ServiceRegistrationWindow(array[0], array[1], account,
				array[2])
		else:
			dialogs.ErrorDialog(_('Contact with "%s" cannot be established') \
				% array[0], _('Check your connection or try again later.'))

	def handle_event_agent_info_items(self, account, array):
		#('AGENT_INFO_ITEMS', account, (agent, node, items))
		our_jid = gajim.get_jid_from_account(account)
		if 'pep_services' in gajim.interface.instances[account] and \
		array[0] == our_jid:
			gajim.interface.instances[account]['pep_services'].items_received(
				array[2])
		try:
			gajim.connections[account].services_cache.agent_items(array[0],
				array[1], array[2])
		except AttributeError:
			return

	def handle_event_agent_info_info(self, account, array):
		#('AGENT_INFO_INFO', account, (agent, node, identities, features, data))
		try:
			gajim.connections[account].services_cache.agent_info(array[0],
				array[1], array[2], array[3], array[4])
		except AttributeError:
			return

	def handle_event_new_acc_connected(self, account, array):
		#('NEW_ACC_CONNECTED', account, (infos, is_form, ssl_msg, ssl_err,
		# ssl_cert, ssl_fingerprint))
		if 'account_creation_wizard' in self.instances:
			self.instances['account_creation_wizard'].new_acc_connected(array[0],
				array[1], array[2], array[3], array[4], array[5])

	def handle_event_new_acc_not_connected(self, account, array):
		#('NEW_ACC_NOT_CONNECTED', account, (reason))
		if 'account_creation_wizard' in self.instances:
			self.instances['account_creation_wizard'].new_acc_not_connected(array)

	def handle_event_acc_ok(self, account, array):
		#('ACC_OK', account, (config))
		if 'account_creation_wizard' in self.instances:
			self.instances['account_creation_wizard'].acc_is_ok(array)

		if self.remote_ctrl:
			self.remote_ctrl.raise_signal('NewAccount', (account, array))

	def handle_event_acc_not_ok(self, account, array):
		#('ACC_NOT_OK', account, (reason))
		if 'account_creation_wizard' in self.instances:
			self.instances['account_creation_wizard'].acc_is_not_ok(array)

	def handle_event_quit(self, p1, p2):
		self.roster.quit_gtkgui_interface()

	def handle_event_myvcard(self, account, array):
		nick = ''
		if 'NICKNAME' in array and array['NICKNAME']:
			gajim.nicks[account] = array['NICKNAME']
		elif 'FN' in array and array['FN']:
			gajim.nicks[account] = array['FN']
		if 'profile' in self.instances[account]:
			win = self.instances[account]['profile']
			win.set_values(array)
			if account in self.show_vcard_when_connect:
				self.show_vcard_when_connect.remove(account)
		jid = array['jid']
		if jid in self.instances[account]['infos']:
			self.instances[account]['infos'][jid].set_values(array)

	def handle_event_vcard(self, account, vcard):
		# ('VCARD', account, data)
		'''vcard holds the vcard data'''
		jid = vcard['jid']
		resource = vcard.get('resource', '')
		fjid = jid + '/' + str(resource)

		# vcard window
		win = None
		if jid in self.instances[account]['infos']:
			win = self.instances[account]['infos'][jid]
		elif resource and fjid in self.instances[account]['infos']:
			win = self.instances[account]['infos'][fjid]
		if win:
			win.set_values(vcard)

		# show avatar in chat
		ctrl = None
		if resource and self.msg_win_mgr.has_window(fjid, account):
			win = self.msg_win_mgr.get_window(fjid, account)
			ctrl = win.get_control(fjid, account)
		elif self.msg_win_mgr.has_window(jid, account):
			win = self.msg_win_mgr.get_window(jid, account)
			ctrl = win.get_control(jid, account)

		if ctrl and ctrl.type_id != message_control.TYPE_GC:
			ctrl.show_avatar()

		# Show avatar in roster or gc_roster
		gc_ctrl = self.msg_win_mgr.get_gc_control(jid, account)
		if not gc_ctrl and \
		jid in self.minimized_controls[account]:
			gc_ctrl = self.minimized_controls[account][jid]
		if gc_ctrl and gc_ctrl.type_id == message_control.TYPE_GC:
			gc_ctrl.draw_avatar(resource)
		else:
			self.roster.draw_avatar(jid, account)
		if self.remote_ctrl:
			self.remote_ctrl.raise_signal('VcardInfo', (account, vcard))

	def handle_event_last_status_time(self, account, array):
		# ('LAST_STATUS_TIME', account, (jid, resource, seconds, status))
		tim = array[2]
		if tim < 0:
			# Ann error occured
			return
		win = None
		if array[0] in self.instances[account]['infos']:
			win = self.instances[account]['infos'][array[0]]
		elif array[0] + '/' + array[1] in self.instances[account]['infos']:
			win = self.instances[account]['infos'][array[0] + '/' + array[1]]
		c = gajim.contacts.get_contact(account, array[0], array[1])
		if c: # c can be none if it's a gc contact
			c.last_status_time = time.localtime(time.time() - tim)
			if array[3]:
				c.status = array[3]
				self.roster.draw_contact(c.jid, account) # draw offline status
		if win:
			win.set_last_status_time()
		if self.remote_ctrl:
			self.remote_ctrl.raise_signal('LastStatusTime', (account, array))

	def handle_event_os_info(self, account, array):
		#'OS_INFO' (account, (jid, resource, client_info, os_info))
		win = None
		if array[0] in self.instances[account]['infos']:
			win = self.instances[account]['infos'][array[0]]
		elif array[0] + '/' + array[1] in self.instances[account]['infos']:
			win = self.instances[account]['infos'][array[0] + '/' + array[1]]
		if win:
			win.set_os_info(array[1], array[2], array[3])
		if self.remote_ctrl:
			self.remote_ctrl.raise_signal('OsInfo', (account, array))

	def handle_event_entity_time(self, account, array):
		#'ENTITY_TIME' (account, (jid, resource, time_info))
		win = None
		if array[0] in self.instances[account]['infos']:
			win = self.instances[account]['infos'][array[0]]
		elif array[0] + '/' + array[1] in self.instances[account]['infos']:
			win = self.instances[account]['infos'][array[0] + '/' + array[1]]
		if win:
			win.set_entity_time(array[1], array[2])
		if self.remote_ctrl:
			self.remote_ctrl.raise_signal('EntityTime', (account, array))

	def handle_event_gc_notify(self, account, array):
		#'GC_NOTIFY' (account, (room_jid, show, status, nick,
		# role, affiliation, jid, reason, actor, statusCode, newNick, avatar_sha))
		nick = array[3]
		if not nick:
			return
		room_jid = array[0]
		fjid = room_jid + '/' + nick
		show = array[1]
		status = array[2]

		# Get the window and control for the updated status, this may be a
		# PrivateChatControl
		control = self.msg_win_mgr.get_gc_control(room_jid, account)

		if not control and \
		room_jid in self.minimized_controls[account]:
			control = self.minimized_controls[account][room_jid]

		if not control or (control and control.type_id != message_control.TYPE_GC):
			return

		control.chg_contact_status(nick, show, status, array[4], array[5],
			array[6], array[7], array[8], array[9], array[10], array[11])

		contact = gajim.contacts.\
			get_contact_with_highest_priority(account, room_jid)
		if contact:
			self.roster.draw_contact(room_jid, account)

		# print status in chat window and update status/GPG image
		ctrl = self.msg_win_mgr.get_control(fjid, account)
		if ctrl:
			statusCode = array[9]
			if '303' in statusCode:
				new_nick = array[10]
				ctrl.print_conversation(_('%(nick)s is now known as %(new_nick)s') \
					% {'nick': nick, 'new_nick': new_nick}, 'status')
				gc_c = gajim.contacts.get_gc_contact(account, room_jid, new_nick)
				c = gajim.contacts.contact_from_gc_contact(gc_c)
				ctrl.gc_contact = gc_c
				ctrl.contact = c
				ctrl.draw_banner()
				old_jid = room_jid + '/' + nick
				new_jid = room_jid + '/' + new_nick
				self.msg_win_mgr.change_key(old_jid, new_jid, account)
			else:
				contact = ctrl.contact
				contact.show = show
				contact.status = status
				gc_contact = ctrl.gc_contact
				gc_contact.show = show
				gc_contact.status = status
				uf_show = helpers.get_uf_show(show)
				ctrl.print_conversation(_('%(nick)s is now %(status)s') % {
					'nick': nick, 'status': uf_show}, 'status')
				if status:
					ctrl.print_conversation(' (', 'status', simple=True)
					ctrl.print_conversation('%s' % (status), 'status', simple=True)
					ctrl.print_conversation(')', 'status', simple=True)
				ctrl.parent_win.redraw_tab(ctrl)
				ctrl.update_ui()
			if self.remote_ctrl:
				self.remote_ctrl.raise_signal('GCPresence', (account, array))

	def handle_event_gc_msg(self, account, array):
		# ('GC_MSG', account, (jid, msg, time, has_timestamp, htmlmsg,
		# [status_codes]))
		jids = array[0].split('/', 1)
		room_jid = jids[0]

		msg = array[1]

		gc_control = self.msg_win_mgr.get_gc_control(room_jid, account)
		if not gc_control and \
		room_jid in self.minimized_controls[account]:
			gc_control = self.minimized_controls[account][room_jid]

		if not gc_control:
			return
		xhtml = array[4]

		if gajim.config.get('ignore_incoming_xhtml'):
			xhtml = None
		if len(jids) == 1:
			# message from server
			nick = ''
		else:
			# message from someone
			nick = jids[1]

		gc_control.on_message(nick, msg, array[2], array[3], xhtml, array[5])

		if self.remote_ctrl:
			highlight = gc_control.needs_visual_notification(msg)
			array += (highlight,)
			self.remote_ctrl.raise_signal('GCMessage', (account, array))

	def handle_event_gc_subject(self, account, array):
		#('GC_SUBJECT', account, (jid, subject, body, has_timestamp))
		jids = array[0].split('/', 1)
		jid = jids[0]

		gc_control = self.msg_win_mgr.get_gc_control(jid, account)

		if not gc_control and \
		jid in self.minimized_controls[account]:
			gc_control = self.minimized_controls[account][jid]

		contact = gajim.contacts.\
			get_contact_with_highest_priority(account, jid)
		if contact:
			contact.status = array[1]
			self.roster.draw_contact(jid, account)

		if not gc_control:
			return
		gc_control.set_subject(array[1])
		# Standard way, the message comes from the occupant who set the subject
		text = None
		if len(jids) > 1:
			text = _('%(jid)s has set the subject to %(subject)s') % {
				'jid': jids[1], 'subject': array[1]}
		# Workaround for psi bug http://flyspray.psi-im.org/task/595 , to be
		# deleted one day. We can receive a subject with a body that contains
		# "X has set the subject to Y" ...
		elif array[2]:
			text = array[2]
		if text is not None:
			if array[3]:
				gc_control.print_old_conversation(text)
			else:
				gc_control.print_conversation(text)

	def handle_event_gc_config(self, account, array):
		#('GC_CONFIG', account, (jid, form))  config is a dict
		room_jid = array[0].split('/')[0]
		if room_jid in gajim.automatic_rooms[account]:
			if 'continue_tag' in gajim.automatic_rooms[account][room_jid]:
				# We're converting chat to muc. allow participants to invite
				form = dataforms.ExtendForm(node = array[1])
				for f in form.iter_fields():
					if f.var == 'muc#roomconfig_allowinvites':
						f.value = True
					elif f.var == 'muc#roomconfig_publicroom':
						f.value = False
					elif f.var == 'muc#roomconfig_membersonly':
						f.value = True
					elif f.var == 'public_list':
						f.value = False
				gajim.connections[account].send_gc_config(room_jid, form)
			else:
				# use default configuration
				gajim.connections[account].send_gc_config(room_jid, array[1])
			# invite contacts
			# check if it is necessary to add <continue />
			continue_tag = False
			if 'continue_tag' in gajim.automatic_rooms[account][room_jid]:
				continue_tag = True
			if 'invities' in gajim.automatic_rooms[account][room_jid]:
				for jid in gajim.automatic_rooms[account][room_jid]['invities']:
					gajim.connections[account].send_invite(room_jid, jid,
						continue_tag=continue_tag)
			del gajim.automatic_rooms[account][room_jid]
		elif room_jid not in self.instances[account]['gc_config']:
			self.instances[account]['gc_config'][room_jid] = \
			config.GroupchatConfigWindow(account, room_jid, array[1])

	def handle_event_gc_config_change(self, account, array):
		#('GC_CONFIG_CHANGE', account, (jid, statusCode))  statuscode is a list
		# http://www.xmpp.org/extensions/xep-0045.html#roomconfig-notify
		# http://www.xmpp.org/extensions/xep-0045.html#registrar-statuscodes-init
		jid = array[0]
		statusCode = array[1]

		gc_control = self.msg_win_mgr.get_gc_control(jid, account)
		if not gc_control and \
		jid in self.minimized_controls[account]:
			gc_control = self.minimized_controls[account][jid]
		if not gc_control:
			return

		changes = []
		if '100' in statusCode:
			# Can be a presence (see chg_contact_status in groupchat_control.py)
			changes.append(_('Any occupant is allowed to see your full JID'))
			gc_control.is_anonymous = False
		if '102' in statusCode:
			changes.append(_('Room now shows unavailable member'))
		if '103' in statusCode:
			changes.append(_('room now does not show unavailable members'))
		if '104' in statusCode:
			changes.append(
				_('A non-privacy-related room configuration change has occurred'))
		if '170' in statusCode:
			# Can be a presence (see chg_contact_status in groupchat_control.py)
			changes.append(_('Room logging is now enabled'))
		if '171' in statusCode:
			changes.append(_('Room logging is now disabled'))
		if '172' in statusCode:
			changes.append(_('Room is now non-anonymous'))
			gc_control.is_anonymous = False
		if '173' in statusCode:
			changes.append(_('Room is now semi-anonymous'))
			gc_control.is_anonymous = True
		if '174' in statusCode:
			changes.append(_('Room is now fully-anonymous'))
			gc_control.is_anonymous = True

		for change in changes:
			gc_control.print_conversation(change)

	def handle_event_gc_affiliation(self, account, array):
		#('GC_AFFILIATION', account, (room_jid, users_dict))
		room_jid = array[0]
		if room_jid in self.instances[account]['gc_config']:
			self.instances[account]['gc_config'][room_jid].\
				affiliation_list_received(array[1])

	def handle_event_gc_password_required(self, account, array):
		#('GC_PASSWORD_REQUIRED', account, (room_jid, nick))
		room_jid = array[0]
		nick = array[1]

		def on_ok(text):
			gajim.connections[account].join_gc(nick, room_jid, text)
			gajim.gc_passwords[room_jid] = text

		def on_cancel():
			# get and destroy window
			if room_jid in gajim.interface.minimized_controls[account]:
				self.roster.on_disconnect(None, room_jid, account)
			else:
				win = self.msg_win_mgr.get_window(room_jid, account)
				ctrl = self.msg_win_mgr.get_gc_control(room_jid, account)
				win.remove_tab(ctrl, 3)

		dlg = dialogs.InputDialog(_('Password Required'),
			_('A Password is required to join the room %s. Please type it.') % \
			room_jid, is_modal=False, ok_handler=on_ok, cancel_handler=on_cancel)
		dlg.input_entry.set_visibility(False)

	def handle_event_gc_invitation(self, account, array):
		#('GC_INVITATION', (room_jid, jid_from, reason, password, is_continued))
		jid = gajim.get_jid_without_resource(array[1])
		room_jid = array[0]
		if helpers.allow_popup_window(account) or not self.systray_enabled:
			dialogs.InvitationReceivedDialog(account, room_jid, jid, array[3],
				array[2], is_continued=array[4])
			return

		self.add_event(account, jid, 'gc-invitation', (room_jid, array[2],
			array[3], array[4]))

		if helpers.allow_showing_notification(account):
			path = os.path.join(gajim.DATA_DIR, 'pixmaps', 'events',
				'gc_invitation.png')
			path = gtkgui_helpers.get_path_to_generic_or_avatar(path)
			event_type = _('Groupchat Invitation')
			notify.popup(event_type, jid, account, 'gc-invitation', path,
				event_type, room_jid)

	def forget_gpg_passphrase(self, keyid):
		if keyid in self.gpg_passphrase:
			del self.gpg_passphrase[keyid]
		return False

	def handle_event_bad_passphrase(self, account, array):
		#('BAD_PASSPHRASE', account, ())
		use_gpg_agent = gajim.config.get('use_gpg_agent')
		sectext = ''
		if use_gpg_agent:
			sectext = _('You configured Gajim to use GPG agent, but there is no '
			'GPG agent running or it returned a wrong passphrase.\n')
		sectext += _('You are currently connected without your OpenPGP key.')
		keyID = gajim.config.get_per('accounts', account, 'keyid')
		self.forget_gpg_passphrase(keyID)
		dialogs.WarningDialog(_('Your passphrase is incorrect'), sectext)

	def handle_event_gpg_password_required(self, account, array):
		#('GPG_PASSWORD_REQUIRED', account, (callback,))
		callback = array[0]
		keyid = gajim.config.get_per('accounts', account, 'keyid')
		if keyid in self.gpg_passphrase:
			request = self.gpg_passphrase[keyid]
		else:
			request = PassphraseRequest(keyid)
			self.gpg_passphrase[keyid] = request
		request.add_callback(account, callback)

	def handle_event_gpg_always_trust(self, account, callback):
		#('GPG_ALWAYS_TRUST', account, callback)
		def on_yes(checked):
			if checked:
				gajim.connections[account].gpg.always_trust = True
			callback(True)

		def on_no():
			callback(False)

		dialogs.YesNoDialog(_('GPG key not trusted'), _('The GPG key used to '
			'encrypt this chat is not trusted. Do you really want to encrypt this '
			'message?'), checktext=_('Do _not ask me again'),
			on_response_yes=on_yes, on_response_no=on_no)

	def handle_event_password_required(self, account, array):
		#('PASSWORD_REQUIRED', account, None)
		if account in self.pass_dialog:
			return
		text = _('Enter your password for account %s') % account
		if passwords.USER_HAS_GNOMEKEYRING and \
		not passwords.USER_USES_GNOMEKEYRING:
			text += '\n' + _('Gnome Keyring is installed but not \
				correctly started (environment variable probably not \
				correctly set)')

		def on_ok(passphrase, save):
			if save:
				gajim.config.set_per('accounts', account, 'savepass', True)
				passwords.save_password(account, passphrase)
			gajim.connections[account].set_password(passphrase)
			del self.pass_dialog[account]

		def on_cancel():
			self.roster.set_state(account, 'offline')
			self.roster.update_status_combobox()
			del self.pass_dialog[account]

		self.pass_dialog[account] = dialogs.PassphraseDialog(
			_('Password Required'), text, _('Save password'), ok_handler=on_ok,
			cancel_handler=on_cancel)

	def handle_event_roster_info(self, account, array):
		#('ROSTER_INFO', account, (jid, name, sub, ask, groups))
		jid = array[0]
		name = array[1]
		sub = array[2]
		ask = array[3]
		groups = array[4]
		contacts = gajim.contacts.get_contacts(account, jid)
		if (not sub or sub == 'none') and (not ask or ask == 'none') and \
		not name and not groups:
			# contact removed us.
			if contacts:
				self.roster.remove_contact(jid, account, backend=True)
				return
		elif not contacts:
			if sub == 'remove':
				return
			# Add new contact to roster
			contact = gajim.contacts.create_contact(jid=jid, name=name,
				groups=groups, show='offline', sub=sub, ask=ask)
			gajim.contacts.add_contact(account, contact)
			self.roster.add_contact(jid, account)
		else:
			# it is an existing contact that might has changed
			re_place = False
			# If contact has changed (sub, ask or group) update roster
			# Mind about observer status changes:
			# 	According to xep 0162, a contact is not an observer anymore when
			# 	we asked for auth, so also remove him if ask changed
			old_groups = contacts[0].groups
			if contacts[0].sub != sub or contacts[0].ask != ask\
			or old_groups != groups:
				re_place = True
				# c.get_shown_groups() has changed. Reflect that in roster_winodow
				self.roster.remove_contact(jid, account, force=True)
			for contact in contacts:
				contact.name = name or ''
				contact.sub = sub
				contact.ask = ask
				contact.groups = groups or []
			if re_place:
				self.roster.add_contact(jid, account)
				# Refilter and update old groups
				for group in old_groups:
					self.roster.draw_group(group, account)
			else:
				self.roster.draw_contact(jid, account)

		if self.remote_ctrl:
			self.remote_ctrl.raise_signal('RosterInfo', (account, array))

	def handle_event_bookmarks(self, account, bms):
		# ('BOOKMARKS', account, [{name,jid,autojoin,password,nick}, {}])
		# We received a bookmark item from the server (JEP48)
		# Auto join GC windows if neccessary

		self.roster.set_actions_menu_needs_rebuild()
		invisible_show = gajim.SHOW_LIST.index('invisible')
		# do not autojoin if we are invisible
		if gajim.connections[account].connected == invisible_show:
			return

		self.auto_join_bookmarks(account)

	def handle_event_file_send_error(self, account, array):
		jid = array[0]
		file_props = array[1]
		ft = self.instances['file_transfers']
		ft.set_status(file_props['type'], file_props['sid'], 'stop')

		if helpers.allow_popup_window(account):
			ft.show_send_error(file_props)
			return

		self.add_event(account, jid, 'file-send-error', file_props)

		if helpers.allow_showing_notification(account):
			img = os.path.join(gajim.DATA_DIR, 'pixmaps', 'events', 'ft_error.png')
			path = gtkgui_helpers.get_path_to_generic_or_avatar(img)
			event_type = _('File Transfer Error')
			notify.popup(event_type, jid, account, 'file-send-error', path,
				event_type, file_props['name'])

	def handle_event_gmail_notify(self, account, array):
		jid = array[0]
		gmail_new_messages = int(array[1])
		gmail_messages_list = array[2]
		if gajim.config.get('notify_on_new_gmail_email'):
			img = os.path.join(gajim.DATA_DIR, 'pixmaps', 'events',
				'new_email_recv.png')
			title = _('New mail on %(gmail_mail_address)s') % \
				{'gmail_mail_address': jid}
			text = i18n.ngettext('You have %d new mail conversation',
				'You have %d new mail conversations', gmail_new_messages,
				gmail_new_messages, gmail_new_messages)

			if gajim.config.get('notify_on_new_gmail_email_extra'):
				cnt = 0
				for gmessage in gmail_messages_list:
					#FIXME: emulate Gtalk client popups. find out what they parse and
					# how they decide what to show each message has a 'From',
					# 'Subject' and 'Snippet' field
					if cnt >=5:
						break
					senders = ',\n     '.join(reversed(gmessage['From']))
					text += _('\n\nFrom: %(from_address)s\nSubject: %(subject)s\n%(snippet)s') % \
						{'from_address': senders, 'subject': gmessage['Subject'],
						'snippet': gmessage['Snippet']}
					cnt += 1

			if gajim.config.get_per('soundevents', 'gmail_received', 'enabled'):
				helpers.play_sound('gmail_received')
			path = gtkgui_helpers.get_path_to_generic_or_avatar(img)
			notify.popup(_('New E-mail'), jid, account, 'gmail',
				path_to_image=path, title=title,
				text=text)

		if self.remote_ctrl:
			self.remote_ctrl.raise_signal('NewGmail', (account, array))

	def handle_event_file_request_error(self, account, array):
		# ('FILE_REQUEST_ERROR', account, (jid, file_props, error_msg))
		jid, file_props, errmsg = array
		ft = self.instances['file_transfers']
		ft.set_status(file_props['type'], file_props['sid'], 'stop')
		errno = file_props['error']

		if helpers.allow_popup_window(account):
			if errno in (-4, -5):
				ft.show_stopped(jid, file_props, errmsg)
			else:
				ft.show_request_error(file_props)
			return

		if errno in (-4, -5):
			msg_type = 'file-error'
		else:
			msg_type = 'file-request-error'

		self.add_event(account, jid, msg_type, file_props)

		if helpers.allow_showing_notification(account):
			# check if we should be notified
			img = os.path.join(gajim.DATA_DIR, 'pixmaps', 'events', 'ft_error.png')

			path = gtkgui_helpers.get_path_to_generic_or_avatar(img)
			event_type = _('File Transfer Error')
			notify.popup(event_type, jid, account, msg_type, path,
				title = event_type, text = file_props['name'])

	def handle_event_file_request(self, account, array):
		jid = array[0]
		if jid not in gajim.contacts.get_jid_list(account):
			keyID = ''
			attached_keys = gajim.config.get_per('accounts', account,
				'attached_gpg_keys').split()
			if jid in attached_keys:
				keyID = attached_keys[attached_keys.index(jid) + 1]
			contact = gajim.contacts.create_contact(jid=jid, name='',
				groups=[_('Not in Roster')], show='not in roster', status='',
				sub='none', keyID=keyID)
			gajim.contacts.add_contact(account, contact)
			self.roster.add_contact(contact.jid, account)
		file_props = array[1]
		contact = gajim.contacts.get_first_contact_from_jid(account, jid)

		if helpers.allow_popup_window(account):
			self.instances['file_transfers'].show_file_request(account, contact,
				file_props)
			return

		self.add_event(account, jid, 'file-request', file_props)

		if helpers.allow_showing_notification(account):
			img = os.path.join(gajim.DATA_DIR, 'pixmaps', 'events',
				'ft_request.png')
			txt = _('%s wants to send you a file.') % gajim.get_name_from_jid(
				account, jid)
			path = gtkgui_helpers.get_path_to_generic_or_avatar(img)
			event_type = _('File Transfer Request')
			notify.popup(event_type, jid, account, 'file-request',
				path_to_image = path, title = event_type, text = txt)

	def handle_event_file_error(self, title, message):
		dialogs.ErrorDialog(title, message)

	def handle_event_file_progress(self, account, file_props):
		if time.time() - self.last_ftwindow_update > 0.5:
			# update ft window every 500ms
			self.last_ftwindow_update = time.time()
			self.instances['file_transfers'].set_progress(file_props['type'],
				file_props['sid'], file_props['received-len'])

	def handle_event_file_rcv_completed(self, account, file_props):
		ft = self.instances['file_transfers']
		if file_props['error'] == 0:
			ft.set_progress(file_props['type'], file_props['sid'],
				file_props['received-len'])
		else:
			ft.set_status(file_props['type'], file_props['sid'], 'stop')
		if 'stalled' in file_props and file_props['stalled'] or \
			'paused' in file_props and file_props['paused']:
			return
		if file_props['type'] == 'r': # we receive a file
			jid = unicode(file_props['sender'])
		else: # we send a file
			jid = unicode(file_props['receiver'])

		if helpers.allow_popup_window(account):
			if file_props['error'] == 0:
				if gajim.config.get('notify_on_file_complete'):
					ft.show_completed(jid, file_props)
			elif file_props['error'] == -1:
				ft.show_stopped(jid, file_props)
			return

		msg_type = ''
		event_type = ''
		if file_props['error'] == 0 and gajim.config.get(
		'notify_on_file_complete'):
			msg_type = 'file-completed'
			event_type = _('File Transfer Completed')
		elif file_props['error'] == -1:
			msg_type = 'file-stopped'
			event_type = _('File Transfer Stopped')

		if event_type == '':
			# FIXME: ugly workaround (this can happen Gajim sent, Gaim recvs)
			# this should never happen but it does. see process_result() in socks5.py
			# who calls this func (sth is really wrong unless this func is also registered
			# as progress_cb
			return

		if msg_type:
			self.add_event(account, jid, msg_type, file_props)

		if file_props is not None:
			if file_props['type'] == 'r':
				# get the name of the sender, as it is in the roster
				sender = unicode(file_props['sender']).split('/')[0]
				name = gajim.contacts.get_first_contact_from_jid(account,
					sender).get_shown_name()
				filename = os.path.basename(file_props['file-name'])
				if event_type == _('File Transfer Completed'):
					txt = _('You successfully received %(filename)s from %(name)s.')\
						% {'filename': filename, 'name': name}
					img = 'ft_done.png'
				else: # ft stopped
					txt = _('File transfer of %(filename)s from %(name)s stopped.')\
						% {'filename': filename, 'name': name}
					img = 'ft_stopped.png'
			else:
				receiver = file_props['receiver']
				if hasattr(receiver, 'jid'):
					receiver = receiver.jid
				receiver = receiver.split('/')[0]
				# get the name of the contact, as it is in the roster
				name = gajim.contacts.get_first_contact_from_jid(account,
					receiver).get_shown_name()
				filename = os.path.basename(file_props['file-name'])
				if event_type == _('File Transfer Completed'):
					txt = _('You successfully sent %(filename)s to %(name)s.')\
						% {'filename': filename, 'name': name}
					img = 'ft_done.png'
				else: # ft stopped
					txt = _('File transfer of %(filename)s to %(name)s stopped.')\
						% {'filename': filename, 'name': name}
					img = 'ft_stopped.png'
			img = os.path.join(gajim.DATA_DIR, 'pixmaps', 'events', img)
			path = gtkgui_helpers.get_path_to_generic_or_avatar(img)
		else:
			txt = ''

		if gajim.config.get('notify_on_file_complete') and \
			(gajim.config.get('autopopupaway') or \
			gajim.connections[account].connected in (2, 3)):
			# we want to be notified and we are online/chat or we don't mind
			# bugged when away/na/busy
			notify.popup(event_type, jid, account, msg_type, path_to_image = path,
				title = event_type, text = txt)

	def handle_event_stanza_arrived(self, account, stanza):
		if account not in self.instances:
			return
		if 'xml_console' in self.instances[account]:
			self.instances[account]['xml_console'].print_stanza(stanza, 'incoming')

	def handle_event_stanza_sent(self, account, stanza):
		if account not in self.instances:
			return
		if 'xml_console' in self.instances[account]:
			self.instances[account]['xml_console'].print_stanza(stanza, 'outgoing')

	def handle_event_vcard_published(self, account, array):
		if 'profile' in self.instances[account]:
			win = self.instances[account]['profile']
			win.vcard_published()
		for gc_control in self.msg_win_mgr.get_controls(message_control.TYPE_GC) + \
		self.minimized_controls[account].values():
			if gc_control.account == account:
				show = gajim.SHOW_LIST[gajim.connections[account].connected]
				status = gajim.connections[account].status
				gajim.connections[account].send_gc_status(gc_control.nick,
					gc_control.room_jid, show, status)

	def handle_event_vcard_not_published(self, account, array):
		if 'profile' in self.instances[account]:
			win = self.instances[account]['profile']
			win.vcard_not_published()

	def ask_offline_status(self, account):
		for contact in gajim.contacts.iter_contacts(account):
			gajim.connections[account].request_last_status_time(contact.jid,
				contact.resource)

	def handle_event_signed_in(self, account, empty):
		'''SIGNED_IN event is emitted when we sign in, so handle it'''
		# block signed in notifications for 30 seconds
		gajim.block_signed_in_notifications[account] = True
		self.roster.set_actions_menu_needs_rebuild()
		self.roster.draw_account(account)
		state = self.sleeper.getState()
		connected = gajim.connections[account].connected
		if gajim.config.get('ask_offline_status_on_connection'):
			# Ask offline status in 1 minute so w'are sure we got all online
			# presences
			gobject.timeout_add_seconds(60, self.ask_offline_status, account)
		if state != common.sleepy.STATE_UNKNOWN and connected in (2, 3):
			# we go online or free for chat, so we activate auto status
			gajim.sleeper_state[account] = 'online'
		elif not ((state == common.sleepy.STATE_AWAY and connected == 4) or \
			(state == common.sleepy.STATE_XA and connected == 5)):
			# If we are autoaway/xa and come back after a disconnection, do nothing
			# Else disable autoaway
			gajim.sleeper_state[account] = 'off'
		invisible_show = gajim.SHOW_LIST.index('invisible')
		# We cannot join rooms if we are invisible
		if gajim.connections[account].connected == invisible_show:
			return
		# join already open groupchats
		for gc_control in self.msg_win_mgr.get_controls(message_control.TYPE_GC) \
		+ self.minimized_controls[account].values():
			if account != gc_control.account:
				continue
			room_jid = gc_control.room_jid
			if room_jid in gajim.gc_connected[account] and \
					gajim.gc_connected[account][room_jid]:
				continue
			nick = gc_control.nick
			password = gajim.gc_passwords.get(room_jid, '')
			gajim.connections[account].join_gc(nick, room_jid, password)

	def handle_event_metacontacts(self, account, tags_list):
		gajim.contacts.define_metacontacts(account, tags_list)

	def handle_atom_entry(self, account, data):
		atom_entry, = data
		AtomWindow.newAtomEntry(atom_entry)

	def handle_event_failed_decrypt(self, account, data):
		jid, tim, session = data

		details = _('Unable to decrypt message from '
			'%s\nIt may have been tampered with.') % jid

		ctrl = session.control
		if ctrl:
			ctrl.print_conversation_line(details, 'status', '', tim)
		else:
			dialogs.WarningDialog(_('Unable to decrypt message'),
				details)

		# terminate the session
		session.terminate_e2e()
		session.conn.delete_session(jid, session.thread_id)

		# restart the session
		if ctrl:
			ctrl.begin_e2e_negotiation()

	def handle_event_privacy_lists_received(self, account, data):
		# ('PRIVACY_LISTS_RECEIVED', account, list)
		if account not in self.instances:
			return
		if 'privacy_lists' in self.instances[account]:
			self.instances[account]['privacy_lists'].privacy_lists_received(data)

	def handle_event_privacy_list_received(self, account, data):
		# ('PRIVACY_LIST_RECEIVED', account, (name, rules))
		if account not in self.instances:
			return
		name = data[0]
		rules = data[1]
		if 'privacy_list_%s' % name in self.instances[account]:
			self.instances[account]['privacy_list_%s' % name].\
				privacy_list_received(rules)
		if name == 'block':
			gajim.connections[account].blocked_contacts = []
			gajim.connections[account].blocked_groups = []
			gajim.connections[account].blocked_list = []
			gajim.connections[account].blocked_all = False
			for rule in rules:
				if not 'type' in rule:
					gajim.connections[account].blocked_all = True
				elif rule['type'] == 'jid' and rule['action'] == 'deny':
					gajim.connections[account].blocked_contacts.append(rule['value'])
				elif rule['type'] == 'group' and rule['action'] == 'deny':
					gajim.connections[account].blocked_groups.append(rule['value'])
				gajim.connections[account].blocked_list.append(rule)
				#elif rule['type'] == "group" and action == "deny":
				#	text_item = _('%s group "%s"') % _(rule['action']), rule['value']
				#	self.store.append([text_item])
				#	self.global_rules.append(rule)
				#else:
				#	self.global_rules_to_append.append(rule)
			if 'blocked_contacts' in self.instances[account]:
				self.instances[account]['blocked_contacts'].\
					privacy_list_received(rules)

	def handle_event_privacy_lists_active_default(self, account, data):
		if not data:
			return
		# Send to all privacy_list_* windows as we can't know which one asked
		for win in self.instances[account]:
			if win.startswith('privacy_list_'):
				self.instances[account][win].check_active_default(data)

	def handle_event_privacy_list_removed(self, account, name):
		# ('PRIVACY_LISTS_REMOVED', account, name)
		if account not in self.instances:
			return
		if 'privacy_lists' in self.instances[account]:
			self.instances[account]['privacy_lists'].privacy_list_removed(name)

	def handle_event_zc_name_conflict(self, account, data):
		def on_ok(new_name):
			gajim.config.set_per('accounts', account, 'name', new_name)
			status = gajim.connections[account].status
			gajim.connections[account].username = new_name
			gajim.connections[account].change_status(status, '')
		def on_cancel():
			gajim.connections[account].change_status('offline','')

		dlg = dialogs.InputDialog(_('Username Conflict'),
			_('Please type a new username for your local account'), input_str=data,
			is_modal=True, ok_handler=on_ok, cancel_handler=on_cancel)

	def handle_event_ping_sent(self, account, contact):
		if contact.jid == contact.get_full_jid():
			# If contact is a groupchat user
			jids = [contact.jid]
		else:
			jids = [contact.jid, contact.get_full_jid()]
		for jid in jids:
			ctrl = self.msg_win_mgr.get_control(jid, account)
			if ctrl:
				ctrl.print_conversation(_('Ping?'), 'status')

	def handle_event_ping_reply(self, account, data):
		contact = data[0]
		seconds = data[1]
		if contact.jid == contact.get_full_jid():
			# If contact is a groupchat user
			jids = [contact.jid]
		else:
			jids = [contact.jid, contact.get_full_jid()]
		for jid in jids:
			ctrl = self.msg_win_mgr.get_control(jid, account)
			if ctrl:
				ctrl.print_conversation(_('Pong! (%s s.)') % seconds, 'status')

	def handle_event_ping_error(self, account, contact):
		if contact.jid == contact.get_full_jid():
			# If contact is a groupchat user
			jids = [contact.jid]
		else:
			jids = [contact.jid, contact.get_full_jid()]
		for jid in jids:
			ctrl = self.msg_win_mgr.get_control(jid, account)
			if ctrl:
				ctrl.print_conversation(_('Error.'), 'status')

	def handle_event_search_form(self, account, data):
		# ('SEARCH_FORM', account, (jid, dataform, is_dataform))
		if data[0] not in self.instances[account]['search']:
			return
		self.instances[account]['search'][data[0]].on_form_arrived(data[1],
			data[2])

	def handle_event_search_result(self, account, data):
		# ('SEARCH_RESULT', account, (jid, dataform, is_dataform))
		if data[0] not in self.instances[account]['search']:
			return
		self.instances[account]['search'][data[0]].on_result_arrived(data[1],
			data[2])

	def handle_event_resource_conflict(self, account, data):
		# ('RESOURCE_CONFLICT', account, ())
		# First we go offline, but we don't overwrite status message
		self.roster.send_status(account, 'offline',
			gajim.connections[account].status)
		def on_ok(new_resource):
			gajim.config.set_per('accounts', account, 'resource', new_resource)
			self.roster.send_status(account, gajim.connections[account].old_show,
				gajim.connections[account].status)
		dlg = dialogs.InputDialog(_('Resource Conflict'),
			_('You are already connected to this account with the same resource. Please type a new one'), input_str = gajim.connections[account].server_resource,
			is_modal = False, ok_handler = on_ok)

	def handle_event_pep_config(self, account, data):
		# ('PEP_CONFIG', account, (node, form))
		if 'pep_services' in self.instances[account]:
			self.instances[account]['pep_services'].config(data[0], data[1])
			
	def handle_event_roster_item_exchange(self, account, data):
		# data = (action in [add, delete, modify], exchange_list, jid_from)
		dialogs.RosterItemExchangeWindow(account, data[0], data[1], data[2])

	def handle_event_unique_room_id_supported(self, account, data):
		'''Receive confirmation that unique_room_id are supported'''
		# ('UNIQUE_ROOM_ID_SUPPORTED', server, instance, room_id)
		instance = data[1]
		instance.unique_room_id_supported(data[0], data[2])

	def handle_event_unique_room_id_unsupported(self, account, data):
		# ('UNIQUE_ROOM_ID_UNSUPPORTED', server, instance)
		instance = data[1]
		instance.unique_room_id_error(data[0])

	def handle_event_ssl_error(self, account, data):
		# ('SSL_ERROR', account, (text, errnum, cert, sha1_fingerprint))
		server = gajim.config.get_per('accounts', account, 'hostname')

		def on_ok(is_checked):
			del self.instances[account]['online_dialog']['ssl_error']
			if is_checked[0]:
				# Check if cert is already in file
				certs = ''
				if os.path.isfile(gajim.MY_CACERTS):
					f = open(gajim.MY_CACERTS)
					certs = f.read()
					f.close()
				if data[2] in certs:
					dialogs.ErrorDialog(_('Certificate Already in File'),
						_('This certificate is already in file %s, so it\'s not added again.') % gajim.MY_CACERTS)
				else:
					f = open(gajim.MY_CACERTS, 'a')
					f.write(server + '\n')
					f.write(data[2] + '\n\n')
					f.close()
				gajim.config.set_per('accounts', account, 'ssl_fingerprint_sha1',
					data[3])
			if is_checked[1]:
				ignore_ssl_errors = gajim.config.get_per('accounts', account,
					'ignore_ssl_errors').split()
				ignore_ssl_errors.append(str(data[1]))
				gajim.config.set_per('accounts', account, 'ignore_ssl_errors',
					' '.join(ignore_ssl_errors))
			gajim.connections[account].ssl_certificate_accepted()

		def on_cancel():
			del self.instances[account]['online_dialog']['ssl_error']
			gajim.connections[account].disconnect(on_purpose=True)
			self.handle_event_status(account, 'offline')

		pritext = _('Error verifying SSL certificate')
		sectext = _('There was an error verifying the SSL certificate of your jabber server: %(error)s\nDo you still want to connect to this server?') % {'error': data[0]}
		if data[1] in (18, 27):
			checktext1 = _('Add this certificate to the list of trusted certificates.\nSHA1 fingerprint of the certificate:\n%s') % data[3]
		else:
			checktext1 = ''
		checktext2 = _('Ignore this error for this certificate.')
		if 'ssl_error' in self.instances[account]['online_dialog']:
			self.instances[account]['online_dialog']['ssl_error'].destroy()
		self.instances[account]['online_dialog']['ssl_error'] = \
			dialogs.ConfirmationDialogDubbleCheck(pritext, sectext, checktext1,
			checktext2, on_response_ok=on_ok, on_response_cancel=on_cancel)

	def handle_event_fingerprint_error(self, account, data):
		# ('FINGERPRINT_ERROR', account, (new_fingerprint,))
		def on_yes(is_checked):
			del self.instances[account]['online_dialog']['fingerprint_error']
			gajim.config.set_per('accounts', account, 'ssl_fingerprint_sha1',
				data[0])
			# Reset the ignored ssl errors
			gajim.config.set_per('accounts', account, 'ignore_ssl_errors', '')
			gajim.connections[account].ssl_certificate_accepted()
		def on_no():
			del self.instances[account]['online_dialog']['fingerprint_error']
			gajim.connections[account].disconnect(on_purpose=True)
			self.handle_event_status(account, 'offline')
		pritext = _('SSL certificate error')
		sectext = _('It seems the SSL certificate of account %(account)s has '
			'changed or your connection is being hacked.\nOld fingerprint: %(old)s'
			'\nNew fingerprint: %(new)s\n\nDo you still want to connect and update'
			' the fingerprint of the certificate?') % {'account': account,
			'old': gajim.config.get_per('accounts', account,
			'ssl_fingerprint_sha1'), 'new': data[0]}
		if 'fingerprint_error' in self.instances[account]['online_dialog']:
			self.instances[account]['online_dialog']['fingerprint_error'].destroy()
		self.instances[account]['online_dialog']['fingerprint_error'] = \
			dialogs.YesNoDialog(pritext, sectext, on_response_yes=on_yes,
			on_response_no=on_no)

	def handle_event_plain_connection(self, account, data):
		# ('PLAIN_CONNECTION', account, (connection))
		server = gajim.config.get_per('accounts', account, 'hostname')
		def on_ok(is_checked):
			if not is_checked[0]:
				on_cancel()
				return
			# On cancel call del self.instances, so don't call it another time
			# before
			del self.instances[account]['online_dialog']['plain_connection']
			if is_checked[1]:
				gajim.config.set_per('accounts', account,
					'warn_when_plaintext_connection', False)
			gajim.connections[account].connection_accepted(data[0], 'plain')
		def on_cancel():
			del self.instances[account]['online_dialog']['plain_connection']
			gajim.connections[account].disconnect(on_purpose=True)
			self.handle_event_status(account, 'offline')
		pritext = _('Insecure connection')
		sectext = _('You are about to send your password on an unencrypted '
			'connection. Are you sure you want to do that?')
		checktext1 = _('Yes, I really want to connect insecurely')
		checktext2 = _('Do _not ask me again')
		if 'plain_connection' in self.instances[account]['online_dialog']:
			self.instances[account]['online_dialog']['plain_connection'].destroy()
		self.instances[account]['online_dialog']['plain_connection'] = \
			dialogs.ConfirmationDialogDubbleCheck(pritext, sectext,
			checktext1, checktext2, on_response_ok=on_ok,
			on_response_cancel=on_cancel, is_modal=False)

	def handle_event_insecure_ssl_connection(self, account, data):
		# ('INSECURE_SSL_CONNECTION', account, (connection, connection_type))
		server = gajim.config.get_per('accounts', account, 'hostname')
		def on_ok(is_checked):
			del self.instances[account]['online_dialog']['insecure_ssl']
			if not is_checked[0]:
				on_cancel()
				return
			if is_checked[1]:
				gajim.config.set_per('accounts', account,
					'warn_when_insecure_ssl_connection', False)
			if gajim.connections[account].connected == 0:
				# We have been disconnecting (too long time since window is opened)
				# re-connect with auto-accept
				gajim.connections[account].connection_auto_accepted = True
				show, msg = gajim.connections[account].continue_connect_info[:2]
				self.roster.send_status(account, show, msg)
				return
			gajim.connections[account].connection_accepted(data[0], data[1])
		def on_cancel():
			del self.instances[account]['online_dialog']['insecure_ssl']
			gajim.connections[account].disconnect(on_purpose=True)
			self.handle_event_status(account, 'offline')
		pritext = _('Insecure connection')
		sectext = _('You are about to send your password on an insecure '
			'connection. You should install PyOpenSSL to prevent that. Are you sure you want to do that?')
		checktext1 = _('Yes, I really want to connect insecurely')
		checktext2 = _('Do _not ask me again')
		if 'insecure_ssl' in self.instances[account]['online_dialog']:
			self.instances[account]['online_dialog']['insecure_ssl'].destroy()
		self.instances[account]['online_dialog']['insecure_ssl'] = \
			dialogs.ConfirmationDialogDubbleCheck(pritext, sectext,
			checktext1, checktext2, on_response_ok=on_ok,
			on_response_cancel=on_cancel, is_modal=False)

	def handle_event_pubsub_node_removed(self, account, data):
		# ('PUBSUB_NODE_REMOVED', account, (jid, node))
		if 'pep_services' in self.instances[account]:
			if data[0] == gajim.get_jid_from_account(account):
				self.instances[account]['pep_services'].node_removed(data[1])

	def handle_event_pubsub_node_not_removed(self, account, data):
		# ('PUBSUB_NODE_NOT_REMOVED', account, (jid, node, msg))
		if data[0] == gajim.get_jid_from_account(account):
			dialogs.WarningDialog(_('PEP node was not removed'),
				_('PEP node %(node)s was not removed: %(message)s') % {
				'node': data[1], 'message': data[2]})

	def handle_event_archiving_changed(self, account, data):
		if 'archiving_preferences' in self.instances[account]:
			self.instances[account]['archiving_preferences'].archiving_changed(
				data)

	def handle_event_archiving_error(self, account, data):
		if 'archiving_preferences' in self.instances[account]:
			self.instances[account]['archiving_preferences'].archiving_error(
				data)

	def register_handlers(self):
		self.handlers = {
			'ROSTER': self.handle_event_roster,
			'WARNING': self.handle_event_warning,
			'ERROR': self.handle_event_error,
			'INFORMATION': self.handle_event_information,
			'ERROR_ANSWER': self.handle_event_error_answer,
			'STATUS': self.handle_event_status,
			'NOTIFY': self.handle_event_notify,
			'MSGERROR': self.handle_event_msgerror,
			'MSGSENT': self.handle_event_msgsent,
			'MSGNOTSENT': self.handle_event_msgnotsent,
			'SUBSCRIBED': self.handle_event_subscribed,
			'UNSUBSCRIBED': self.handle_event_unsubscribed,
			'SUBSCRIBE': self.handle_event_subscribe,
			'AGENT_ERROR_INFO': self.handle_event_agent_info_error,
			'AGENT_ERROR_ITEMS': self.handle_event_agent_items_error,
			'AGENT_REMOVED': self.handle_event_agent_removed,
			'REGISTER_AGENT_INFO': self.handle_event_register_agent_info,
			'AGENT_INFO_ITEMS': self.handle_event_agent_info_items,
			'AGENT_INFO_INFO': self.handle_event_agent_info_info,
			'QUIT': self.handle_event_quit,
			'NEW_ACC_CONNECTED': self.handle_event_new_acc_connected,
			'NEW_ACC_NOT_CONNECTED': self.handle_event_new_acc_not_connected,
			'ACC_OK': self.handle_event_acc_ok,
			'ACC_NOT_OK': self.handle_event_acc_not_ok,
			'MYVCARD': self.handle_event_myvcard,
			'VCARD': self.handle_event_vcard,
			'LAST_STATUS_TIME': self.handle_event_last_status_time,
			'OS_INFO': self.handle_event_os_info,
			'ENTITY_TIME': self.handle_event_entity_time,
			'GC_NOTIFY': self.handle_event_gc_notify,
			'GC_MSG': self.handle_event_gc_msg,
			'GC_SUBJECT': self.handle_event_gc_subject,
			'GC_CONFIG': self.handle_event_gc_config,
			'GC_CONFIG_CHANGE': self.handle_event_gc_config_change,
			'GC_INVITATION': self.handle_event_gc_invitation,
			'GC_AFFILIATION': self.handle_event_gc_affiliation,
			'GC_PASSWORD_REQUIRED': self.handle_event_gc_password_required,
			'BAD_PASSPHRASE': self.handle_event_bad_passphrase,
			'ROSTER_INFO': self.handle_event_roster_info,
			'BOOKMARKS': self.handle_event_bookmarks,
			'CON_TYPE': self.handle_event_con_type,
			'CONNECTION_LOST': self.handle_event_connection_lost,
			'FILE_REQUEST': self.handle_event_file_request,
			'GMAIL_NOTIFY': self.handle_event_gmail_notify,
			'FILE_REQUEST_ERROR': self.handle_event_file_request_error,
			'FILE_SEND_ERROR': self.handle_event_file_send_error,
			'STANZA_ARRIVED': self.handle_event_stanza_arrived,
			'STANZA_SENT': self.handle_event_stanza_sent,
			'HTTP_AUTH': self.handle_event_http_auth,
			'VCARD_PUBLISHED': self.handle_event_vcard_published,
			'VCARD_NOT_PUBLISHED': self.handle_event_vcard_not_published,
			'ASK_NEW_NICK': self.handle_event_ask_new_nick,
			'SIGNED_IN': self.handle_event_signed_in,
			'METACONTACTS': self.handle_event_metacontacts,
			'ATOM_ENTRY': self.handle_atom_entry,
			'FAILED_DECRYPT': self.handle_event_failed_decrypt,
			'PRIVACY_LISTS_RECEIVED': self.handle_event_privacy_lists_received,
			'PRIVACY_LIST_RECEIVED': self.handle_event_privacy_list_received,
			'PRIVACY_LISTS_ACTIVE_DEFAULT': \
				self.handle_event_privacy_lists_active_default,
			'PRIVACY_LIST_REMOVED': self.handle_event_privacy_list_removed,
			'ZC_NAME_CONFLICT': self.handle_event_zc_name_conflict,
			'PING_SENT': self.handle_event_ping_sent,
			'PING_REPLY': self.handle_event_ping_reply,
			'PING_ERROR': self.handle_event_ping_error,
			'SEARCH_FORM': self.handle_event_search_form,
			'SEARCH_RESULT': self.handle_event_search_result,
			'RESOURCE_CONFLICT': self.handle_event_resource_conflict,
			'ROSTERX': self.handle_event_roster_item_exchange,
			'PEP_CONFIG': self.handle_event_pep_config,
			'UNIQUE_ROOM_ID_UNSUPPORTED': \
				self.handle_event_unique_room_id_unsupported,
			'UNIQUE_ROOM_ID_SUPPORTED': self.handle_event_unique_room_id_supported,
			'GPG_PASSWORD_REQUIRED': self.handle_event_gpg_password_required,
			'GPG_ALWAYS_TRUST': self.handle_event_gpg_always_trust,
			'PASSWORD_REQUIRED': self.handle_event_password_required,
			'SSL_ERROR': self.handle_event_ssl_error,
			'FINGERPRINT_ERROR': self.handle_event_fingerprint_error,
			'PLAIN_CONNECTION': self.handle_event_plain_connection,
			'INSECURE_SSL_CONNECTION': self.handle_event_insecure_ssl_connection,
			'PUBSUB_NODE_REMOVED': self.handle_event_pubsub_node_removed,
			'PUBSUB_NODE_NOT_REMOVED': self.handle_event_pubsub_node_not_removed,
			'ARCHIVING_CHANGED': self.handle_event_archiving_changed,
			'ARCHIVING_ERROR': self.handle_event_archiving_error,
		}
		gajim.handlers = self.handlers

################################################################################
### Methods dealing with gajim.events
################################################################################

	def add_event(self, account, jid, type_, event_args):
		'''add an event to the gajim.events var'''
		# We add it to the gajim.events queue
		# Do we have a queue?
		jid = gajim.get_jid_without_resource(jid)
		no_queue = len(gajim.events.get_events(account, jid)) == 0
		# type_ can be gc-invitation file-send-error file-error file-request-error
		# file-request file-completed file-stopped
		# event_type can be in advancedNotificationWindow.events_list
		event_types = {'file-request': 'ft_request',
			'file-completed': 'ft_finished'}
		event_type = event_types.get(type_)
		show_in_roster = notify.get_show_in_roster(event_type, account, jid)
		show_in_systray = notify.get_show_in_systray(event_type, account, jid)
		event = gajim.events.create_event(type_, event_args,
			show_in_roster=show_in_roster,
			show_in_systray=show_in_systray)
		gajim.events.add_event(account, jid, event)

		self.roster.show_title()
		if no_queue: # We didn't have a queue: we change icons
			if not gajim.contacts.get_contact_with_highest_priority(account, jid):
				if type_ == 'gc-invitation':
					self.roster.add_groupchat(jid, account, status='offline')
				else:
					# add contact to roster ("Not In The Roster") if he is not
					self.roster.add_to_not_in_the_roster(account, jid)
			else:
				self.roster.draw_contact(jid, account)

		# Select the big brother contact in roster, it's visible because it has
		# events.
		family = gajim.contacts.get_metacontacts_family(account, jid)
		if family:
			nearby_family, bb_jid, bb_account = \
				self.roster._get_nearby_family_and_big_brother(family, account)
		else:
			bb_jid, bb_account = jid, account
		self.roster.select_contact(bb_jid, bb_account)

	def handle_event(self, account, fjid, type_):
		w = None
		ctrl = None
		session = None

		resource = gajim.get_resource_from_jid(fjid)
		jid = gajim.get_jid_without_resource(fjid)

		if type_ in ('printed_gc_msg', 'printed_marked_gc_msg', 'gc_msg'):
			w = self.msg_win_mgr.get_window(jid, account)
			if jid in self.minimized_controls[account]:
				self.roster.on_groupchat_maximized(None, jid, account)
				return
			else:
				ctrl = self.msg_win_mgr.get_gc_control(jid, account)

		elif type_ in ('printed_chat', 'chat', ''):
			# '' is for log in/out notifications

			if type_ != '':
				event = gajim.events.get_first_event(account, fjid, type_)
				if not event:
					event = gajim.events.get_first_event(account, jid, type_)
				if not event:
					return

			if type_ == 'printed_chat':
				ctrl = event.parameters[0]
			elif type_ == 'chat':
				session = event.parameters[8]
				ctrl = session.control
			elif type_ == '':
				ctrl = self.msg_win_mgr.get_control(fjid, account)

			if not ctrl:
				highest_contact = gajim.contacts.get_contact_with_highest_priority(
					account, jid)
				# jid can have a window if this resource was lower when he sent
				# message and is now higher because the other one is offline
				if resource and highest_contact.resource == resource and \
				not self.msg_win_mgr.has_window(jid, account):
					# remove resource of events too
					gajim.events.change_jid(account, fjid, jid)
					resource = None
					fjid = jid
				contact = None
				if resource:
					contact = gajim.contacts.get_contact(account, jid, resource)
				if not contact:
					contact = highest_contact

				ctrl = self.new_chat(contact, account, resource = resource, session = session)

				gajim.last_message_time[account][jid] = 0 # long time ago

			w = ctrl.parent_win
		elif type_ in ('printed_pm', 'pm'):
			# assume that the most recently updated control we have for this party
			# is the one that this event was in
			event = gajim.events.get_first_event(account, fjid, type_)
			if not event:
				event = gajim.events.get_first_event(account, jid, type_)

			if type_ == 'printed_pm':
				ctrl = event.parameters[0]
			elif type_ == 'pm':
				session = event.parameters[8]

			if session and session.control:
				ctrl = session.control
			elif not ctrl:
				room_jid = jid
				nick = resource
				gc_contact = gajim.contacts.get_gc_contact(account, room_jid,
					nick)
				if gc_contact:
					show = gc_contact.show
				else:
					show = 'offline'
					gc_contact = gajim.contacts.create_gc_contact(
						room_jid = room_jid, name = nick, show = show)

				if not session:
					session = gajim.connections[account].make_new_session(
						fjid, None, type_='pm')

				self.new_private_chat(gc_contact, account, session=session)
				ctrl = session.control

			w = ctrl.parent_win
		elif type_ in ('normal', 'file-request', 'file-request-error',
		'file-send-error', 'file-error', 'file-stopped', 'file-completed'):
			# Get the first single message event
			event = gajim.events.get_first_event(account, fjid, type_)
			if not event:
				# default to jid without resource
				event = gajim.events.get_first_event(account, jid, type_)
				if not event:
					return
				# Open the window
				self.roster.open_event(account, jid, event)
			else:
				# Open the window
				self.roster.open_event(account, fjid, event)
		elif type_ == 'gmail':
			url=gajim.connections[account].gmail_url
			if url:
				helpers.launch_browser_mailer('url', url)
		elif type_ == 'gc-invitation':
			event = gajim.events.get_first_event(account, jid, type_)
			data = event.parameters
			dialogs.InvitationReceivedDialog(account, data[0], jid, data[2],
				data[1], data[3])
			gajim.events.remove_events(account, jid, event)
			self.roster.draw_contact(jid, account)
		elif type_ == 'subscription_request':
			event = gajim.events.get_first_event(account, jid, type_)
			data = event.parameters
			dialogs.SubscriptionRequestWindow(jid, data[0], account, data[1])
			gajim.events.remove_events(account, jid, event)
			self.roster.draw_contact(jid, account)
		elif type_ == 'unsubscribed':
			event = gajim.events.get_first_event(account, jid, type_)
			contact = event.parameters
			self.show_unsubscribed_dialog(account, contact)
			gajim.events.remove_events(account, jid, event)
			self.roster.draw_contact(jid, account)
		if w:
			w.set_active_tab(ctrl)
			w.window.window.focus()
			# Using isinstance here because we want to catch all derived types
			if isinstance(ctrl, ChatControlBase):
				tv = ctrl.conv_textview
				tv.scroll_to_end()

################################################################################
### Methods dealing with emoticons
################################################################################

	def image_is_ok(self, image):
		if not os.path.exists(image):
			return False
		img = gtk.Image()
		try:
			img.set_from_file(image)
		except Exception:
			return False
		t = img.get_storage_type()
		if t != gtk.IMAGE_PIXBUF and t != gtk.IMAGE_ANIMATION:
			return False
		return True

	@property
	def basic_pattern_re(self):
		try:
			return self._basic_pattern_re
		except AttributeError:
			self._basic_pattern_re = re.compile(self.basic_pattern, re.IGNORECASE)
			return self._basic_pattern_re

	@property
	def emot_and_basic_re(self):
		try:
			return self._emot_and_basic_re
		except AttributeError:
			self._emot_and_basic_re = re.compile(self.emot_and_basic,
				re.IGNORECASE + re.UNICODE)
			return self._emot_and_basic_re

	@property
	def sth_at_sth_dot_sth_re(self):
		try:
			return self._sth_at_sth_dot_sth_re
		except AttributeError:
			self._sth_at_sth_dot_sth_re = re.compile(self.sth_at_sth_dot_sth)
			return self._sth_at_sth_dot_sth_re

	@property
	def invalid_XML_chars_re(self):
		try:
			return self._invalid_XML_chars_re
		except AttributeError:
			self._invalid_XML_chars_re = re.compile(self.invalid_XML_chars)
			return self._invalid_XML_chars_re

	def make_regexps(self):
		# regexp meta characters are:  . ^ $ * + ? { } [ ] \ | ( )
		# one escapes the metachars with \
		# \S matches anything but ' ' '\t' '\n' '\r' '\f' and '\v'
		# \s matches any whitespace character
		# \w any alphanumeric character
		# \W any non-alphanumeric character
		# \b means word boundary. This is a zero-width assertion that
		# 					matches only at the beginning or end of a word.
		# ^ matches at the beginning of lines
		#
		# * means 0 or more times
		# + means 1 or more times
		# ? means 0 or 1 time
		# | means or
		# [^*] anything but '*'	(inside [] you don't have to escape metachars)
		# [^\s*] anything but whitespaces and '*'
		# (?<!\S) is a one char lookbehind assertion and asks for any leading whitespace
		# and mathces beginning of lines so we have correct formatting detection
		# even if the the text is just '*foo*'
		# (?!\S) is the same thing but it's a lookahead assertion
		# \S*[^\s\W] --> in the matching string don't match ? or ) etc.. if at the end
		# so http://be) will match http://be and http://be)be) will match http://be)be

		legacy_prefixes = r"((?<=\()(www|ftp)\.([A-Za-z0-9\.\-_~:/\?#\[\]@!\$&'\(\)\*\+,;=]|%[A-Fa-f0-9]{2})+(?=\)))"\
				r"|((www|ftp)\.([A-Za-z0-9\.\-_~:/\?#\[\]@!\$&'\(\)\*\+,;=]|%[A-Fa-f0-9]{2})+"\
				r"\.([A-Za-z0-9\.\-_~:/\?#\[\]@!\$&'\(\)\*\+,;=]|%[A-Fa-f0-9]{2})+)"
		# NOTE: it's ok to catch www.gr such stuff exist!

		#FIXME: recognize xmpp: and treat it specially
		links = r"((?<=\()[A-Za-z][A-Za-z0-9\+\.\-]*:"\
			r"([\w\.\-_~:/\?#\[\]@!\$&'\(\)\*\+,;=]|%[A-Fa-f0-9]{2})+"\
			r"(?=\)))|([A-Za-z][A-Za-z0-9\+\.\-]*:([\w\.\-_~:/\?#\[\]@!\$&'\(\)\*\+,;=]|%[A-Fa-f0-9]{2})+)"

		#2nd one: at_least_one_char@at_least_one_char.at_least_one_char
		mail = r'\bmailto:\S*[^\s\W]|' r'\b\S+@\S+\.\S*[^\s\W]'

		#detects eg. *b* *bold* *bold bold* test *bold* *bold*! (*bold*)
		#doesn't detect (it's a feature :P) * bold* *bold * * bold * test*bold*
		formatting = r'|(?<!\w)' r'\*[^\s*]' r'([^*]*[^\s*])?' r'\*(?!\w)|'\
			r'(?<!\w|\<)' r'/[^\s/]' r'([^/]*[^\s/])?' r'/(?!\w)|'\
			r'(?<!\w)' r'_[^\s_]' r'([^_]*[^\s_])?' r'_(?!\w)'

		latex = r'|\$\$[^$\\]*?([\]\[0-9A-Za-z()|+*/-]|[\\][\]\[0-9A-Za-z()|{}$])(.*?[^\\])?\$\$'

		basic_pattern = links + '|' + mail + '|' + legacy_prefixes

		link_pattern = basic_pattern
		self.link_pattern_re = re.compile(link_pattern, re.IGNORECASE)

		if gajim.config.get('use_latex'):
			basic_pattern += latex

		if gajim.config.get('ascii_formatting'):
			basic_pattern += formatting
		self.basic_pattern = basic_pattern

		emoticons_pattern = ''
		if gajim.config.get('emoticons_theme'):
			# When an emoticon is bordered by an alpha-numeric character it is NOT
			# expanded.  e.g., foo:) NO, foo :) YES, (brb) NO, (:)) YES, etc.
			# We still allow multiple emoticons side-by-side like :P:P:P
			# sort keys by length so :qwe emot is checked before :q
			keys = sorted(self.emoticons, key=len, reverse=True)
			emoticons_pattern_prematch = ''
			emoticons_pattern_postmatch = ''
			emoticon_length = 0
			for emoticon in keys: # travel thru emoticons list
				emoticon = emoticon.decode('utf-8')
				emoticon_escaped = re.escape(emoticon) # espace regexp metachars
				emoticons_pattern += emoticon_escaped + '|'# | means or in regexp
				if (emoticon_length != len(emoticon)):
					# Build up expressions to match emoticons next to other emoticons
					emoticons_pattern_prematch  = emoticons_pattern_prematch[:-1]  + ')|(?<='
					emoticons_pattern_postmatch = emoticons_pattern_postmatch[:-1] + ')|(?='
					emoticon_length = len(emoticon)
				emoticons_pattern_prematch += emoticon_escaped  + '|'
				emoticons_pattern_postmatch += emoticon_escaped + '|'
			# We match from our list of emoticons, but they must either have
			# whitespace, or another emoticon next to it to match successfully
			# [\w.] alphanumeric and dot (for not matching 8) in (2.8))
			emoticons_pattern = '|' + \
				'(?:(?<![\w.]' + emoticons_pattern_prematch[:-1]	+ '))' + \
				'(?:'		 + emoticons_pattern[:-1]				+ ')'  + \
				'(?:(?![\w]'  + emoticons_pattern_postmatch[:-1]  + '))'

		# because emoticons match later (in the string) they need to be after
		# basic matches that may occur earlier
		self.emot_and_basic = basic_pattern + emoticons_pattern

		# needed for xhtml display
		self.emot_only = emoticons_pattern

		# at least one character in 3 parts (before @, after @, after .)
		self.sth_at_sth_dot_sth = r'\S+@\S+\.\S*[^\s)?]'

		# Invalid XML chars
		self.invalid_XML_chars = u'[\x00-\x08]|[\x0b-\x0c]|[\x0e-\x19]|[\ud800-\udfff]|[\ufffe-\uffff]'

	def popup_emoticons_under_button(self, button, parent_win):
		''' pops emoticons menu under button, located in parent_win'''
		gtkgui_helpers.popup_emoticons_under_button(self.emoticons_menu,
			button, parent_win)

	def prepare_emoticons_menu(self):
		menu = gtk.Menu()
		def emoticon_clicked(w, str_):
			if self.emoticon_menuitem_clicked:
				self.emoticon_menuitem_clicked(str_)
				# don't keep reference to CB of object
				# this will prevent making it uncollectable
				self.emoticon_menuitem_clicked = None
		def selection_done(widget):
			# remove reference to CB of object, which will
			# make it uncollectable
			self.emoticon_menuitem_clicked = None
		counter = 0
		# Calculate the side lenght of the popup to make it a square
		size = int(round(math.sqrt(len(self.emoticons_images))))
		for image in self.emoticons_images:
			item = gtk.MenuItem()
			img = gtk.Image()
			if isinstance(image[1], gtk.gdk.PixbufAnimation):
				img.set_from_animation(image[1])
			else:
				img.set_from_pixbuf(image[1])
			item.add(img)
			item.connect('activate', emoticon_clicked, image[0])
			#FIXME: add tooltip with ascii
			menu.attach(item, counter % size, counter % size + 1,
				counter / size, counter / size + 1)
			counter += 1
		menu.connect('selection-done', selection_done)
		menu.show_all()
		return menu

	def _init_emoticons(self, path, need_reload = False):
		#initialize emoticons dictionary and unique images list
		self.emoticons_images = list()
		self.emoticons = dict()
		self.emoticons_animations = dict()

		sys.path.append(path)
		import emoticons
		if need_reload:
			# we need to reload else that doesn't work when changing emoticon set
			reload(emoticons)
		emots = emoticons.emoticons
		for emot_filename in emots:
			emot_file = os.path.join(path, emot_filename)
			if not self.image_is_ok(emot_file):
				continue
			for emot in emots[emot_filename]:
				emot = emot.decode('utf-8')
				# This avoids duplicated emoticons with the same image eg. :) and :-)
				if not emot_file in self.emoticons.values():
					if emot_file.endswith('.gif'):
						pix = gtk.gdk.PixbufAnimation(emot_file)
					else:
						pix = gtk.gdk.pixbuf_new_from_file(emot_file)
					self.emoticons_images.append((emot, pix))
				self.emoticons[emot.upper()] = emot_file
		del emoticons
		sys.path.remove(path)

	def init_emoticons(self, need_reload = False):
		emot_theme = gajim.config.get('emoticons_theme')
		if not emot_theme:
			return

		path = os.path.join(gajim.DATA_DIR, 'emoticons', emot_theme)
		if not os.path.exists(path):
			# It's maybe a user theme
			path = os.path.join(gajim.MY_EMOTS_PATH, emot_theme)
			if not os.path.exists(path): # theme doesn't exist, disable emoticons
				dialogs.WarningDialog(_('Emoticons disabled'),
					_('Your configured emoticons theme has not been found, so emoticons have been disabled.'))
				gajim.config.set('emoticons_theme', '')
				return
		self._init_emoticons(path, need_reload)
		if len(self.emoticons) == 0:
			# maybe old format of emoticons file, try to convert it
			try:
				import pprint
				import emoticons
				emots = emoticons.emoticons
				fd = open(os.path.join(path, 'emoticons.py'), 'w')
				fd.write('emoticons = ')
				pprint.pprint( dict([
					(file_, [i for i in emots.keys() if emots[i] == file_])
						for file_ in set(emots.values())]), fd)
				fd.close()
				del emoticons
				self._init_emoticons(path, need_reload=True)
			except Exception:
				pass
			if len(self.emoticons) == 0:
				dialogs.WarningDialog(_('Emoticons disabled'),
					_('Your configured emoticons theme cannot been loaded. You maybe need to update the format of emoticons.py file. See http://trac.gajim.org/wiki/Emoticons for more details.'))
		if self.emoticons_menu:
			self.emoticons_menu.destroy()
		self.emoticons_menu = self.prepare_emoticons_menu()

################################################################################
### Methods for opening new messages controls
################################################################################

	def join_gc_room(self, account, room_jid, nick, password, minimize=False,
	is_continued=False):
		'''joins the room immediately'''
		if not nick:
			nick = gajim.nicks[account]

		if self.msg_win_mgr.has_window(room_jid, account) and \
		gajim.gc_connected[account][room_jid]:
			gc_ctrl = self.msg_win_mgr.get_gc_control(room_jid, account)
			win = gc_ctrl.parent_win
			win.set_active_tab(gc_ctrl)
			dialogs.ErrorDialog(_('You are already in group chat %s') % room_jid)
			return

		invisible_show = gajim.SHOW_LIST.index('invisible')
		if gajim.connections[account].connected == invisible_show:
			dialogs.ErrorDialog(
				_('You cannot join a group chat while you are invisible'))
			return

		minimized_control = gajim.interface.minimized_controls[account].get(
			room_jid, None)

		if minimized_control is None and not self.msg_win_mgr.has_window(room_jid,
		account):
			# Join new groupchat
			if minimize:
				contact = gajim.contacts.create_contact(jid=room_jid, name=nick)
				gc_control = GroupchatControl(None, contact, account)
				gajim.interface.minimized_controls[account][room_jid] = gc_control
				self.roster.add_groupchat(room_jid, account)
			else:
				self.new_room(room_jid, nick, account, is_continued=is_continued)
		elif minimized_control is None:
			# We are already in that groupchat
			gc_control = self.msg_win_mgr.get_gc_control(room_jid, account)
			gc_control.nick = nick
			gc_control.parent_win.set_active_tab(gc_control)
		else:
			# We are already in this groupchat and it is minimized
			minimized_control.nick = nick
			self.roster.add_groupchat(room_jid, account)

		# Connect
		gajim.connections[account].join_gc(nick, room_jid, password)
		if password:
			gajim.gc_passwords[room_jid] = password

	def new_room(self, room_jid, nick, account, is_continued=False):
		# Get target window, create a control, and associate it with the window
		contact = gajim.contacts.create_contact(jid=room_jid, name=nick)
		mw = self.msg_win_mgr.get_window(contact.jid, account)
		if not mw:
			mw = self.msg_win_mgr.create_window(contact, account,
				GroupchatControl.TYPE_ID)
		gc_control = GroupchatControl(mw, contact, account,
			is_continued=is_continued)
		mw.new_tab(gc_control)

	def new_private_chat(self, gc_contact, account, session=None):
		contact = gajim.contacts.contact_from_gc_contact(gc_contact)
		type_ = message_control.TYPE_PM
		fjid = gc_contact.room_jid + '/' + gc_contact.name

		conn = gajim.connections[account]

		if not session and fjid in conn.sessions:
			sessions = [s for s in conn.sessions[fjid].values() if isinstance(s, ChatControlSession)]

			# look for an existing session with a chat control
			for s in sessions:
				if s.control:
					session = s
					break

			if not session and not len(sessions) == 0:
				# there are no sessions with chat controls, just take the first one
				session = sessions[0]

		if not session:
			# couldn't find an existing ChatControlSession, just make a new one

			session = conn.make_new_session(fjid, None, 'pm')

		if not session.control:
			mw = self.msg_win_mgr.get_window(fjid, account)
			if not mw:
				mw = self.msg_win_mgr.create_window(contact, account, type_)

			session.control = PrivateChatControl(mw, gc_contact, contact, account,
				session)
			mw.new_tab(session.control)

		if len(gajim.events.get_events(account, fjid)):
			# We call this here to avoid race conditions with widget validation
			session.control.read_queue()

		return session.control

	def new_chat(self, contact, account, resource=None, session=None):
		# Get target window, create a control, and associate it with the window
		type_ = message_control.TYPE_CHAT

		fjid = contact.jid
		if resource:
			fjid += '/' + resource

		mw = self.msg_win_mgr.get_window(fjid, account)
		if not mw:
			mw = self.msg_win_mgr.create_window(contact, account, type_, resource)

		chat_control = ChatControl(mw, contact, account, session, resource)

		mw.new_tab(chat_control)

		if len(gajim.events.get_events(account, fjid)):
			# We call this here to avoid race conditions with widget validation
			chat_control.read_queue()

		return chat_control

	def new_chat_from_jid(self, account, fjid):
		jid, resource = gajim.get_room_and_nick_from_fjid(fjid)
		contact = gajim.contacts.get_contact(account, jid, resource)
		added_to_roster = False
		if not contact:
			added_to_roster = True
			contact = self.roster.add_to_not_in_the_roster(account, jid,
				resource=resource)

		ctrl = self.msg_win_mgr.get_control(fjid, account)

		if not ctrl:
			ctrl = self.new_chat(contact, account,
				resource=resource)
			if len(gajim.events.get_events(account, fjid)):
				ctrl.read_queue()

		mw = ctrl.parent_win
		mw.set_active_tab(ctrl)
		# For JEP-0172
		if added_to_roster:
			ctrl.user_nick = gajim.nicks[account]

	def on_open_chat_window(self, widget, contact, account, resource=None,
	session=None):

		# Get the window containing the chat
		fjid = contact.jid

		if resource:
			fjid += '/' + resource

		ctrl = None

		if session:
			ctrl = session.control
		if not ctrl:
			win = self.msg_win_mgr.get_window(fjid, account)

			if win:
				ctrl = win.get_control(fjid, account)

		if not ctrl:
			ctrl = self.new_chat(contact, account, resource=resource,
				session=session)
			# last message is long time ago
			gajim.last_message_time[account][ctrl.get_full_jid()] = 0

		win = ctrl.parent_win

		win.set_active_tab(ctrl)

		if gajim.connections[account].is_zeroconf and \
		gajim.connections[account].status in ('offline', 'invisible'):
			ctrl = win.get_control(fjid, account)
			if ctrl:
				ctrl.got_disconnected()

################################################################################
### Other Methods
################################################################################

	def read_sleepy(self):
		'''Check idle status and change that status if needed'''
		if not self.sleeper.poll():
			# idle detection is not supported in that OS
			return False # stop looping in vain
		state = self.sleeper.getState()
		for account in gajim.connections:
			if account not in gajim.sleeper_state or \
			not gajim.sleeper_state[account]:
				continue
			if state == common.sleepy.STATE_AWAKE and \
			gajim.sleeper_state[account] in ('autoaway', 'autoxa'):
				# we go online
				self.roster.send_status(account, 'online',
					gajim.status_before_autoaway[account])
				gajim.status_before_autoaway[account] = ''
				gajim.sleeper_state[account] = 'online'
			elif state == common.sleepy.STATE_AWAY and \
			gajim.sleeper_state[account] == 'online' and \
			gajim.config.get('autoaway'):
				# we save out online status
				gajim.status_before_autoaway[account] = \
					gajim.connections[account].status
				# we go away (no auto status) [we pass True to auto param]
				auto_message = gajim.config.get('autoaway_message')
				if not auto_message:
					auto_message = gajim.connections[account].status
				else:
					auto_message = auto_message.replace('$S','%(status)s')
					auto_message = auto_message.replace('$T','%(time)s')
					auto_message = auto_message % {
						'status': gajim.status_before_autoaway[account],
						'time': gajim.config.get('autoawaytime')
						}
				self.roster.send_status(account, 'away', auto_message, auto=True)
				gajim.sleeper_state[account] = 'autoaway'
			elif state == common.sleepy.STATE_XA and \
			gajim.sleeper_state[account] in ('online', 'autoaway',
			'autoaway-forced') and gajim.config.get('autoxa'):
				# we go extended away [we pass True to auto param]
				auto_message = gajim.config.get('autoxa_message')
				if not auto_message:
					auto_message = gajim.connections[account].status
				else:
					auto_message = auto_message.replace('$S','%(status)s')
					auto_message = auto_message.replace('$T','%(time)s')
					auto_message = auto_message % {
						'status': gajim.status_before_autoaway[account],
						'time': gajim.config.get('autoxatime')
						}
				self.roster.send_status(account, 'xa', auto_message, auto=True)
				gajim.sleeper_state[account] = 'autoxa'
		return True # renew timeout (loop for ever)

	def autoconnect(self):
		'''auto connect at startup'''
		# dict of account that want to connect sorted by status
		shows = {}
		for a in gajim.connections:
			if gajim.config.get_per('accounts', a, 'autoconnect'):
				if gajim.config.get_per('accounts', a, 'restore_last_status'):
					self.roster.send_status(a, gajim.config.get_per('accounts', a,
						'last_status'), helpers.from_one_line(gajim.config.get_per(
						'accounts', a, 'last_status_msg')))
					continue
				show = gajim.config.get_per('accounts', a, 'autoconnect_as')
				if not show in gajim.SHOW_LIST:
					continue
				if not show in shows:
					shows[show] = [a]
				else:
					shows[show].append(a)
		def on_message(message, pep_dict):
			if message is None:
				return
			for a in shows[show]:
				self.roster.send_status(a, show, message)
				self.roster.send_pep(a, pep_dict)
		for show in shows:
			message = self.roster.get_status_message(show, on_message)
		return False

	def show_systray(self):
		self.systray_enabled = True
		self.systray.show_icon()

	def hide_systray(self):
		self.systray_enabled = False
		self.systray.hide_icon()

	def on_launch_browser_mailer(self, widget, url, kind):
		helpers.launch_browser_mailer(kind, url)

	def process_connections(self):
		''' Called each foo (200) miliseconds. Check for idlequeue timeouts.	'''
		try:
			gajim.idlequeue.process()
		except Exception:
			# Otherwise, an exception will stop our loop
			timeout, in_seconds = gajim.idlequeue.PROCESS_TIMEOUT
			if in_seconds:
				gobject.timeout_add_seconds(timeout, self.process_connections)
			else:
				gobject.timeout_add(timeout, self.process_connections)
			raise
		return True # renew timeout (loop for ever)

	def save_config(self):
		err_str = parser.write()
		if err_str is not None:
			print >> sys.stderr, err_str
			# it is good to notify the user
			# in case he or she cannot see the output of the console
			dialogs.ErrorDialog(_('Could not save your settings and preferences'),
				err_str)
			sys.exit()

	def save_avatar_files(self, jid, photo, puny_nick = None, local = False):
		'''Saves an avatar to a separate file, and generate files for dbus notifications. An avatar can be given as a pixmap directly or as an decoded image.'''
		puny_jid = helpers.sanitize_filename(jid)
		path_to_file = os.path.join(gajim.AVATAR_PATH, puny_jid)
		if puny_nick:
			path_to_file = os.path.join(path_to_file, puny_nick)
		# remove old avatars
		for typ in ('jpeg', 'png'):
			if local:
				path_to_original_file = path_to_file + '_local'+  '.' + typ
			else:
				path_to_original_file = path_to_file + '.' + typ
			if os.path.isfile(path_to_original_file):
				os.remove(path_to_original_file)
		if local and photo:
			pixbuf = photo
			typ = 'png'
			extension = '_local.png' # save local avatars as png file
		else:
			pixbuf, typ = gtkgui_helpers.get_pixbuf_from_data(photo, want_type = True)
			if pixbuf is None:
				return
			extension = '.' + typ
			if typ not in ('jpeg', 'png'):
				gajim.log.debug('gtkpixbuf cannot save other than jpeg and png formats. saving %s\'avatar as png file (originaly %s)' % (jid, typ))
				typ = 'png'
				extension = '.png'
		path_to_original_file = path_to_file + extension
		try:
			pixbuf.save(path_to_original_file, typ)
		except Exception, e:
			log.error('Error writing avatar file %s: %s' % (path_to_original_file,
				str(e)))
		# Generate and save the resized, color avatar
		pixbuf = gtkgui_helpers.get_scaled_pixbuf(pixbuf, 'notification')
		if pixbuf:
			path_to_normal_file = path_to_file + '_notif_size_colored' + extension
			try:
				pixbuf.save(path_to_normal_file, 'png')
			except Exception, e:
				log.error('Error writing avatar file %s: %s' % \
					(path_to_original_file, str(e)))
			# Generate and save the resized, black and white avatar
			bwbuf = gtkgui_helpers.get_scaled_pixbuf(
				gtkgui_helpers.make_pixbuf_grayscale(pixbuf), 'notification')
			if bwbuf:
				path_to_bw_file = path_to_file + '_notif_size_bw' + extension
				try:
					bwbuf.save(path_to_bw_file, 'png')
				except Exception, e:
					log.error('Error writing avatar file %s: %s' % \
						(path_to_original_file, str(e)))

	def remove_avatar_files(self, jid, puny_nick = None, local = False):
		'''remove avatar files of a jid'''
		puny_jid = helpers.sanitize_filename(jid)
		path_to_file = os.path.join(gajim.AVATAR_PATH, puny_jid)
		if puny_nick:
			path_to_file = os.path.join(path_to_file, puny_nick)
		for ext in ('.jpeg', '.png'):
			if local:
				ext = '_local' + ext
			path_to_original_file = path_to_file + ext
			if os.path.isfile(path_to_file + ext):
				os.remove(path_to_file + ext)
			if os.path.isfile(path_to_file + '_notif_size_colored' + ext):
				os.remove(path_to_file + '_notif_size_colored' + ext)
			if os.path.isfile(path_to_file + '_notif_size_bw' + ext):
				os.remove(path_to_file + '_notif_size_bw' + ext)

	def auto_join_bookmarks(self, account):
		'''autojoin bookmarked GCs that have 'auto join' on for this account'''
		for bm in gajim.connections[account].bookmarks:
			if bm['autojoin'] in ('1', 'true'):
				jid = bm['jid']
				# Only join non-opened groupchats. Opened one are already
				# auto-joined on re-connection
				if not jid in gajim.gc_connected[account]:
					# we are not already connected
					minimize = bm['minimize'] in ('1', 'true')
					gajim.interface.join_gc_room(account, jid, bm['nick'],
					bm['password'], minimize = minimize)
				elif jid in self.minimized_controls[account]:
					# more or less a hack:
					# On disconnect the minimized gc contact instances
					# were set to offline. Reconnect them to show up in the roster.
					self.roster.add_groupchat(jid, account)

	def add_gc_bookmark(self, account, name, jid, autojoin, minimize, password,
		nick):
		'''add a bookmark for this account, sorted in bookmark list'''
		bm = {
			'name': name,
			'jid': jid,
			'autojoin': autojoin,
			'minimize': minimize,
			'password': password,
			'nick': nick
		}
		place_found = False
		index = 0
		# check for duplicate entry and respect alpha order
		for bookmark in gajim.connections[account].bookmarks:
			if bookmark['jid'] == bm['jid']:
				dialogs.ErrorDialog(
					_('Bookmark already set'),
					_('Group Chat "%s" is already in your bookmarks.') % bm['jid'])
				return
			if bookmark['name'] > bm['name']:
				place_found = True
				break
			index += 1
		if place_found:
			gajim.connections[account].bookmarks.insert(index, bm)
		else:
			gajim.connections[account].bookmarks.append(bm)
		gajim.connections[account].store_bookmarks()
		self.roster.set_actions_menu_needs_rebuild()
		dialogs.InformationDialog(
				_('Bookmark has been added successfully'),
				_('You can manage your bookmarks via Actions menu in your roster.'))


	# does JID exist only within a groupchat?
	def is_pm_contact(self, fjid, account):
		bare_jid = gajim.get_jid_without_resource(fjid)

		gc_ctrl = self.msg_win_mgr.get_gc_control(bare_jid, account)

		if not gc_ctrl and \
		bare_jid in self.minimized_controls[account]:
			gc_ctrl = self.minimized_controls[account][bare_jid]

		return gc_ctrl and gc_ctrl.type_id == message_control.TYPE_GC

	def create_ipython_window(self):
		try:
			from ipython_view import IPythonView
		except ImportError:
			print 'ipython_view not found'
			return
		import pango

		if os.name == 'nt':
			font = 'Lucida Console 9'
		else:
			font = 'Luxi Mono 10'

		window = gtk.Window()
		window.set_size_request(750,550)
		window.set_resizable(True)
		sw = gtk.ScrolledWindow()
		sw.set_policy(gtk.POLICY_AUTOMATIC,gtk.POLICY_AUTOMATIC)
		view = IPythonView()
		view.modify_font(pango.FontDescription(font))
		view.set_wrap_mode(gtk.WRAP_CHAR)
		sw.add(view)
		window.add(sw)
		window.show_all()
		def on_delete(win, event):
			win.hide()
			return True
		window.connect('delete_event',on_delete)
		view.updateNamespace({'gajim': gajim})
		gajim.ipython_window = window

	def __init__(self):
		gajim.interface = self
		gajim.thread_interface = ThreadInterface
		# This is the manager and factory of message windows set by the module
		self.msg_win_mgr = None
		self.jabber_state_images = {'16': {}, '32': {}, 'opened': {},
			'closed': {}}
		self.emoticons_menu = None
		# handler when an emoticon is clicked in emoticons_menu
		self.emoticon_menuitem_clicked = None
		self.minimized_controls = {}
		self.status_sent_to_users = {}
		self.status_sent_to_groups = {}
		self.gpg_passphrase = {}
		self.pass_dialog = {}
		self.default_colors = {
			'inmsgcolor': gajim.config.get('inmsgcolor'),
			'outmsgcolor': gajim.config.get('outmsgcolor'),
			'statusmsgcolor': gajim.config.get('statusmsgcolor'),
			'urlmsgcolor': gajim.config.get('urlmsgcolor'),
		}

		cfg_was_read = parser.read()
		# override logging settings from config (don't take care of '-q' option)
		if gajim.config.get('verbose'):
			logging_helpers.set_verbose()

		# Is Gajim default app?
		if os.name != 'nt' and gajim.config.get('check_if_gajim_is_default'):
			gtkgui_helpers.possibly_set_gajim_as_xmpp_handler()

		for account in gajim.config.get_per('accounts'):
			if gajim.config.get_per('accounts', account, 'is_zeroconf'):
				gajim.ZEROCONF_ACC_NAME = account
				break
		# Is gnome configured to activate row on single click ?
		try:
			import gconf
			client = gconf.client_get_default()
			click_policy = client.get_string(
				'/apps/nautilus/preferences/click_policy')
			if click_policy == 'single':
				gajim.single_click = True
		except Exception:
			pass
		# add default status messages if there is not in the config file
		if len(gajim.config.get_per('statusmsg')) == 0:
			default = gajim.config.statusmsg_default
			for msg in default:
				gajim.config.add_per('statusmsg', msg)
				gajim.config.set_per('statusmsg', msg, 'message', default[msg][0])
				gajim.config.set_per('statusmsg', msg, 'activity', default[msg][1])
				gajim.config.set_per('statusmsg', msg, 'subactivity',
					default[msg][2])
				gajim.config.set_per('statusmsg', msg, 'activity_text',
					default[msg][3])
				gajim.config.set_per('statusmsg', msg, 'mood', default[msg][4])
				gajim.config.set_per('statusmsg', msg, 'mood_text', default[msg][5])
		#add default themes if there is not in the config file
		theme = gajim.config.get('roster_theme')
		if not theme in gajim.config.get_per('themes'):
			gajim.config.set('roster_theme', _('default'))
		if len(gajim.config.get_per('themes')) == 0:
			d = ['accounttextcolor', 'accountbgcolor', 'accountfont',
				'accountfontattrs', 'grouptextcolor', 'groupbgcolor', 'groupfont',
				'groupfontattrs', 'contacttextcolor', 'contactbgcolor',
				'contactfont', 'contactfontattrs', 'bannertextcolor',
				'bannerbgcolor']

			default = gajim.config.themes_default
			for theme_name in default:
				gajim.config.add_per('themes', theme_name)
				theme = default[theme_name]
				for o in d:
					gajim.config.set_per('themes', theme_name, o,
						theme[d.index(o)])

		if gajim.config.get('autodetect_browser_mailer') or not cfg_was_read:
			gtkgui_helpers.autodetect_browser_mailer()

		gajim.idlequeue = idlequeue.get_idlequeue()
		# resolve and keep current record of resolved hosts
		gajim.resolver = resolver.get_resolver(gajim.idlequeue)
		gajim.socks5queue = socks5.SocksQueue(gajim.idlequeue,
			self.handle_event_file_rcv_completed,
			self.handle_event_file_progress,
			self.handle_event_file_error)
		gajim.proxy65_manager = proxy65_manager.Proxy65Manager(gajim.idlequeue)
		gajim.default_session_type = ChatControlSession
		self.register_handlers()
		if gajim.config.get('enable_zeroconf') and gajim.HAVE_ZEROCONF:
			gajim.connections[gajim.ZEROCONF_ACC_NAME] = \
				connection_zeroconf.ConnectionZeroconf(gajim.ZEROCONF_ACC_NAME)
		for account in gajim.config.get_per('accounts'):
			if not gajim.config.get_per('accounts', account, 'is_zeroconf'):
				gajim.connections[account] = common.connection.Connection(account)

		# gtk hooks
		gtk.about_dialog_set_email_hook(self.on_launch_browser_mailer, 'mail')
		gtk.about_dialog_set_url_hook(self.on_launch_browser_mailer, 'url')
		gtk.link_button_set_uri_hook(self.on_launch_browser_mailer, 'url')

		self.instances = {}

		for a in gajim.connections:
			self.instances[a] = {'infos': {}, 'disco': {}, 'gc_config': {},
				'search': {}, 'online_dialog': {}}
			# online_dialog contains all dialogs that have a meaning only when we
			# are not disconnected
			self.minimized_controls[a] = {}
			gajim.contacts.add_account(a)
			gajim.groups[a] = {}
			gajim.gc_connected[a] = {}
			gajim.automatic_rooms[a] = {}
			gajim.newly_added[a] = []
			gajim.to_be_removed[a] = []
			gajim.nicks[a] = gajim.config.get_per('accounts', a, 'name')
			gajim.block_signed_in_notifications[a] = True
			gajim.sleeper_state[a] = 0
			gajim.encrypted_chats[a] = []
			gajim.last_message_time[a] = {}
			gajim.status_before_autoaway[a] = ''
			gajim.transport_avatar[a] = {}
			gajim.gajim_optional_features[a] = []
			gajim.caps_hash[a] = ''

		helpers.update_optional_features()

		self.remote_ctrl = None

		if gajim.config.get('networkmanager_support') and dbus_support.supported:
			import network_manager_listener

		# Handle gnome screensaver
		if dbus_support.supported:
			def gnome_screensaver_ActiveChanged_cb(active):
				if not active:
					for account in gajim.connections:
						if gajim.sleeper_state[account] == 'autoaway-forced':
							# We came back online ofter gnome-screensaver autoaway
							self.roster.send_status(account, 'online',
								gajim.status_before_autoaway[account])
							gajim.status_before_autoaway[account] = ''
							gajim.sleeper_state[account] = 'online'
					return
				if not gajim.config.get('autoaway'):
					# Don't go auto away if user disabled the option
					return
				for account in gajim.connections:
					if account not in gajim.sleeper_state or \
							not gajim.sleeper_state[account]:
						continue
					if gajim.sleeper_state[account] == 'online':
						# we save out online status
						gajim.status_before_autoaway[account] = \
							gajim.connections[account].status
						# we go away (no auto status) [we pass True to auto param]
						auto_message = gajim.config.get('autoaway_message')
						if not auto_message:
							auto_message = gajim.connections[account].status
						else:
							auto_message = auto_message.replace('$S','%(status)s')
							auto_message = auto_message.replace('$T','%(time)s')
							auto_message = auto_message % {
								'status': gajim.status_before_autoaway[account],
								'time': gajim.config.get('autoxatime')
							}
						self.roster.send_status(account, 'away', auto_message,
							auto=True)
						gajim.sleeper_state[account] = 'autoaway-forced'

			try:
				bus = dbus.SessionBus()
				bus.add_signal_receiver(gnome_screensaver_ActiveChanged_cb,
					'ActiveChanged', 'org.gnome.ScreenSaver')
			except Exception:
				pass

		self.show_vcard_when_connect = []

		self.sleeper = common.sleepy.Sleepy(
			gajim.config.get('autoawaytime') * 60, # make minutes to seconds
			gajim.config.get('autoxatime') * 60)

		gtkgui_helpers.make_jabber_state_images()

		self.systray_enabled = False
		self.systray_capabilities = False

		if (os.name == 'nt'):
			import statusicon
			self.systray = statusicon.StatusIcon()
			self.systray_capabilities = True
		else: # use ours, not GTK+ one
			# [FIXME: remove this when we migrate to 2.10 and we can do
			# cool tooltips somehow and (not dying to keep) animation]
			import systray
			self.systray_capabilities = systray.HAS_SYSTRAY_CAPABILITIES
			if self.systray_capabilities:
				self.systray = systray.Systray()

		if self.systray_capabilities and gajim.config.get('trayicon') != 'never':
			self.show_systray()

		path_to_file = os.path.join(gajim.DATA_DIR, 'pixmaps', 'gajim.png')
		pix = gtk.gdk.pixbuf_new_from_file(path_to_file)
		# set the icon to all windows
		gtk.window_set_default_icon(pix)

		self.roster = roster_window.RosterWindow()
		for account in gajim.connections:
			gajim.connections[account].load_roster_from_db()

		self.init_emoticons()
		self.make_regexps()

		# get instances for windows/dialogs that will show_all()/hide()
		self.instances['file_transfers'] = dialogs.FileTransfersWindow()

		# get transports type from DB
		gajim.transport_type = gajim.logger.get_transports_type()

		# test is dictionnary is present for speller
		if gajim.config.get('use_speller'):
			lang = gajim.config.get('speller_language')
			if not lang:
				lang = gajim.LANG
			tv = gtk.TextView()
			try:
				import gtkspell
				spell = gtkspell.Spell(tv, lang)
			except (ImportError, TypeError, RuntimeError, OSError):
				dialogs.AspellDictError(lang)

		if gajim.config.get('soundplayer') == '':
			# only on first time Gajim starts
			commands = ('aplay', 'play', 'esdplay', 'artsplay', 'ossplay')
			for command in commands:
				if helpers.is_in_path(command):
					if command == 'aplay':
						command += ' -q'
					gajim.config.set('soundplayer', command)
					break

		self.last_ftwindow_update = 0

		gobject.timeout_add(100, self.autoconnect)
		timeout, in_seconds = gajim.idlequeue.PROCESS_TIMEOUT
		if in_seconds:
			gobject.timeout_add_seconds(timeout, self.process_connections)
		else:
			gobject.timeout_add(timeout, self.process_connections)
		gobject.timeout_add_seconds(gajim.config.get(
			'check_idle_every_foo_seconds'), self.read_sleepy)

		# when using libasyncns we need to process resolver in regular intervals
		if resolver.USE_LIBASYNCNS:
			gobject.timeout_add(200, gajim.resolver.process)

		# setup the indicator
		if gajim.HAVE_INDICATOR:
			notify.setup_indicator_server()

		def remote_init():
			if gajim.config.get('remote_control'):
				try:
					import remote_control
					self.remote_ctrl = remote_control.Remote()
				except Exception:
					pass
		gobject.timeout_add_seconds(5, remote_init)
=======
		
from gui_interface import Interface
>>>>>>> 1ee2e72a

if __name__ == '__main__':
	def sigint_cb(num, stack):
		sys.exit(5)
	# ^C exits the application normally to delete pid file
	signal.signal(signal.SIGINT, sigint_cb)

	log.info("Encodings: d:%s, fs:%s, p:%s", sys.getdefaultencoding(), \
		sys.getfilesystemencoding(), locale.getpreferredencoding())

	if os.name != 'nt':
		# Session Management support
		try:
			import gnome.ui
		except ImportError:
			pass
		else:
			def die_cb(cli):
				gajim.interface.roster.quit_gtkgui_interface()
			gnome.program_init('gajim', gajim.version)
			cli = gnome.ui.master_client()
			cli.connect('die', die_cb)

			path_to_gajim_script = gtkgui_helpers.get_abspath_for_script(
				'gajim')

			if path_to_gajim_script:
				argv = [path_to_gajim_script]
				# FIXME: remove this typeerror catch when gnome python is old and
				# not bad patched by distro men [2.12.0 + should not need all that
				# NORMALLY]
				try:
					cli.set_restart_command(argv)
				except AttributeError:
					cli.set_restart_command(len(argv), argv)

	check_paths.check_and_possibly_create_paths()

	interface = Interface()
	interface.run()

	try:
		if os.name != 'nt':
			# This makes Gajim unusable under windows, and threads are used only
			# for GPG, so not under windows
			gtk.gdk.threads_init()
		gtk.main()
	except KeyboardInterrupt:
		print >> sys.stderr, 'KeyboardInterrupt'

# vim: se ts=3:<|MERGE_RESOLUTION|>--- conflicted
+++ resolved
@@ -367,3140 +367,8 @@
 
 import atexit
 atexit.register(on_exit)
-<<<<<<< HEAD
-
-parser = optparser.OptionsParser(config_filename)
-
-import roster_window
-import profile_window
-import config
-from threading import Thread
-
-
-class PassphraseRequest:
-	def __init__(self, keyid):
-		self.keyid = keyid
-		self.callbacks = []
-		self.dialog_created = False
-		self.dialog = None
-		self.completed = False
-
-	def interrupt(self):
-		self.dialog.window.destroy()
-		self.callbacks = []
-
-	def run_callback(self, account, callback):
-		gajim.connections[account].gpg_passphrase(self.passphrase)
-		callback()
-
-	def add_callback(self, account, cb):
-		if self.completed:
-			self.run_callback(account, cb)
-		else:
-			self.callbacks.append((account, cb))
-			if not self.dialog_created:
-				self.create_dialog(account)
-
-	def complete(self, passphrase):
-		self.passphrase = passphrase
-		self.completed = True
-		if passphrase is not None:
-			gobject.timeout_add_seconds(30, gajim.interface.forget_gpg_passphrase,
-				self.keyid)
-		for (account, cb) in self.callbacks:
-			self.run_callback(account, cb)
-		del self.callbacks
-
-	def create_dialog(self, account):
-		title = _('Passphrase Required')
-		second = _('Enter GPG key passphrase for key %(keyid)s (account '
-			'%(account)s).') % {'keyid': self.keyid, 'account': account}
-
-		def _cancel():
-			# user cancelled, continue without GPG
-			self.complete(None)
-
-		def _ok(passphrase, checked, count):
-			result = gajim.connections[account].test_gpg_passphrase(passphrase)
-			if result == 'ok':
-				# passphrase is good
-				self.complete(passphrase)
-				return
-			elif result == 'expired':
-				dialogs.ErrorDialog(_('GPG key expired'),
-					_('Your GPG key has expied, you will be connected to %s without '
-					'OpenPGP.') % account)
-				# Don't try to connect with GPG
-				gajim.connections[account].continue_connect_info[2] = False
-				self.complete(None)
-				return
-
-			if count < 3:
-				# ask again
-				dialogs.PassphraseDialog(_('Wrong Passphrase'),
-					_('Please retype your GPG passphrase or press Cancel.'),
-					ok_handler=(_ok, count + 1), cancel_handler=_cancel)
-			else:
-				# user failed 3 times, continue without GPG
-				self.complete(None)
-
-		self.dialog = dialogs.PassphraseDialog(title, second, ok_handler=(_ok, 1),
-			cancel_handler=_cancel)
-		self.dialog_created = True
-
-
-class ThreadInterface:
-		def __init__(self, func, func_args, callback, callback_args):
-			'''Call a function in a thread
-
-			:param func: the function to call in the thread
-			:param func_args: list or arguments for this function
-			:param callback: callback to call once function is finished
-			:param callback_args: list of arguments for this callback
-			'''
-			def thread_function(func, func_args, callback, callback_args):
-				output = func(*func_args)
-				gobject.idle_add(callback, output, *callback_args)
-			Thread(target=thread_function, args=(func, func_args, callback,
-				callback_args)).start()
-
-class Interface:
-
-################################################################################
-### Methods handling events from connection
-################################################################################
-
-	def handle_event_roster(self, account, data):
-		#('ROSTER', account, array)
-		# FIXME: Those methods depend to highly on each other
-		# and the order in which they are called
-		self.roster.fill_contacts_and_groups_dicts(data, account)
-		self.roster.add_account_contacts(account)
-		self.roster.fire_up_unread_messages_events(account)
-		if self.remote_ctrl:
-			self.remote_ctrl.raise_signal('Roster', (account, data))
-
-	def handle_event_warning(self, unused, data):
-		#('WARNING', account, (title_text, section_text))
-		dialogs.WarningDialog(data[0], data[1])
-
-	def handle_event_error(self, unused, data):
-		#('ERROR', account, (title_text, section_text))
-		dialogs.ErrorDialog(data[0], data[1])
-
-	def handle_event_information(self, unused, data):
-		#('INFORMATION', account, (title_text, section_text))
-		dialogs.InformationDialog(data[0], data[1])
-
-	def handle_event_ask_new_nick(self, account, data):
-		#('ASK_NEW_NICK', account, (room_jid,))
-		room_jid = data[0]
-		gc_control = self.msg_win_mgr.get_gc_control(room_jid, account)
-		if not gc_control and \
-		room_jid in self.minimized_controls[account]:
-			gc_control = self.minimized_controls[account][room_jid]
-		if gc_control: # user may close the window before we are here
-			title = _('Unable to join group chat')
-			prompt = _('Your desired nickname in group chat %s is in use or '
-				'registered by another occupant.\nPlease specify another nickname '
-				'below:') % room_jid
-			gc_control.show_change_nick_input_dialog(title, prompt)
-
-	def handle_event_http_auth(self, account, data):
-		#('HTTP_AUTH', account, (method, url, transaction_id, iq_obj, msg))
-		def response(account, iq_obj, answer):
-			self.dialog.destroy()
-			gajim.connections[account].build_http_auth_answer(iq_obj, answer)
-
-		def on_yes(is_checked, account, iq_obj):
-			response(account, iq_obj, 'yes')
-
-		sec_msg = _('Do you accept this request?')
-		if gajim.get_number_of_connected_accounts() > 1:
-			sec_msg = _('Do you accept this request on account %s?') % account
-		if data[4]:
-			sec_msg = data[4] + '\n' + sec_msg
-		self.dialog = dialogs.YesNoDialog(_('HTTP (%(method)s) Authorization for '
-			'%(url)s (id: %(id)s)') % {'method': data[0], 'url': data[1],
-			'id': data[2]}, sec_msg, on_response_yes=(on_yes, account, data[3]),
-			on_response_no=(response, account, data[3], 'no'))
-
-	def handle_event_error_answer(self, account, array):
-		#('ERROR_ANSWER', account, (id, jid_from, errmsg, errcode))
-		id_, jid_from, errmsg, errcode = array
-		if unicode(errcode) in ('400', '403', '406') and id_:
-			# show the error dialog
-			ft = self.instances['file_transfers']
-			sid = id_
-			if len(id_) > 3 and id_[2] == '_':
-				sid = id_[3:]
-			if sid in ft.files_props['s']:
-				file_props = ft.files_props['s'][sid]
-				if unicode(errcode) == '400':
-					file_props['error'] = -3
-				else:
-					file_props['error'] = -4
-				self.handle_event_file_request_error(account,
-					(jid_from, file_props, errmsg))
-				conn = gajim.connections[account]
-				conn.disconnect_transfer(file_props)
-				return
-		elif unicode(errcode) == '404':
-			conn = gajim.connections[account]
-			sid = id_
-			if len(id_) > 3 and id_[2] == '_':
-				sid = id_[3:]
-			if sid in conn.files_props:
-				file_props = conn.files_props[sid]
-				self.handle_event_file_send_error(account,
-					(jid_from, file_props))
-				conn.disconnect_transfer(file_props)
-				return
-
-		ctrl = self.msg_win_mgr.get_control(jid_from, account)
-		if ctrl and ctrl.type_id == message_control.TYPE_GC:
-			ctrl.print_conversation('Error %s: %s' % (array[2], array[1]))
-
-	def handle_event_con_type(self, account, con_type):
-		# ('CON_TYPE', account, con_type) which can be 'ssl', 'tls', 'plain'
-		gajim.con_types[account] = con_type
-		self.roster.draw_account(account)
-
-	def handle_event_connection_lost(self, account, array):
-		# ('CONNECTION_LOST', account, [title, text])
-		path = os.path.join(gajim.DATA_DIR, 'pixmaps', 'events',
-			'connection_lost.png')
-		path = gtkgui_helpers.get_path_to_generic_or_avatar(path)
-		notify.popup(_('Connection Failed'), account, account,
-			'connection_failed', path, array[0], array[1])
-
-	def unblock_signed_in_notifications(self, account):
-		gajim.block_signed_in_notifications[account] = False
-
-	def handle_event_status(self, account, status): # OUR status
-		#('STATUS', account, status)
-		model = self.roster.status_combobox.get_model()
-		if status in ('offline', 'error'):
-			for name in self.instances[account]['online_dialog'].keys():
-				# .keys() is needed to not have a dictionary length changed during
-				# iteration error
-				self.instances[account]['online_dialog'][name].destroy()
-				del self.instances[account]['online_dialog'][name]
-			for request in self.gpg_passphrase.values():
-				if request:
-					request.interrupt()
-			# .keys() is needed because dict changes during loop
-			for account in self.pass_dialog.keys():
-				self.pass_dialog[account].window.destroy()
-		if status == 'offline':
-			# sensitivity for this menuitem
-			if gajim.get_number_of_connected_accounts() == 0:
-				model[self.roster.status_message_menuitem_iter][3] = False
-			gajim.block_signed_in_notifications[account] = True
-		else:
-			# 30 seconds after we change our status to sth else than offline
-			# we stop blocking notifications of any kind
-			# this prevents from getting the roster items as 'just signed in'
-			# contacts. 30 seconds should be enough time
-			gobject.timeout_add_seconds(30, self.unblock_signed_in_notifications, account)
-			# sensitivity for this menuitem
-			model[self.roster.status_message_menuitem_iter][3] = True
-
-		# Inform all controls for this account of the connection state change
-		ctrls = self.msg_win_mgr.get_controls()
-		if account in self.minimized_controls:
-			# Can not be the case when we remove account
-			ctrls += self.minimized_controls[account].values()
-		for ctrl in ctrls:
-			if ctrl.account == account:
-				if status == 'offline' or (status == 'invisible' and \
-				gajim.connections[account].is_zeroconf):
-					ctrl.got_disconnected()
-				else:
-					# Other code rejoins all GCs, so we don't do it here
-					if not ctrl.type_id == message_control.TYPE_GC:
-						ctrl.got_connected()
-				if ctrl.parent_win:
-					ctrl.parent_win.redraw_tab(ctrl)
-
-		self.roster.on_status_changed(account, status)
-		if account in self.show_vcard_when_connect and status not in ('offline',
-		'error'):
-			self.edit_own_details(account)
-		if self.remote_ctrl:
-			self.remote_ctrl.raise_signal('AccountPresence', (status, account))
-
-	def edit_own_details(self, account):
-		jid = gajim.get_jid_from_account(account)
-		if 'profile' not in self.instances[account]:
-			self.instances[account]['profile'] = \
-				profile_window.ProfileWindow(account)
-			gajim.connections[account].request_vcard(jid)
-
-	def handle_event_notify(self, account, array):
-		# 'NOTIFY' (account, (jid, status, status message, resource,
-		# priority, # keyID, timestamp, contact_nickname))
-		#
-		# Contact changed show
-
-		# FIXME: Drop and rewrite...
-
-		statuss = ['offline', 'error', 'online', 'chat', 'away', 'xa', 'dnd',
-			'invisible']
-		# Ignore invalid show
-		if array[1] not in statuss:
-			return
-		old_show = 0
-		new_show = statuss.index(array[1])
-		status_message = array[2]
-		jid = array[0].split('/')[0]
-		keyID = array[5]
-		contact_nickname = array[7]
-
-		# Get the proper keyID
-		keyID = helpers.prepare_and_validate_gpg_keyID(account, jid, keyID)
-
-		resource = array[3]
-		if not resource:
-			resource = ''
-		priority = array[4]
-		if gajim.jid_is_transport(jid):
-			# It must be an agent
-			ji = jid.replace('@', '')
-		else:
-			ji = jid
-
-		highest = gajim.contacts. \
-			get_contact_with_highest_priority(account, jid)
-		was_highest = (highest and highest.resource == resource)
-
-		conn = gajim.connections[account]
-
-		# Update contact
-		jid_list = gajim.contacts.get_jid_list(account)
-		if ji in jid_list or jid == gajim.get_jid_from_account(account):
-			lcontact = gajim.contacts.get_contacts(account, ji)
-			contact1 = None
-			resources = []
-			for c in lcontact:
-				resources.append(c.resource)
-				if c.resource == resource:
-					contact1 = c
-					break
-
-			if contact1:
-				if contact1.show in statuss:
-					old_show = statuss.index(contact1.show)
-				# nick changed
-				if contact_nickname is not None and \
-				contact1.contact_name != contact_nickname:
-					contact1.contact_name = contact_nickname
-					self.roster.draw_contact(jid, account)
-
-				if old_show == new_show and contact1.status == status_message and \
-				contact1.priority == priority: # no change
-					return
-			else:
-				contact1 = gajim.contacts.get_first_contact_from_jid(account, ji)
-				if not contact1:
-					# Presence of another resource of our
-					# jid
-					# Create self contact and add to roster
-					if resource == conn.server_resource:
-						return
-					# Ignore offline presence of unknown self resource
-					if new_show < 2:
-						return
-					contact1 = gajim.contacts.create_contact(jid=ji,
-						name=gajim.nicks[account], groups=['self_contact'],
-						show=array[1], status=status_message, sub='both', ask='none',
-						priority=priority, keyID=keyID, resource=resource,
-						mood=conn.mood, tune=conn.tune, activity=conn.activity)
-					old_show = 0
-					gajim.contacts.add_contact(account, contact1)
-					lcontact.append(contact1)
-				elif contact1.show in statuss:
-					old_show = statuss.index(contact1.show)
-				# FIXME: What am I?
-				if (resources != [''] and (len(lcontact) != 1 or \
-				lcontact[0].show != 'offline')) and jid.find('@') > 0:
-					old_show = 0
-					contact1 = gajim.contacts.copy_contact(contact1)
-					lcontact.append(contact1)
-				contact1.resource = resource
-
-				self.roster.add_contact(contact1.jid, account)
-
-			if contact1.jid.find('@') > 0 and len(lcontact) == 1:
-				# It's not an agent
-				if old_show == 0 and new_show > 1:
-					if not contact1.jid in gajim.newly_added[account]:
-						gajim.newly_added[account].append(contact1.jid)
-					if contact1.jid in gajim.to_be_removed[account]:
-						gajim.to_be_removed[account].remove(contact1.jid)
-					gobject.timeout_add_seconds(5, self.roster.remove_newly_added,
-						contact1.jid, account)
-				elif old_show > 1 and new_show == 0 and conn.connected > 1:
-					if not contact1.jid in gajim.to_be_removed[account]:
-						gajim.to_be_removed[account].append(contact1.jid)
-					if contact1.jid in gajim.newly_added[account]:
-						gajim.newly_added[account].remove(contact1.jid)
-					self.roster.draw_contact(contact1.jid, account)
-					gobject.timeout_add_seconds(5, self.roster.remove_to_be_removed,
-						contact1.jid, account)
-
-			# unset custom status
-			if (old_show == 0 and new_show > 1) or (old_show > 1 and new_show == 0\
-			and conn.connected > 1):
-				if account in self.status_sent_to_users and \
-				jid in self.status_sent_to_users[account]:
-					del self.status_sent_to_users[account][jid]
-
-			contact1.show = array[1]
-			contact1.status = status_message
-			contact1.priority = priority
-			contact1.keyID = keyID
-			timestamp = array[6]
-			if timestamp:
-				contact1.last_status_time = timestamp
-			elif not gajim.block_signed_in_notifications[account]:
-				# We're connected since more that 30 seconds
-				contact1.last_status_time = time.localtime()
-			contact1.contact_nickname = contact_nickname
-
-		if gajim.jid_is_transport(jid):
-			# It must be an agent
-			if ji in jid_list:
-				# Update existing iter and group counting
-				self.roster.draw_contact(ji, account)
-				self.roster.draw_group(_('Transports'), account)
-				if new_show > 1 and ji in gajim.transport_avatar[account]:
-					# transport just signed in.
-					# request avatars
-					for jid_ in gajim.transport_avatar[account][ji]:
-						conn.request_vcard(jid_)
-				# transport just signed in/out, don't show
-				# popup notifications for 30s
-				account_ji = account + '/' + ji
-				gajim.block_signed_in_notifications[account_ji] = True
-				gobject.timeout_add_seconds(30,
-					self.unblock_signed_in_notifications, account_ji)
-			locations = (self.instances, self.instances[account])
-			for location in locations:
-				if 'add_contact' in location:
-					if old_show == 0 and new_show > 1:
-						location['add_contact'].transport_signed_in(jid)
-						break
-					elif old_show > 1 and new_show == 0:
-						location['add_contact'].transport_signed_out(jid)
-						break
-		elif ji in jid_list:
-			# It isn't an agent
-			# reset chatstate if needed:
-			# (when contact signs out or has errors)
-			if array[1] in ('offline', 'error'):
-				contact1.our_chatstate = contact1.chatstate = \
-					contact1.composing_xep = None
-
-				# TODO: This causes problems when another
-				#	resource signs off!
-				conn.remove_transfers_for_contact(contact1)
-
-				# disable encryption, since if any messages are
-				# lost they'll be not decryptable (note that
-				# this contradicts XEP-0201 - trying to get that
-				# in the XEP, though)
-
-				# there won't be any sessions here if the contact terminated
-				# their sessions before going offline (which we do)
-				for sess in conn.get_sessions(ji):
-					if (ji+'/'+resource) != str(sess.jid):
-						continue
-					if sess.control:
-						sess.control.no_autonegotiation = False
-					if sess.enable_encryption:
-						sess.terminate_e2e()
-						conn.delete_session(jid, sess.thread_id)
-
-			self.roster.chg_contact_status(contact1, array[1], status_message,
-				account)
-			# Notifications
-			if old_show < 2 and new_show > 1:
-				notify.notify('contact_connected', jid, account, status_message)
-				if self.remote_ctrl:
-					self.remote_ctrl.raise_signal('ContactPresence', (account,
-						array))
-
-			elif old_show > 1 and new_show < 2:
-				notify.notify('contact_disconnected', jid, account, status_message)
-				if self.remote_ctrl:
-					self.remote_ctrl.raise_signal('ContactAbsence', (account, array))
-				# FIXME: stop non active file transfers
-			# Status change (not connected/disconnected or
-			# error (<1))
-			elif new_show > 1:
-				notify.notify('status_change', jid, account, [new_show,
-					status_message])
-				if self.remote_ctrl:
-					self.remote_ctrl.raise_signal('ContactStatus', (account, array))
-		else:
-			# FIXME: MSN transport (CMSN1.2.1 and PyMSN) don't
-			#	 follow the XEP, still the case in 2008.
-			#	 It's maybe a GC_NOTIFY (specialy for MSN gc)
-			self.handle_event_gc_notify(account, (jid, array[1], status_message,
-				array[3], None, None, None, None, None, [], None, None))
-
-		highest = gajim.contacts.get_contact_with_highest_priority(account, jid)
-		is_highest = (highest and highest.resource == resource)
-
-		# disconnect the session from the ctrl if the highest resource has changed
-		if (was_highest and not is_highest) or (not was_highest and is_highest):
-			ctrl = self.msg_win_mgr.get_control(jid, account)
-
-			if ctrl:
-				ctrl.set_session(None)
-				ctrl.contact = highest
-
-	def handle_event_msgerror(self, account, array):
-		#'MSGERROR' (account, (jid, error_code, error_msg, msg, time[, session]))
-		full_jid_with_resource = array[0]
-		jids = full_jid_with_resource.split('/', 1)
-		jid = jids[0]
-
-		session = None
-		if len(array) > 5:
-			session = array[5]
-
-		gc_control = self.msg_win_mgr.get_gc_control(jid, account)
-		if not gc_control and \
-		jid in self.minimized_controls[account]:
-			gc_control = self.minimized_controls[account][jid]
-		if gc_control and gc_control.type_id != message_control.TYPE_GC:
-			gc_control = None
-		if gc_control:
-			if len(jids) > 1: # it's a pm
-				nick = jids[1]
-
-				if session:
-					ctrl = session.control
-				else:
-					ctrl = self.msg_win_mgr.get_control(full_jid_with_resource, account)
-
-				if not ctrl:
-					tv = gc_control.list_treeview
-					model = tv.get_model()
-					iter_ = gc_control.get_contact_iter(nick)
-					if iter_:
-						show = model[iter_][3]
-					else:
-						show = 'offline'
-					gc_c = gajim.contacts.create_gc_contact(room_jid = jid,
-						name = nick, show = show)
-					ctrl = self.new_private_chat(gc_c, account, session)
-
-				ctrl.print_conversation(_('Error %(code)s: %(msg)s') % {
-					'code': array[1], 'msg': array[2]}, 'status')
-				return
-
-			gc_control.print_conversation(_('Error %(code)s: %(msg)s') % {
-				'code': array[1], 'msg': array[2]}, 'status')
-			if gc_control.parent_win and gc_control.parent_win.get_active_jid() == jid:
-				gc_control.set_subject(gc_control.subject)
-			return
-
-		if gajim.jid_is_transport(jid):
-			jid = jid.replace('@', '')
-		msg = array[2]
-		if array[3]:
-			msg = _('error while sending %(message)s ( %(error)s )') % {
-				'message': array[3], 'error': msg}
-		if session:
-			session.roster_message(jid, msg, array[4], msg_type='error')
-
-	def handle_event_msgsent(self, account, array):
-		#('MSGSENT', account, (jid, msg, keyID))
-		msg = array[1]
-		# do not play sound when standalone chatstate message (eg no msg)
-		if msg and gajim.config.get_per('soundevents', 'message_sent', 'enabled'):
-			helpers.play_sound('message_sent')
-
-	def handle_event_msgnotsent(self, account, array):
-		#('MSGNOTSENT', account, (jid, ierror_msg, msg, time, session))
-		msg = _('error while sending %(message)s ( %(error)s )') % {
-			'message': array[2], 'error': array[1]}
-		if not array[4]:
-			# No session. This can happen when sending a message from gajim-remote
-			log.warn(msg)
-			return
-		array[4].roster_message(array[0], msg, array[3], account,
-			msg_type='error')
-
-	def handle_event_subscribe(self, account, array):
-		#('SUBSCRIBE', account, (jid, text, user_nick)) user_nick is JEP-0172
-		if self.remote_ctrl:
-			self.remote_ctrl.raise_signal('Subscribe', (account, array))
-
-		jid = array[0]
-		text = array[1]
-		nick = array[2]
-		if helpers.allow_popup_window(account) or not self.systray_enabled:
-			dialogs.SubscriptionRequestWindow(jid, text, account, nick)
-			return
-
-		self.add_event(account, jid, 'subscription_request', (text, nick))
-
-		if helpers.allow_showing_notification(account):
-			path = os.path.join(gajim.DATA_DIR, 'pixmaps', 'events',
-				'subscription_request.png')
-			path = gtkgui_helpers.get_path_to_generic_or_avatar(path)
-			event_type = _('Subscription request')
-			notify.popup(event_type, jid, account, 'subscription_request', path,
-				event_type, jid)
-
-	def handle_event_subscribed(self, account, array):
-		#('SUBSCRIBED', account, (jid, resource))
-		jid = array[0]
-		if jid in gajim.contacts.get_jid_list(account):
-			c = gajim.contacts.get_first_contact_from_jid(account, jid)
-			c.resource = array[1]
-			self.roster.remove_contact_from_groups(c.jid, account,
-				[_('Not in Roster'), _('Observers')], update=False)
-		else:
-			keyID = ''
-			attached_keys = gajim.config.get_per('accounts', account,
-				'attached_gpg_keys').split()
-			if jid in attached_keys:
-				keyID = attached_keys[attached_keys.index(jid) + 1]
-			name = jid.split('@', 1)[0]
-			name = name.split('%', 1)[0]
-			contact1 = gajim.contacts.create_contact(jid=jid, name=name,
-				groups=[], show='online', status='online',
-				ask='to', resource=array[1], keyID=keyID)
-			gajim.contacts.add_contact(account, contact1)
-			self.roster.add_contact(jid, account)
-		dialogs.InformationDialog(_('Authorization accepted'),
-				_('The contact "%s" has authorized you to see his or her status.')
-				% jid)
-		if not gajim.config.get_per('accounts', account, 'dont_ack_subscription'):
-			gajim.connections[account].ack_subscribed(jid)
-		if self.remote_ctrl:
-			self.remote_ctrl.raise_signal('Subscribed', (account, array))
-
-	def show_unsubscribed_dialog(self, account, contact):
-		def on_yes(is_checked, list_):
-			self.roster.on_req_usub(None, list_)
-		list_ = [(contact, account)]
-		dialogs.YesNoDialog(
-			_('Contact "%s" removed subscription from you') % contact.jid,
-			_('You will always see him or her as offline.\nDo you want to '
-				'remove him or her from your contact list?'),
-			on_response_yes=(on_yes, list_))
-			# FIXME: Per RFC 3921, we can "deny" ack as well, but the GUI does
-			# not show deny
-
-	def handle_event_unsubscribed(self, account, jid):
-		#('UNSUBSCRIBED', account, jid)
-		gajim.connections[account].ack_unsubscribed(jid)
-		if self.remote_ctrl:
-			self.remote_ctrl.raise_signal('Unsubscribed', (account, jid))
-
-		contact = gajim.contacts.get_first_contact_from_jid(account, jid)
-		if not contact:
-			return
-
-		if helpers.allow_popup_window(account) or not self.systray_enabled:
-			self.show_unsubscribed_dialog(account, contact)
-
-		self.add_event(account, jid, 'unsubscribed', contact)
-
-		if helpers.allow_showing_notification(account):
-			path = os.path.join(gajim.DATA_DIR, 'pixmaps', 'events',
-				'unsubscribed.png')
-			path = gtkgui_helpers.get_path_to_generic_or_avatar(path)
-			event_type = _('Unsubscribed')
-			notify.popup(event_type, jid, account, 'unsubscribed', path,
-				event_type, jid)
-
-	def handle_event_agent_info_error(self, account, agent):
-		#('AGENT_ERROR_INFO', account, (agent))
-		try:
-			gajim.connections[account].services_cache.agent_info_error(agent)
-		except AttributeError:
-			return
-
-	def handle_event_agent_items_error(self, account, agent):
-		#('AGENT_ERROR_INFO', account, (agent))
-		try:
-			gajim.connections[account].services_cache.agent_items_error(agent)
-		except AttributeError:
-			return
-
-	def handle_event_agent_removed(self, account, agent):
-		# remove transport's contacts from treeview
-		jid_list = gajim.contacts.get_jid_list(account)
-		for jid in jid_list:
-			if jid.endswith('@' + agent):
-				c = gajim.contacts.get_first_contact_from_jid(account, jid)
-				gajim.log.debug(
-					'Removing contact %s due to unregistered transport %s'\
-					% (jid, agent))
-				gajim.connections[account].unsubscribe(c.jid)
-				# Transport contacts can't have 2 resources
-				if c.jid in gajim.to_be_removed[account]:
-					# This way we'll really remove it
-					gajim.to_be_removed[account].remove(c.jid)
-				self.roster.remove_contact(c.jid, account, backend=True)
-
-	def handle_event_register_agent_info(self, account, array):
-		# ('REGISTER_AGENT_INFO', account, (agent, infos, is_form))
-		# info in a dataform if is_form is True
-		if array[2] or 'instructions' in array[1]:
-			config.ServiceRegistrationWindow(array[0], array[1], account,
-				array[2])
-		else:
-			dialogs.ErrorDialog(_('Contact with "%s" cannot be established') \
-				% array[0], _('Check your connection or try again later.'))
-
-	def handle_event_agent_info_items(self, account, array):
-		#('AGENT_INFO_ITEMS', account, (agent, node, items))
-		our_jid = gajim.get_jid_from_account(account)
-		if 'pep_services' in gajim.interface.instances[account] and \
-		array[0] == our_jid:
-			gajim.interface.instances[account]['pep_services'].items_received(
-				array[2])
-		try:
-			gajim.connections[account].services_cache.agent_items(array[0],
-				array[1], array[2])
-		except AttributeError:
-			return
-
-	def handle_event_agent_info_info(self, account, array):
-		#('AGENT_INFO_INFO', account, (agent, node, identities, features, data))
-		try:
-			gajim.connections[account].services_cache.agent_info(array[0],
-				array[1], array[2], array[3], array[4])
-		except AttributeError:
-			return
-
-	def handle_event_new_acc_connected(self, account, array):
-		#('NEW_ACC_CONNECTED', account, (infos, is_form, ssl_msg, ssl_err,
-		# ssl_cert, ssl_fingerprint))
-		if 'account_creation_wizard' in self.instances:
-			self.instances['account_creation_wizard'].new_acc_connected(array[0],
-				array[1], array[2], array[3], array[4], array[5])
-
-	def handle_event_new_acc_not_connected(self, account, array):
-		#('NEW_ACC_NOT_CONNECTED', account, (reason))
-		if 'account_creation_wizard' in self.instances:
-			self.instances['account_creation_wizard'].new_acc_not_connected(array)
-
-	def handle_event_acc_ok(self, account, array):
-		#('ACC_OK', account, (config))
-		if 'account_creation_wizard' in self.instances:
-			self.instances['account_creation_wizard'].acc_is_ok(array)
-
-		if self.remote_ctrl:
-			self.remote_ctrl.raise_signal('NewAccount', (account, array))
-
-	def handle_event_acc_not_ok(self, account, array):
-		#('ACC_NOT_OK', account, (reason))
-		if 'account_creation_wizard' in self.instances:
-			self.instances['account_creation_wizard'].acc_is_not_ok(array)
-
-	def handle_event_quit(self, p1, p2):
-		self.roster.quit_gtkgui_interface()
-
-	def handle_event_myvcard(self, account, array):
-		nick = ''
-		if 'NICKNAME' in array and array['NICKNAME']:
-			gajim.nicks[account] = array['NICKNAME']
-		elif 'FN' in array and array['FN']:
-			gajim.nicks[account] = array['FN']
-		if 'profile' in self.instances[account]:
-			win = self.instances[account]['profile']
-			win.set_values(array)
-			if account in self.show_vcard_when_connect:
-				self.show_vcard_when_connect.remove(account)
-		jid = array['jid']
-		if jid in self.instances[account]['infos']:
-			self.instances[account]['infos'][jid].set_values(array)
-
-	def handle_event_vcard(self, account, vcard):
-		# ('VCARD', account, data)
-		'''vcard holds the vcard data'''
-		jid = vcard['jid']
-		resource = vcard.get('resource', '')
-		fjid = jid + '/' + str(resource)
-
-		# vcard window
-		win = None
-		if jid in self.instances[account]['infos']:
-			win = self.instances[account]['infos'][jid]
-		elif resource and fjid in self.instances[account]['infos']:
-			win = self.instances[account]['infos'][fjid]
-		if win:
-			win.set_values(vcard)
-
-		# show avatar in chat
-		ctrl = None
-		if resource and self.msg_win_mgr.has_window(fjid, account):
-			win = self.msg_win_mgr.get_window(fjid, account)
-			ctrl = win.get_control(fjid, account)
-		elif self.msg_win_mgr.has_window(jid, account):
-			win = self.msg_win_mgr.get_window(jid, account)
-			ctrl = win.get_control(jid, account)
-
-		if ctrl and ctrl.type_id != message_control.TYPE_GC:
-			ctrl.show_avatar()
-
-		# Show avatar in roster or gc_roster
-		gc_ctrl = self.msg_win_mgr.get_gc_control(jid, account)
-		if not gc_ctrl and \
-		jid in self.minimized_controls[account]:
-			gc_ctrl = self.minimized_controls[account][jid]
-		if gc_ctrl and gc_ctrl.type_id == message_control.TYPE_GC:
-			gc_ctrl.draw_avatar(resource)
-		else:
-			self.roster.draw_avatar(jid, account)
-		if self.remote_ctrl:
-			self.remote_ctrl.raise_signal('VcardInfo', (account, vcard))
-
-	def handle_event_last_status_time(self, account, array):
-		# ('LAST_STATUS_TIME', account, (jid, resource, seconds, status))
-		tim = array[2]
-		if tim < 0:
-			# Ann error occured
-			return
-		win = None
-		if array[0] in self.instances[account]['infos']:
-			win = self.instances[account]['infos'][array[0]]
-		elif array[0] + '/' + array[1] in self.instances[account]['infos']:
-			win = self.instances[account]['infos'][array[0] + '/' + array[1]]
-		c = gajim.contacts.get_contact(account, array[0], array[1])
-		if c: # c can be none if it's a gc contact
-			c.last_status_time = time.localtime(time.time() - tim)
-			if array[3]:
-				c.status = array[3]
-				self.roster.draw_contact(c.jid, account) # draw offline status
-		if win:
-			win.set_last_status_time()
-		if self.remote_ctrl:
-			self.remote_ctrl.raise_signal('LastStatusTime', (account, array))
-
-	def handle_event_os_info(self, account, array):
-		#'OS_INFO' (account, (jid, resource, client_info, os_info))
-		win = None
-		if array[0] in self.instances[account]['infos']:
-			win = self.instances[account]['infos'][array[0]]
-		elif array[0] + '/' + array[1] in self.instances[account]['infos']:
-			win = self.instances[account]['infos'][array[0] + '/' + array[1]]
-		if win:
-			win.set_os_info(array[1], array[2], array[3])
-		if self.remote_ctrl:
-			self.remote_ctrl.raise_signal('OsInfo', (account, array))
-
-	def handle_event_entity_time(self, account, array):
-		#'ENTITY_TIME' (account, (jid, resource, time_info))
-		win = None
-		if array[0] in self.instances[account]['infos']:
-			win = self.instances[account]['infos'][array[0]]
-		elif array[0] + '/' + array[1] in self.instances[account]['infos']:
-			win = self.instances[account]['infos'][array[0] + '/' + array[1]]
-		if win:
-			win.set_entity_time(array[1], array[2])
-		if self.remote_ctrl:
-			self.remote_ctrl.raise_signal('EntityTime', (account, array))
-
-	def handle_event_gc_notify(self, account, array):
-		#'GC_NOTIFY' (account, (room_jid, show, status, nick,
-		# role, affiliation, jid, reason, actor, statusCode, newNick, avatar_sha))
-		nick = array[3]
-		if not nick:
-			return
-		room_jid = array[0]
-		fjid = room_jid + '/' + nick
-		show = array[1]
-		status = array[2]
-
-		# Get the window and control for the updated status, this may be a
-		# PrivateChatControl
-		control = self.msg_win_mgr.get_gc_control(room_jid, account)
-
-		if not control and \
-		room_jid in self.minimized_controls[account]:
-			control = self.minimized_controls[account][room_jid]
-
-		if not control or (control and control.type_id != message_control.TYPE_GC):
-			return
-
-		control.chg_contact_status(nick, show, status, array[4], array[5],
-			array[6], array[7], array[8], array[9], array[10], array[11])
-
-		contact = gajim.contacts.\
-			get_contact_with_highest_priority(account, room_jid)
-		if contact:
-			self.roster.draw_contact(room_jid, account)
-
-		# print status in chat window and update status/GPG image
-		ctrl = self.msg_win_mgr.get_control(fjid, account)
-		if ctrl:
-			statusCode = array[9]
-			if '303' in statusCode:
-				new_nick = array[10]
-				ctrl.print_conversation(_('%(nick)s is now known as %(new_nick)s') \
-					% {'nick': nick, 'new_nick': new_nick}, 'status')
-				gc_c = gajim.contacts.get_gc_contact(account, room_jid, new_nick)
-				c = gajim.contacts.contact_from_gc_contact(gc_c)
-				ctrl.gc_contact = gc_c
-				ctrl.contact = c
-				ctrl.draw_banner()
-				old_jid = room_jid + '/' + nick
-				new_jid = room_jid + '/' + new_nick
-				self.msg_win_mgr.change_key(old_jid, new_jid, account)
-			else:
-				contact = ctrl.contact
-				contact.show = show
-				contact.status = status
-				gc_contact = ctrl.gc_contact
-				gc_contact.show = show
-				gc_contact.status = status
-				uf_show = helpers.get_uf_show(show)
-				ctrl.print_conversation(_('%(nick)s is now %(status)s') % {
-					'nick': nick, 'status': uf_show}, 'status')
-				if status:
-					ctrl.print_conversation(' (', 'status', simple=True)
-					ctrl.print_conversation('%s' % (status), 'status', simple=True)
-					ctrl.print_conversation(')', 'status', simple=True)
-				ctrl.parent_win.redraw_tab(ctrl)
-				ctrl.update_ui()
-			if self.remote_ctrl:
-				self.remote_ctrl.raise_signal('GCPresence', (account, array))
-
-	def handle_event_gc_msg(self, account, array):
-		# ('GC_MSG', account, (jid, msg, time, has_timestamp, htmlmsg,
-		# [status_codes]))
-		jids = array[0].split('/', 1)
-		room_jid = jids[0]
-
-		msg = array[1]
-
-		gc_control = self.msg_win_mgr.get_gc_control(room_jid, account)
-		if not gc_control and \
-		room_jid in self.minimized_controls[account]:
-			gc_control = self.minimized_controls[account][room_jid]
-
-		if not gc_control:
-			return
-		xhtml = array[4]
-
-		if gajim.config.get('ignore_incoming_xhtml'):
-			xhtml = None
-		if len(jids) == 1:
-			# message from server
-			nick = ''
-		else:
-			# message from someone
-			nick = jids[1]
-
-		gc_control.on_message(nick, msg, array[2], array[3], xhtml, array[5])
-
-		if self.remote_ctrl:
-			highlight = gc_control.needs_visual_notification(msg)
-			array += (highlight,)
-			self.remote_ctrl.raise_signal('GCMessage', (account, array))
-
-	def handle_event_gc_subject(self, account, array):
-		#('GC_SUBJECT', account, (jid, subject, body, has_timestamp))
-		jids = array[0].split('/', 1)
-		jid = jids[0]
-
-		gc_control = self.msg_win_mgr.get_gc_control(jid, account)
-
-		if not gc_control and \
-		jid in self.minimized_controls[account]:
-			gc_control = self.minimized_controls[account][jid]
-
-		contact = gajim.contacts.\
-			get_contact_with_highest_priority(account, jid)
-		if contact:
-			contact.status = array[1]
-			self.roster.draw_contact(jid, account)
-
-		if not gc_control:
-			return
-		gc_control.set_subject(array[1])
-		# Standard way, the message comes from the occupant who set the subject
-		text = None
-		if len(jids) > 1:
-			text = _('%(jid)s has set the subject to %(subject)s') % {
-				'jid': jids[1], 'subject': array[1]}
-		# Workaround for psi bug http://flyspray.psi-im.org/task/595 , to be
-		# deleted one day. We can receive a subject with a body that contains
-		# "X has set the subject to Y" ...
-		elif array[2]:
-			text = array[2]
-		if text is not None:
-			if array[3]:
-				gc_control.print_old_conversation(text)
-			else:
-				gc_control.print_conversation(text)
-
-	def handle_event_gc_config(self, account, array):
-		#('GC_CONFIG', account, (jid, form))  config is a dict
-		room_jid = array[0].split('/')[0]
-		if room_jid in gajim.automatic_rooms[account]:
-			if 'continue_tag' in gajim.automatic_rooms[account][room_jid]:
-				# We're converting chat to muc. allow participants to invite
-				form = dataforms.ExtendForm(node = array[1])
-				for f in form.iter_fields():
-					if f.var == 'muc#roomconfig_allowinvites':
-						f.value = True
-					elif f.var == 'muc#roomconfig_publicroom':
-						f.value = False
-					elif f.var == 'muc#roomconfig_membersonly':
-						f.value = True
-					elif f.var == 'public_list':
-						f.value = False
-				gajim.connections[account].send_gc_config(room_jid, form)
-			else:
-				# use default configuration
-				gajim.connections[account].send_gc_config(room_jid, array[1])
-			# invite contacts
-			# check if it is necessary to add <continue />
-			continue_tag = False
-			if 'continue_tag' in gajim.automatic_rooms[account][room_jid]:
-				continue_tag = True
-			if 'invities' in gajim.automatic_rooms[account][room_jid]:
-				for jid in gajim.automatic_rooms[account][room_jid]['invities']:
-					gajim.connections[account].send_invite(room_jid, jid,
-						continue_tag=continue_tag)
-			del gajim.automatic_rooms[account][room_jid]
-		elif room_jid not in self.instances[account]['gc_config']:
-			self.instances[account]['gc_config'][room_jid] = \
-			config.GroupchatConfigWindow(account, room_jid, array[1])
-
-	def handle_event_gc_config_change(self, account, array):
-		#('GC_CONFIG_CHANGE', account, (jid, statusCode))  statuscode is a list
-		# http://www.xmpp.org/extensions/xep-0045.html#roomconfig-notify
-		# http://www.xmpp.org/extensions/xep-0045.html#registrar-statuscodes-init
-		jid = array[0]
-		statusCode = array[1]
-
-		gc_control = self.msg_win_mgr.get_gc_control(jid, account)
-		if not gc_control and \
-		jid in self.minimized_controls[account]:
-			gc_control = self.minimized_controls[account][jid]
-		if not gc_control:
-			return
-
-		changes = []
-		if '100' in statusCode:
-			# Can be a presence (see chg_contact_status in groupchat_control.py)
-			changes.append(_('Any occupant is allowed to see your full JID'))
-			gc_control.is_anonymous = False
-		if '102' in statusCode:
-			changes.append(_('Room now shows unavailable member'))
-		if '103' in statusCode:
-			changes.append(_('room now does not show unavailable members'))
-		if '104' in statusCode:
-			changes.append(
-				_('A non-privacy-related room configuration change has occurred'))
-		if '170' in statusCode:
-			# Can be a presence (see chg_contact_status in groupchat_control.py)
-			changes.append(_('Room logging is now enabled'))
-		if '171' in statusCode:
-			changes.append(_('Room logging is now disabled'))
-		if '172' in statusCode:
-			changes.append(_('Room is now non-anonymous'))
-			gc_control.is_anonymous = False
-		if '173' in statusCode:
-			changes.append(_('Room is now semi-anonymous'))
-			gc_control.is_anonymous = True
-		if '174' in statusCode:
-			changes.append(_('Room is now fully-anonymous'))
-			gc_control.is_anonymous = True
-
-		for change in changes:
-			gc_control.print_conversation(change)
-
-	def handle_event_gc_affiliation(self, account, array):
-		#('GC_AFFILIATION', account, (room_jid, users_dict))
-		room_jid = array[0]
-		if room_jid in self.instances[account]['gc_config']:
-			self.instances[account]['gc_config'][room_jid].\
-				affiliation_list_received(array[1])
-
-	def handle_event_gc_password_required(self, account, array):
-		#('GC_PASSWORD_REQUIRED', account, (room_jid, nick))
-		room_jid = array[0]
-		nick = array[1]
-
-		def on_ok(text):
-			gajim.connections[account].join_gc(nick, room_jid, text)
-			gajim.gc_passwords[room_jid] = text
-
-		def on_cancel():
-			# get and destroy window
-			if room_jid in gajim.interface.minimized_controls[account]:
-				self.roster.on_disconnect(None, room_jid, account)
-			else:
-				win = self.msg_win_mgr.get_window(room_jid, account)
-				ctrl = self.msg_win_mgr.get_gc_control(room_jid, account)
-				win.remove_tab(ctrl, 3)
-
-		dlg = dialogs.InputDialog(_('Password Required'),
-			_('A Password is required to join the room %s. Please type it.') % \
-			room_jid, is_modal=False, ok_handler=on_ok, cancel_handler=on_cancel)
-		dlg.input_entry.set_visibility(False)
-
-	def handle_event_gc_invitation(self, account, array):
-		#('GC_INVITATION', (room_jid, jid_from, reason, password, is_continued))
-		jid = gajim.get_jid_without_resource(array[1])
-		room_jid = array[0]
-		if helpers.allow_popup_window(account) or not self.systray_enabled:
-			dialogs.InvitationReceivedDialog(account, room_jid, jid, array[3],
-				array[2], is_continued=array[4])
-			return
-
-		self.add_event(account, jid, 'gc-invitation', (room_jid, array[2],
-			array[3], array[4]))
-
-		if helpers.allow_showing_notification(account):
-			path = os.path.join(gajim.DATA_DIR, 'pixmaps', 'events',
-				'gc_invitation.png')
-			path = gtkgui_helpers.get_path_to_generic_or_avatar(path)
-			event_type = _('Groupchat Invitation')
-			notify.popup(event_type, jid, account, 'gc-invitation', path,
-				event_type, room_jid)
-
-	def forget_gpg_passphrase(self, keyid):
-		if keyid in self.gpg_passphrase:
-			del self.gpg_passphrase[keyid]
-		return False
-
-	def handle_event_bad_passphrase(self, account, array):
-		#('BAD_PASSPHRASE', account, ())
-		use_gpg_agent = gajim.config.get('use_gpg_agent')
-		sectext = ''
-		if use_gpg_agent:
-			sectext = _('You configured Gajim to use GPG agent, but there is no '
-			'GPG agent running or it returned a wrong passphrase.\n')
-		sectext += _('You are currently connected without your OpenPGP key.')
-		keyID = gajim.config.get_per('accounts', account, 'keyid')
-		self.forget_gpg_passphrase(keyID)
-		dialogs.WarningDialog(_('Your passphrase is incorrect'), sectext)
-
-	def handle_event_gpg_password_required(self, account, array):
-		#('GPG_PASSWORD_REQUIRED', account, (callback,))
-		callback = array[0]
-		keyid = gajim.config.get_per('accounts', account, 'keyid')
-		if keyid in self.gpg_passphrase:
-			request = self.gpg_passphrase[keyid]
-		else:
-			request = PassphraseRequest(keyid)
-			self.gpg_passphrase[keyid] = request
-		request.add_callback(account, callback)
-
-	def handle_event_gpg_always_trust(self, account, callback):
-		#('GPG_ALWAYS_TRUST', account, callback)
-		def on_yes(checked):
-			if checked:
-				gajim.connections[account].gpg.always_trust = True
-			callback(True)
-
-		def on_no():
-			callback(False)
-
-		dialogs.YesNoDialog(_('GPG key not trusted'), _('The GPG key used to '
-			'encrypt this chat is not trusted. Do you really want to encrypt this '
-			'message?'), checktext=_('Do _not ask me again'),
-			on_response_yes=on_yes, on_response_no=on_no)
-
-	def handle_event_password_required(self, account, array):
-		#('PASSWORD_REQUIRED', account, None)
-		if account in self.pass_dialog:
-			return
-		text = _('Enter your password for account %s') % account
-		if passwords.USER_HAS_GNOMEKEYRING and \
-		not passwords.USER_USES_GNOMEKEYRING:
-			text += '\n' + _('Gnome Keyring is installed but not \
-				correctly started (environment variable probably not \
-				correctly set)')
-
-		def on_ok(passphrase, save):
-			if save:
-				gajim.config.set_per('accounts', account, 'savepass', True)
-				passwords.save_password(account, passphrase)
-			gajim.connections[account].set_password(passphrase)
-			del self.pass_dialog[account]
-
-		def on_cancel():
-			self.roster.set_state(account, 'offline')
-			self.roster.update_status_combobox()
-			del self.pass_dialog[account]
-
-		self.pass_dialog[account] = dialogs.PassphraseDialog(
-			_('Password Required'), text, _('Save password'), ok_handler=on_ok,
-			cancel_handler=on_cancel)
-
-	def handle_event_roster_info(self, account, array):
-		#('ROSTER_INFO', account, (jid, name, sub, ask, groups))
-		jid = array[0]
-		name = array[1]
-		sub = array[2]
-		ask = array[3]
-		groups = array[4]
-		contacts = gajim.contacts.get_contacts(account, jid)
-		if (not sub or sub == 'none') and (not ask or ask == 'none') and \
-		not name and not groups:
-			# contact removed us.
-			if contacts:
-				self.roster.remove_contact(jid, account, backend=True)
-				return
-		elif not contacts:
-			if sub == 'remove':
-				return
-			# Add new contact to roster
-			contact = gajim.contacts.create_contact(jid=jid, name=name,
-				groups=groups, show='offline', sub=sub, ask=ask)
-			gajim.contacts.add_contact(account, contact)
-			self.roster.add_contact(jid, account)
-		else:
-			# it is an existing contact that might has changed
-			re_place = False
-			# If contact has changed (sub, ask or group) update roster
-			# Mind about observer status changes:
-			# 	According to xep 0162, a contact is not an observer anymore when
-			# 	we asked for auth, so also remove him if ask changed
-			old_groups = contacts[0].groups
-			if contacts[0].sub != sub or contacts[0].ask != ask\
-			or old_groups != groups:
-				re_place = True
-				# c.get_shown_groups() has changed. Reflect that in roster_winodow
-				self.roster.remove_contact(jid, account, force=True)
-			for contact in contacts:
-				contact.name = name or ''
-				contact.sub = sub
-				contact.ask = ask
-				contact.groups = groups or []
-			if re_place:
-				self.roster.add_contact(jid, account)
-				# Refilter and update old groups
-				for group in old_groups:
-					self.roster.draw_group(group, account)
-			else:
-				self.roster.draw_contact(jid, account)
-
-		if self.remote_ctrl:
-			self.remote_ctrl.raise_signal('RosterInfo', (account, array))
-
-	def handle_event_bookmarks(self, account, bms):
-		# ('BOOKMARKS', account, [{name,jid,autojoin,password,nick}, {}])
-		# We received a bookmark item from the server (JEP48)
-		# Auto join GC windows if neccessary
-
-		self.roster.set_actions_menu_needs_rebuild()
-		invisible_show = gajim.SHOW_LIST.index('invisible')
-		# do not autojoin if we are invisible
-		if gajim.connections[account].connected == invisible_show:
-			return
-
-		self.auto_join_bookmarks(account)
-
-	def handle_event_file_send_error(self, account, array):
-		jid = array[0]
-		file_props = array[1]
-		ft = self.instances['file_transfers']
-		ft.set_status(file_props['type'], file_props['sid'], 'stop')
-
-		if helpers.allow_popup_window(account):
-			ft.show_send_error(file_props)
-			return
-
-		self.add_event(account, jid, 'file-send-error', file_props)
-
-		if helpers.allow_showing_notification(account):
-			img = os.path.join(gajim.DATA_DIR, 'pixmaps', 'events', 'ft_error.png')
-			path = gtkgui_helpers.get_path_to_generic_or_avatar(img)
-			event_type = _('File Transfer Error')
-			notify.popup(event_type, jid, account, 'file-send-error', path,
-				event_type, file_props['name'])
-
-	def handle_event_gmail_notify(self, account, array):
-		jid = array[0]
-		gmail_new_messages = int(array[1])
-		gmail_messages_list = array[2]
-		if gajim.config.get('notify_on_new_gmail_email'):
-			img = os.path.join(gajim.DATA_DIR, 'pixmaps', 'events',
-				'new_email_recv.png')
-			title = _('New mail on %(gmail_mail_address)s') % \
-				{'gmail_mail_address': jid}
-			text = i18n.ngettext('You have %d new mail conversation',
-				'You have %d new mail conversations', gmail_new_messages,
-				gmail_new_messages, gmail_new_messages)
-
-			if gajim.config.get('notify_on_new_gmail_email_extra'):
-				cnt = 0
-				for gmessage in gmail_messages_list:
-					#FIXME: emulate Gtalk client popups. find out what they parse and
-					# how they decide what to show each message has a 'From',
-					# 'Subject' and 'Snippet' field
-					if cnt >=5:
-						break
-					senders = ',\n     '.join(reversed(gmessage['From']))
-					text += _('\n\nFrom: %(from_address)s\nSubject: %(subject)s\n%(snippet)s') % \
-						{'from_address': senders, 'subject': gmessage['Subject'],
-						'snippet': gmessage['Snippet']}
-					cnt += 1
-
-			if gajim.config.get_per('soundevents', 'gmail_received', 'enabled'):
-				helpers.play_sound('gmail_received')
-			path = gtkgui_helpers.get_path_to_generic_or_avatar(img)
-			notify.popup(_('New E-mail'), jid, account, 'gmail',
-				path_to_image=path, title=title,
-				text=text)
-
-		if self.remote_ctrl:
-			self.remote_ctrl.raise_signal('NewGmail', (account, array))
-
-	def handle_event_file_request_error(self, account, array):
-		# ('FILE_REQUEST_ERROR', account, (jid, file_props, error_msg))
-		jid, file_props, errmsg = array
-		ft = self.instances['file_transfers']
-		ft.set_status(file_props['type'], file_props['sid'], 'stop')
-		errno = file_props['error']
-
-		if helpers.allow_popup_window(account):
-			if errno in (-4, -5):
-				ft.show_stopped(jid, file_props, errmsg)
-			else:
-				ft.show_request_error(file_props)
-			return
-
-		if errno in (-4, -5):
-			msg_type = 'file-error'
-		else:
-			msg_type = 'file-request-error'
-
-		self.add_event(account, jid, msg_type, file_props)
-
-		if helpers.allow_showing_notification(account):
-			# check if we should be notified
-			img = os.path.join(gajim.DATA_DIR, 'pixmaps', 'events', 'ft_error.png')
-
-			path = gtkgui_helpers.get_path_to_generic_or_avatar(img)
-			event_type = _('File Transfer Error')
-			notify.popup(event_type, jid, account, msg_type, path,
-				title = event_type, text = file_props['name'])
-
-	def handle_event_file_request(self, account, array):
-		jid = array[0]
-		if jid not in gajim.contacts.get_jid_list(account):
-			keyID = ''
-			attached_keys = gajim.config.get_per('accounts', account,
-				'attached_gpg_keys').split()
-			if jid in attached_keys:
-				keyID = attached_keys[attached_keys.index(jid) + 1]
-			contact = gajim.contacts.create_contact(jid=jid, name='',
-				groups=[_('Not in Roster')], show='not in roster', status='',
-				sub='none', keyID=keyID)
-			gajim.contacts.add_contact(account, contact)
-			self.roster.add_contact(contact.jid, account)
-		file_props = array[1]
-		contact = gajim.contacts.get_first_contact_from_jid(account, jid)
-
-		if helpers.allow_popup_window(account):
-			self.instances['file_transfers'].show_file_request(account, contact,
-				file_props)
-			return
-
-		self.add_event(account, jid, 'file-request', file_props)
-
-		if helpers.allow_showing_notification(account):
-			img = os.path.join(gajim.DATA_DIR, 'pixmaps', 'events',
-				'ft_request.png')
-			txt = _('%s wants to send you a file.') % gajim.get_name_from_jid(
-				account, jid)
-			path = gtkgui_helpers.get_path_to_generic_or_avatar(img)
-			event_type = _('File Transfer Request')
-			notify.popup(event_type, jid, account, 'file-request',
-				path_to_image = path, title = event_type, text = txt)
-
-	def handle_event_file_error(self, title, message):
-		dialogs.ErrorDialog(title, message)
-
-	def handle_event_file_progress(self, account, file_props):
-		if time.time() - self.last_ftwindow_update > 0.5:
-			# update ft window every 500ms
-			self.last_ftwindow_update = time.time()
-			self.instances['file_transfers'].set_progress(file_props['type'],
-				file_props['sid'], file_props['received-len'])
-
-	def handle_event_file_rcv_completed(self, account, file_props):
-		ft = self.instances['file_transfers']
-		if file_props['error'] == 0:
-			ft.set_progress(file_props['type'], file_props['sid'],
-				file_props['received-len'])
-		else:
-			ft.set_status(file_props['type'], file_props['sid'], 'stop')
-		if 'stalled' in file_props and file_props['stalled'] or \
-			'paused' in file_props and file_props['paused']:
-			return
-		if file_props['type'] == 'r': # we receive a file
-			jid = unicode(file_props['sender'])
-		else: # we send a file
-			jid = unicode(file_props['receiver'])
-
-		if helpers.allow_popup_window(account):
-			if file_props['error'] == 0:
-				if gajim.config.get('notify_on_file_complete'):
-					ft.show_completed(jid, file_props)
-			elif file_props['error'] == -1:
-				ft.show_stopped(jid, file_props)
-			return
-
-		msg_type = ''
-		event_type = ''
-		if file_props['error'] == 0 and gajim.config.get(
-		'notify_on_file_complete'):
-			msg_type = 'file-completed'
-			event_type = _('File Transfer Completed')
-		elif file_props['error'] == -1:
-			msg_type = 'file-stopped'
-			event_type = _('File Transfer Stopped')
-
-		if event_type == '':
-			# FIXME: ugly workaround (this can happen Gajim sent, Gaim recvs)
-			# this should never happen but it does. see process_result() in socks5.py
-			# who calls this func (sth is really wrong unless this func is also registered
-			# as progress_cb
-			return
-
-		if msg_type:
-			self.add_event(account, jid, msg_type, file_props)
-
-		if file_props is not None:
-			if file_props['type'] == 'r':
-				# get the name of the sender, as it is in the roster
-				sender = unicode(file_props['sender']).split('/')[0]
-				name = gajim.contacts.get_first_contact_from_jid(account,
-					sender).get_shown_name()
-				filename = os.path.basename(file_props['file-name'])
-				if event_type == _('File Transfer Completed'):
-					txt = _('You successfully received %(filename)s from %(name)s.')\
-						% {'filename': filename, 'name': name}
-					img = 'ft_done.png'
-				else: # ft stopped
-					txt = _('File transfer of %(filename)s from %(name)s stopped.')\
-						% {'filename': filename, 'name': name}
-					img = 'ft_stopped.png'
-			else:
-				receiver = file_props['receiver']
-				if hasattr(receiver, 'jid'):
-					receiver = receiver.jid
-				receiver = receiver.split('/')[0]
-				# get the name of the contact, as it is in the roster
-				name = gajim.contacts.get_first_contact_from_jid(account,
-					receiver).get_shown_name()
-				filename = os.path.basename(file_props['file-name'])
-				if event_type == _('File Transfer Completed'):
-					txt = _('You successfully sent %(filename)s to %(name)s.')\
-						% {'filename': filename, 'name': name}
-					img = 'ft_done.png'
-				else: # ft stopped
-					txt = _('File transfer of %(filename)s to %(name)s stopped.')\
-						% {'filename': filename, 'name': name}
-					img = 'ft_stopped.png'
-			img = os.path.join(gajim.DATA_DIR, 'pixmaps', 'events', img)
-			path = gtkgui_helpers.get_path_to_generic_or_avatar(img)
-		else:
-			txt = ''
-
-		if gajim.config.get('notify_on_file_complete') and \
-			(gajim.config.get('autopopupaway') or \
-			gajim.connections[account].connected in (2, 3)):
-			# we want to be notified and we are online/chat or we don't mind
-			# bugged when away/na/busy
-			notify.popup(event_type, jid, account, msg_type, path_to_image = path,
-				title = event_type, text = txt)
-
-	def handle_event_stanza_arrived(self, account, stanza):
-		if account not in self.instances:
-			return
-		if 'xml_console' in self.instances[account]:
-			self.instances[account]['xml_console'].print_stanza(stanza, 'incoming')
-
-	def handle_event_stanza_sent(self, account, stanza):
-		if account not in self.instances:
-			return
-		if 'xml_console' in self.instances[account]:
-			self.instances[account]['xml_console'].print_stanza(stanza, 'outgoing')
-
-	def handle_event_vcard_published(self, account, array):
-		if 'profile' in self.instances[account]:
-			win = self.instances[account]['profile']
-			win.vcard_published()
-		for gc_control in self.msg_win_mgr.get_controls(message_control.TYPE_GC) + \
-		self.minimized_controls[account].values():
-			if gc_control.account == account:
-				show = gajim.SHOW_LIST[gajim.connections[account].connected]
-				status = gajim.connections[account].status
-				gajim.connections[account].send_gc_status(gc_control.nick,
-					gc_control.room_jid, show, status)
-
-	def handle_event_vcard_not_published(self, account, array):
-		if 'profile' in self.instances[account]:
-			win = self.instances[account]['profile']
-			win.vcard_not_published()
-
-	def ask_offline_status(self, account):
-		for contact in gajim.contacts.iter_contacts(account):
-			gajim.connections[account].request_last_status_time(contact.jid,
-				contact.resource)
-
-	def handle_event_signed_in(self, account, empty):
-		'''SIGNED_IN event is emitted when we sign in, so handle it'''
-		# block signed in notifications for 30 seconds
-		gajim.block_signed_in_notifications[account] = True
-		self.roster.set_actions_menu_needs_rebuild()
-		self.roster.draw_account(account)
-		state = self.sleeper.getState()
-		connected = gajim.connections[account].connected
-		if gajim.config.get('ask_offline_status_on_connection'):
-			# Ask offline status in 1 minute so w'are sure we got all online
-			# presences
-			gobject.timeout_add_seconds(60, self.ask_offline_status, account)
-		if state != common.sleepy.STATE_UNKNOWN and connected in (2, 3):
-			# we go online or free for chat, so we activate auto status
-			gajim.sleeper_state[account] = 'online'
-		elif not ((state == common.sleepy.STATE_AWAY and connected == 4) or \
-			(state == common.sleepy.STATE_XA and connected == 5)):
-			# If we are autoaway/xa and come back after a disconnection, do nothing
-			# Else disable autoaway
-			gajim.sleeper_state[account] = 'off'
-		invisible_show = gajim.SHOW_LIST.index('invisible')
-		# We cannot join rooms if we are invisible
-		if gajim.connections[account].connected == invisible_show:
-			return
-		# join already open groupchats
-		for gc_control in self.msg_win_mgr.get_controls(message_control.TYPE_GC) \
-		+ self.minimized_controls[account].values():
-			if account != gc_control.account:
-				continue
-			room_jid = gc_control.room_jid
-			if room_jid in gajim.gc_connected[account] and \
-					gajim.gc_connected[account][room_jid]:
-				continue
-			nick = gc_control.nick
-			password = gajim.gc_passwords.get(room_jid, '')
-			gajim.connections[account].join_gc(nick, room_jid, password)
-
-	def handle_event_metacontacts(self, account, tags_list):
-		gajim.contacts.define_metacontacts(account, tags_list)
-
-	def handle_atom_entry(self, account, data):
-		atom_entry, = data
-		AtomWindow.newAtomEntry(atom_entry)
-
-	def handle_event_failed_decrypt(self, account, data):
-		jid, tim, session = data
-
-		details = _('Unable to decrypt message from '
-			'%s\nIt may have been tampered with.') % jid
-
-		ctrl = session.control
-		if ctrl:
-			ctrl.print_conversation_line(details, 'status', '', tim)
-		else:
-			dialogs.WarningDialog(_('Unable to decrypt message'),
-				details)
-
-		# terminate the session
-		session.terminate_e2e()
-		session.conn.delete_session(jid, session.thread_id)
-
-		# restart the session
-		if ctrl:
-			ctrl.begin_e2e_negotiation()
-
-	def handle_event_privacy_lists_received(self, account, data):
-		# ('PRIVACY_LISTS_RECEIVED', account, list)
-		if account not in self.instances:
-			return
-		if 'privacy_lists' in self.instances[account]:
-			self.instances[account]['privacy_lists'].privacy_lists_received(data)
-
-	def handle_event_privacy_list_received(self, account, data):
-		# ('PRIVACY_LIST_RECEIVED', account, (name, rules))
-		if account not in self.instances:
-			return
-		name = data[0]
-		rules = data[1]
-		if 'privacy_list_%s' % name in self.instances[account]:
-			self.instances[account]['privacy_list_%s' % name].\
-				privacy_list_received(rules)
-		if name == 'block':
-			gajim.connections[account].blocked_contacts = []
-			gajim.connections[account].blocked_groups = []
-			gajim.connections[account].blocked_list = []
-			gajim.connections[account].blocked_all = False
-			for rule in rules:
-				if not 'type' in rule:
-					gajim.connections[account].blocked_all = True
-				elif rule['type'] == 'jid' and rule['action'] == 'deny':
-					gajim.connections[account].blocked_contacts.append(rule['value'])
-				elif rule['type'] == 'group' and rule['action'] == 'deny':
-					gajim.connections[account].blocked_groups.append(rule['value'])
-				gajim.connections[account].blocked_list.append(rule)
-				#elif rule['type'] == "group" and action == "deny":
-				#	text_item = _('%s group "%s"') % _(rule['action']), rule['value']
-				#	self.store.append([text_item])
-				#	self.global_rules.append(rule)
-				#else:
-				#	self.global_rules_to_append.append(rule)
-			if 'blocked_contacts' in self.instances[account]:
-				self.instances[account]['blocked_contacts'].\
-					privacy_list_received(rules)
-
-	def handle_event_privacy_lists_active_default(self, account, data):
-		if not data:
-			return
-		# Send to all privacy_list_* windows as we can't know which one asked
-		for win in self.instances[account]:
-			if win.startswith('privacy_list_'):
-				self.instances[account][win].check_active_default(data)
-
-	def handle_event_privacy_list_removed(self, account, name):
-		# ('PRIVACY_LISTS_REMOVED', account, name)
-		if account not in self.instances:
-			return
-		if 'privacy_lists' in self.instances[account]:
-			self.instances[account]['privacy_lists'].privacy_list_removed(name)
-
-	def handle_event_zc_name_conflict(self, account, data):
-		def on_ok(new_name):
-			gajim.config.set_per('accounts', account, 'name', new_name)
-			status = gajim.connections[account].status
-			gajim.connections[account].username = new_name
-			gajim.connections[account].change_status(status, '')
-		def on_cancel():
-			gajim.connections[account].change_status('offline','')
-
-		dlg = dialogs.InputDialog(_('Username Conflict'),
-			_('Please type a new username for your local account'), input_str=data,
-			is_modal=True, ok_handler=on_ok, cancel_handler=on_cancel)
-
-	def handle_event_ping_sent(self, account, contact):
-		if contact.jid == contact.get_full_jid():
-			# If contact is a groupchat user
-			jids = [contact.jid]
-		else:
-			jids = [contact.jid, contact.get_full_jid()]
-		for jid in jids:
-			ctrl = self.msg_win_mgr.get_control(jid, account)
-			if ctrl:
-				ctrl.print_conversation(_('Ping?'), 'status')
-
-	def handle_event_ping_reply(self, account, data):
-		contact = data[0]
-		seconds = data[1]
-		if contact.jid == contact.get_full_jid():
-			# If contact is a groupchat user
-			jids = [contact.jid]
-		else:
-			jids = [contact.jid, contact.get_full_jid()]
-		for jid in jids:
-			ctrl = self.msg_win_mgr.get_control(jid, account)
-			if ctrl:
-				ctrl.print_conversation(_('Pong! (%s s.)') % seconds, 'status')
-
-	def handle_event_ping_error(self, account, contact):
-		if contact.jid == contact.get_full_jid():
-			# If contact is a groupchat user
-			jids = [contact.jid]
-		else:
-			jids = [contact.jid, contact.get_full_jid()]
-		for jid in jids:
-			ctrl = self.msg_win_mgr.get_control(jid, account)
-			if ctrl:
-				ctrl.print_conversation(_('Error.'), 'status')
-
-	def handle_event_search_form(self, account, data):
-		# ('SEARCH_FORM', account, (jid, dataform, is_dataform))
-		if data[0] not in self.instances[account]['search']:
-			return
-		self.instances[account]['search'][data[0]].on_form_arrived(data[1],
-			data[2])
-
-	def handle_event_search_result(self, account, data):
-		# ('SEARCH_RESULT', account, (jid, dataform, is_dataform))
-		if data[0] not in self.instances[account]['search']:
-			return
-		self.instances[account]['search'][data[0]].on_result_arrived(data[1],
-			data[2])
-
-	def handle_event_resource_conflict(self, account, data):
-		# ('RESOURCE_CONFLICT', account, ())
-		# First we go offline, but we don't overwrite status message
-		self.roster.send_status(account, 'offline',
-			gajim.connections[account].status)
-		def on_ok(new_resource):
-			gajim.config.set_per('accounts', account, 'resource', new_resource)
-			self.roster.send_status(account, gajim.connections[account].old_show,
-				gajim.connections[account].status)
-		dlg = dialogs.InputDialog(_('Resource Conflict'),
-			_('You are already connected to this account with the same resource. Please type a new one'), input_str = gajim.connections[account].server_resource,
-			is_modal = False, ok_handler = on_ok)
-
-	def handle_event_pep_config(self, account, data):
-		# ('PEP_CONFIG', account, (node, form))
-		if 'pep_services' in self.instances[account]:
-			self.instances[account]['pep_services'].config(data[0], data[1])
-			
-	def handle_event_roster_item_exchange(self, account, data):
-		# data = (action in [add, delete, modify], exchange_list, jid_from)
-		dialogs.RosterItemExchangeWindow(account, data[0], data[1], data[2])
-
-	def handle_event_unique_room_id_supported(self, account, data):
-		'''Receive confirmation that unique_room_id are supported'''
-		# ('UNIQUE_ROOM_ID_SUPPORTED', server, instance, room_id)
-		instance = data[1]
-		instance.unique_room_id_supported(data[0], data[2])
-
-	def handle_event_unique_room_id_unsupported(self, account, data):
-		# ('UNIQUE_ROOM_ID_UNSUPPORTED', server, instance)
-		instance = data[1]
-		instance.unique_room_id_error(data[0])
-
-	def handle_event_ssl_error(self, account, data):
-		# ('SSL_ERROR', account, (text, errnum, cert, sha1_fingerprint))
-		server = gajim.config.get_per('accounts', account, 'hostname')
-
-		def on_ok(is_checked):
-			del self.instances[account]['online_dialog']['ssl_error']
-			if is_checked[0]:
-				# Check if cert is already in file
-				certs = ''
-				if os.path.isfile(gajim.MY_CACERTS):
-					f = open(gajim.MY_CACERTS)
-					certs = f.read()
-					f.close()
-				if data[2] in certs:
-					dialogs.ErrorDialog(_('Certificate Already in File'),
-						_('This certificate is already in file %s, so it\'s not added again.') % gajim.MY_CACERTS)
-				else:
-					f = open(gajim.MY_CACERTS, 'a')
-					f.write(server + '\n')
-					f.write(data[2] + '\n\n')
-					f.close()
-				gajim.config.set_per('accounts', account, 'ssl_fingerprint_sha1',
-					data[3])
-			if is_checked[1]:
-				ignore_ssl_errors = gajim.config.get_per('accounts', account,
-					'ignore_ssl_errors').split()
-				ignore_ssl_errors.append(str(data[1]))
-				gajim.config.set_per('accounts', account, 'ignore_ssl_errors',
-					' '.join(ignore_ssl_errors))
-			gajim.connections[account].ssl_certificate_accepted()
-
-		def on_cancel():
-			del self.instances[account]['online_dialog']['ssl_error']
-			gajim.connections[account].disconnect(on_purpose=True)
-			self.handle_event_status(account, 'offline')
-
-		pritext = _('Error verifying SSL certificate')
-		sectext = _('There was an error verifying the SSL certificate of your jabber server: %(error)s\nDo you still want to connect to this server?') % {'error': data[0]}
-		if data[1] in (18, 27):
-			checktext1 = _('Add this certificate to the list of trusted certificates.\nSHA1 fingerprint of the certificate:\n%s') % data[3]
-		else:
-			checktext1 = ''
-		checktext2 = _('Ignore this error for this certificate.')
-		if 'ssl_error' in self.instances[account]['online_dialog']:
-			self.instances[account]['online_dialog']['ssl_error'].destroy()
-		self.instances[account]['online_dialog']['ssl_error'] = \
-			dialogs.ConfirmationDialogDubbleCheck(pritext, sectext, checktext1,
-			checktext2, on_response_ok=on_ok, on_response_cancel=on_cancel)
-
-	def handle_event_fingerprint_error(self, account, data):
-		# ('FINGERPRINT_ERROR', account, (new_fingerprint,))
-		def on_yes(is_checked):
-			del self.instances[account]['online_dialog']['fingerprint_error']
-			gajim.config.set_per('accounts', account, 'ssl_fingerprint_sha1',
-				data[0])
-			# Reset the ignored ssl errors
-			gajim.config.set_per('accounts', account, 'ignore_ssl_errors', '')
-			gajim.connections[account].ssl_certificate_accepted()
-		def on_no():
-			del self.instances[account]['online_dialog']['fingerprint_error']
-			gajim.connections[account].disconnect(on_purpose=True)
-			self.handle_event_status(account, 'offline')
-		pritext = _('SSL certificate error')
-		sectext = _('It seems the SSL certificate of account %(account)s has '
-			'changed or your connection is being hacked.\nOld fingerprint: %(old)s'
-			'\nNew fingerprint: %(new)s\n\nDo you still want to connect and update'
-			' the fingerprint of the certificate?') % {'account': account,
-			'old': gajim.config.get_per('accounts', account,
-			'ssl_fingerprint_sha1'), 'new': data[0]}
-		if 'fingerprint_error' in self.instances[account]['online_dialog']:
-			self.instances[account]['online_dialog']['fingerprint_error'].destroy()
-		self.instances[account]['online_dialog']['fingerprint_error'] = \
-			dialogs.YesNoDialog(pritext, sectext, on_response_yes=on_yes,
-			on_response_no=on_no)
-
-	def handle_event_plain_connection(self, account, data):
-		# ('PLAIN_CONNECTION', account, (connection))
-		server = gajim.config.get_per('accounts', account, 'hostname')
-		def on_ok(is_checked):
-			if not is_checked[0]:
-				on_cancel()
-				return
-			# On cancel call del self.instances, so don't call it another time
-			# before
-			del self.instances[account]['online_dialog']['plain_connection']
-			if is_checked[1]:
-				gajim.config.set_per('accounts', account,
-					'warn_when_plaintext_connection', False)
-			gajim.connections[account].connection_accepted(data[0], 'plain')
-		def on_cancel():
-			del self.instances[account]['online_dialog']['plain_connection']
-			gajim.connections[account].disconnect(on_purpose=True)
-			self.handle_event_status(account, 'offline')
-		pritext = _('Insecure connection')
-		sectext = _('You are about to send your password on an unencrypted '
-			'connection. Are you sure you want to do that?')
-		checktext1 = _('Yes, I really want to connect insecurely')
-		checktext2 = _('Do _not ask me again')
-		if 'plain_connection' in self.instances[account]['online_dialog']:
-			self.instances[account]['online_dialog']['plain_connection'].destroy()
-		self.instances[account]['online_dialog']['plain_connection'] = \
-			dialogs.ConfirmationDialogDubbleCheck(pritext, sectext,
-			checktext1, checktext2, on_response_ok=on_ok,
-			on_response_cancel=on_cancel, is_modal=False)
-
-	def handle_event_insecure_ssl_connection(self, account, data):
-		# ('INSECURE_SSL_CONNECTION', account, (connection, connection_type))
-		server = gajim.config.get_per('accounts', account, 'hostname')
-		def on_ok(is_checked):
-			del self.instances[account]['online_dialog']['insecure_ssl']
-			if not is_checked[0]:
-				on_cancel()
-				return
-			if is_checked[1]:
-				gajim.config.set_per('accounts', account,
-					'warn_when_insecure_ssl_connection', False)
-			if gajim.connections[account].connected == 0:
-				# We have been disconnecting (too long time since window is opened)
-				# re-connect with auto-accept
-				gajim.connections[account].connection_auto_accepted = True
-				show, msg = gajim.connections[account].continue_connect_info[:2]
-				self.roster.send_status(account, show, msg)
-				return
-			gajim.connections[account].connection_accepted(data[0], data[1])
-		def on_cancel():
-			del self.instances[account]['online_dialog']['insecure_ssl']
-			gajim.connections[account].disconnect(on_purpose=True)
-			self.handle_event_status(account, 'offline')
-		pritext = _('Insecure connection')
-		sectext = _('You are about to send your password on an insecure '
-			'connection. You should install PyOpenSSL to prevent that. Are you sure you want to do that?')
-		checktext1 = _('Yes, I really want to connect insecurely')
-		checktext2 = _('Do _not ask me again')
-		if 'insecure_ssl' in self.instances[account]['online_dialog']:
-			self.instances[account]['online_dialog']['insecure_ssl'].destroy()
-		self.instances[account]['online_dialog']['insecure_ssl'] = \
-			dialogs.ConfirmationDialogDubbleCheck(pritext, sectext,
-			checktext1, checktext2, on_response_ok=on_ok,
-			on_response_cancel=on_cancel, is_modal=False)
-
-	def handle_event_pubsub_node_removed(self, account, data):
-		# ('PUBSUB_NODE_REMOVED', account, (jid, node))
-		if 'pep_services' in self.instances[account]:
-			if data[0] == gajim.get_jid_from_account(account):
-				self.instances[account]['pep_services'].node_removed(data[1])
-
-	def handle_event_pubsub_node_not_removed(self, account, data):
-		# ('PUBSUB_NODE_NOT_REMOVED', account, (jid, node, msg))
-		if data[0] == gajim.get_jid_from_account(account):
-			dialogs.WarningDialog(_('PEP node was not removed'),
-				_('PEP node %(node)s was not removed: %(message)s') % {
-				'node': data[1], 'message': data[2]})
-
-	def handle_event_archiving_changed(self, account, data):
-		if 'archiving_preferences' in self.instances[account]:
-			self.instances[account]['archiving_preferences'].archiving_changed(
-				data)
-
-	def handle_event_archiving_error(self, account, data):
-		if 'archiving_preferences' in self.instances[account]:
-			self.instances[account]['archiving_preferences'].archiving_error(
-				data)
-
-	def register_handlers(self):
-		self.handlers = {
-			'ROSTER': self.handle_event_roster,
-			'WARNING': self.handle_event_warning,
-			'ERROR': self.handle_event_error,
-			'INFORMATION': self.handle_event_information,
-			'ERROR_ANSWER': self.handle_event_error_answer,
-			'STATUS': self.handle_event_status,
-			'NOTIFY': self.handle_event_notify,
-			'MSGERROR': self.handle_event_msgerror,
-			'MSGSENT': self.handle_event_msgsent,
-			'MSGNOTSENT': self.handle_event_msgnotsent,
-			'SUBSCRIBED': self.handle_event_subscribed,
-			'UNSUBSCRIBED': self.handle_event_unsubscribed,
-			'SUBSCRIBE': self.handle_event_subscribe,
-			'AGENT_ERROR_INFO': self.handle_event_agent_info_error,
-			'AGENT_ERROR_ITEMS': self.handle_event_agent_items_error,
-			'AGENT_REMOVED': self.handle_event_agent_removed,
-			'REGISTER_AGENT_INFO': self.handle_event_register_agent_info,
-			'AGENT_INFO_ITEMS': self.handle_event_agent_info_items,
-			'AGENT_INFO_INFO': self.handle_event_agent_info_info,
-			'QUIT': self.handle_event_quit,
-			'NEW_ACC_CONNECTED': self.handle_event_new_acc_connected,
-			'NEW_ACC_NOT_CONNECTED': self.handle_event_new_acc_not_connected,
-			'ACC_OK': self.handle_event_acc_ok,
-			'ACC_NOT_OK': self.handle_event_acc_not_ok,
-			'MYVCARD': self.handle_event_myvcard,
-			'VCARD': self.handle_event_vcard,
-			'LAST_STATUS_TIME': self.handle_event_last_status_time,
-			'OS_INFO': self.handle_event_os_info,
-			'ENTITY_TIME': self.handle_event_entity_time,
-			'GC_NOTIFY': self.handle_event_gc_notify,
-			'GC_MSG': self.handle_event_gc_msg,
-			'GC_SUBJECT': self.handle_event_gc_subject,
-			'GC_CONFIG': self.handle_event_gc_config,
-			'GC_CONFIG_CHANGE': self.handle_event_gc_config_change,
-			'GC_INVITATION': self.handle_event_gc_invitation,
-			'GC_AFFILIATION': self.handle_event_gc_affiliation,
-			'GC_PASSWORD_REQUIRED': self.handle_event_gc_password_required,
-			'BAD_PASSPHRASE': self.handle_event_bad_passphrase,
-			'ROSTER_INFO': self.handle_event_roster_info,
-			'BOOKMARKS': self.handle_event_bookmarks,
-			'CON_TYPE': self.handle_event_con_type,
-			'CONNECTION_LOST': self.handle_event_connection_lost,
-			'FILE_REQUEST': self.handle_event_file_request,
-			'GMAIL_NOTIFY': self.handle_event_gmail_notify,
-			'FILE_REQUEST_ERROR': self.handle_event_file_request_error,
-			'FILE_SEND_ERROR': self.handle_event_file_send_error,
-			'STANZA_ARRIVED': self.handle_event_stanza_arrived,
-			'STANZA_SENT': self.handle_event_stanza_sent,
-			'HTTP_AUTH': self.handle_event_http_auth,
-			'VCARD_PUBLISHED': self.handle_event_vcard_published,
-			'VCARD_NOT_PUBLISHED': self.handle_event_vcard_not_published,
-			'ASK_NEW_NICK': self.handle_event_ask_new_nick,
-			'SIGNED_IN': self.handle_event_signed_in,
-			'METACONTACTS': self.handle_event_metacontacts,
-			'ATOM_ENTRY': self.handle_atom_entry,
-			'FAILED_DECRYPT': self.handle_event_failed_decrypt,
-			'PRIVACY_LISTS_RECEIVED': self.handle_event_privacy_lists_received,
-			'PRIVACY_LIST_RECEIVED': self.handle_event_privacy_list_received,
-			'PRIVACY_LISTS_ACTIVE_DEFAULT': \
-				self.handle_event_privacy_lists_active_default,
-			'PRIVACY_LIST_REMOVED': self.handle_event_privacy_list_removed,
-			'ZC_NAME_CONFLICT': self.handle_event_zc_name_conflict,
-			'PING_SENT': self.handle_event_ping_sent,
-			'PING_REPLY': self.handle_event_ping_reply,
-			'PING_ERROR': self.handle_event_ping_error,
-			'SEARCH_FORM': self.handle_event_search_form,
-			'SEARCH_RESULT': self.handle_event_search_result,
-			'RESOURCE_CONFLICT': self.handle_event_resource_conflict,
-			'ROSTERX': self.handle_event_roster_item_exchange,
-			'PEP_CONFIG': self.handle_event_pep_config,
-			'UNIQUE_ROOM_ID_UNSUPPORTED': \
-				self.handle_event_unique_room_id_unsupported,
-			'UNIQUE_ROOM_ID_SUPPORTED': self.handle_event_unique_room_id_supported,
-			'GPG_PASSWORD_REQUIRED': self.handle_event_gpg_password_required,
-			'GPG_ALWAYS_TRUST': self.handle_event_gpg_always_trust,
-			'PASSWORD_REQUIRED': self.handle_event_password_required,
-			'SSL_ERROR': self.handle_event_ssl_error,
-			'FINGERPRINT_ERROR': self.handle_event_fingerprint_error,
-			'PLAIN_CONNECTION': self.handle_event_plain_connection,
-			'INSECURE_SSL_CONNECTION': self.handle_event_insecure_ssl_connection,
-			'PUBSUB_NODE_REMOVED': self.handle_event_pubsub_node_removed,
-			'PUBSUB_NODE_NOT_REMOVED': self.handle_event_pubsub_node_not_removed,
-			'ARCHIVING_CHANGED': self.handle_event_archiving_changed,
-			'ARCHIVING_ERROR': self.handle_event_archiving_error,
-		}
-		gajim.handlers = self.handlers
-
-################################################################################
-### Methods dealing with gajim.events
-################################################################################
-
-	def add_event(self, account, jid, type_, event_args):
-		'''add an event to the gajim.events var'''
-		# We add it to the gajim.events queue
-		# Do we have a queue?
-		jid = gajim.get_jid_without_resource(jid)
-		no_queue = len(gajim.events.get_events(account, jid)) == 0
-		# type_ can be gc-invitation file-send-error file-error file-request-error
-		# file-request file-completed file-stopped
-		# event_type can be in advancedNotificationWindow.events_list
-		event_types = {'file-request': 'ft_request',
-			'file-completed': 'ft_finished'}
-		event_type = event_types.get(type_)
-		show_in_roster = notify.get_show_in_roster(event_type, account, jid)
-		show_in_systray = notify.get_show_in_systray(event_type, account, jid)
-		event = gajim.events.create_event(type_, event_args,
-			show_in_roster=show_in_roster,
-			show_in_systray=show_in_systray)
-		gajim.events.add_event(account, jid, event)
-
-		self.roster.show_title()
-		if no_queue: # We didn't have a queue: we change icons
-			if not gajim.contacts.get_contact_with_highest_priority(account, jid):
-				if type_ == 'gc-invitation':
-					self.roster.add_groupchat(jid, account, status='offline')
-				else:
-					# add contact to roster ("Not In The Roster") if he is not
-					self.roster.add_to_not_in_the_roster(account, jid)
-			else:
-				self.roster.draw_contact(jid, account)
-
-		# Select the big brother contact in roster, it's visible because it has
-		# events.
-		family = gajim.contacts.get_metacontacts_family(account, jid)
-		if family:
-			nearby_family, bb_jid, bb_account = \
-				self.roster._get_nearby_family_and_big_brother(family, account)
-		else:
-			bb_jid, bb_account = jid, account
-		self.roster.select_contact(bb_jid, bb_account)
-
-	def handle_event(self, account, fjid, type_):
-		w = None
-		ctrl = None
-		session = None
-
-		resource = gajim.get_resource_from_jid(fjid)
-		jid = gajim.get_jid_without_resource(fjid)
-
-		if type_ in ('printed_gc_msg', 'printed_marked_gc_msg', 'gc_msg'):
-			w = self.msg_win_mgr.get_window(jid, account)
-			if jid in self.minimized_controls[account]:
-				self.roster.on_groupchat_maximized(None, jid, account)
-				return
-			else:
-				ctrl = self.msg_win_mgr.get_gc_control(jid, account)
-
-		elif type_ in ('printed_chat', 'chat', ''):
-			# '' is for log in/out notifications
-
-			if type_ != '':
-				event = gajim.events.get_first_event(account, fjid, type_)
-				if not event:
-					event = gajim.events.get_first_event(account, jid, type_)
-				if not event:
-					return
-
-			if type_ == 'printed_chat':
-				ctrl = event.parameters[0]
-			elif type_ == 'chat':
-				session = event.parameters[8]
-				ctrl = session.control
-			elif type_ == '':
-				ctrl = self.msg_win_mgr.get_control(fjid, account)
-
-			if not ctrl:
-				highest_contact = gajim.contacts.get_contact_with_highest_priority(
-					account, jid)
-				# jid can have a window if this resource was lower when he sent
-				# message and is now higher because the other one is offline
-				if resource and highest_contact.resource == resource and \
-				not self.msg_win_mgr.has_window(jid, account):
-					# remove resource of events too
-					gajim.events.change_jid(account, fjid, jid)
-					resource = None
-					fjid = jid
-				contact = None
-				if resource:
-					contact = gajim.contacts.get_contact(account, jid, resource)
-				if not contact:
-					contact = highest_contact
-
-				ctrl = self.new_chat(contact, account, resource = resource, session = session)
-
-				gajim.last_message_time[account][jid] = 0 # long time ago
-
-			w = ctrl.parent_win
-		elif type_ in ('printed_pm', 'pm'):
-			# assume that the most recently updated control we have for this party
-			# is the one that this event was in
-			event = gajim.events.get_first_event(account, fjid, type_)
-			if not event:
-				event = gajim.events.get_first_event(account, jid, type_)
-
-			if type_ == 'printed_pm':
-				ctrl = event.parameters[0]
-			elif type_ == 'pm':
-				session = event.parameters[8]
-
-			if session and session.control:
-				ctrl = session.control
-			elif not ctrl:
-				room_jid = jid
-				nick = resource
-				gc_contact = gajim.contacts.get_gc_contact(account, room_jid,
-					nick)
-				if gc_contact:
-					show = gc_contact.show
-				else:
-					show = 'offline'
-					gc_contact = gajim.contacts.create_gc_contact(
-						room_jid = room_jid, name = nick, show = show)
-
-				if not session:
-					session = gajim.connections[account].make_new_session(
-						fjid, None, type_='pm')
-
-				self.new_private_chat(gc_contact, account, session=session)
-				ctrl = session.control
-
-			w = ctrl.parent_win
-		elif type_ in ('normal', 'file-request', 'file-request-error',
-		'file-send-error', 'file-error', 'file-stopped', 'file-completed'):
-			# Get the first single message event
-			event = gajim.events.get_first_event(account, fjid, type_)
-			if not event:
-				# default to jid without resource
-				event = gajim.events.get_first_event(account, jid, type_)
-				if not event:
-					return
-				# Open the window
-				self.roster.open_event(account, jid, event)
-			else:
-				# Open the window
-				self.roster.open_event(account, fjid, event)
-		elif type_ == 'gmail':
-			url=gajim.connections[account].gmail_url
-			if url:
-				helpers.launch_browser_mailer('url', url)
-		elif type_ == 'gc-invitation':
-			event = gajim.events.get_first_event(account, jid, type_)
-			data = event.parameters
-			dialogs.InvitationReceivedDialog(account, data[0], jid, data[2],
-				data[1], data[3])
-			gajim.events.remove_events(account, jid, event)
-			self.roster.draw_contact(jid, account)
-		elif type_ == 'subscription_request':
-			event = gajim.events.get_first_event(account, jid, type_)
-			data = event.parameters
-			dialogs.SubscriptionRequestWindow(jid, data[0], account, data[1])
-			gajim.events.remove_events(account, jid, event)
-			self.roster.draw_contact(jid, account)
-		elif type_ == 'unsubscribed':
-			event = gajim.events.get_first_event(account, jid, type_)
-			contact = event.parameters
-			self.show_unsubscribed_dialog(account, contact)
-			gajim.events.remove_events(account, jid, event)
-			self.roster.draw_contact(jid, account)
-		if w:
-			w.set_active_tab(ctrl)
-			w.window.window.focus()
-			# Using isinstance here because we want to catch all derived types
-			if isinstance(ctrl, ChatControlBase):
-				tv = ctrl.conv_textview
-				tv.scroll_to_end()
-
-################################################################################
-### Methods dealing with emoticons
-################################################################################
-
-	def image_is_ok(self, image):
-		if not os.path.exists(image):
-			return False
-		img = gtk.Image()
-		try:
-			img.set_from_file(image)
-		except Exception:
-			return False
-		t = img.get_storage_type()
-		if t != gtk.IMAGE_PIXBUF and t != gtk.IMAGE_ANIMATION:
-			return False
-		return True
-
-	@property
-	def basic_pattern_re(self):
-		try:
-			return self._basic_pattern_re
-		except AttributeError:
-			self._basic_pattern_re = re.compile(self.basic_pattern, re.IGNORECASE)
-			return self._basic_pattern_re
-
-	@property
-	def emot_and_basic_re(self):
-		try:
-			return self._emot_and_basic_re
-		except AttributeError:
-			self._emot_and_basic_re = re.compile(self.emot_and_basic,
-				re.IGNORECASE + re.UNICODE)
-			return self._emot_and_basic_re
-
-	@property
-	def sth_at_sth_dot_sth_re(self):
-		try:
-			return self._sth_at_sth_dot_sth_re
-		except AttributeError:
-			self._sth_at_sth_dot_sth_re = re.compile(self.sth_at_sth_dot_sth)
-			return self._sth_at_sth_dot_sth_re
-
-	@property
-	def invalid_XML_chars_re(self):
-		try:
-			return self._invalid_XML_chars_re
-		except AttributeError:
-			self._invalid_XML_chars_re = re.compile(self.invalid_XML_chars)
-			return self._invalid_XML_chars_re
-
-	def make_regexps(self):
-		# regexp meta characters are:  . ^ $ * + ? { } [ ] \ | ( )
-		# one escapes the metachars with \
-		# \S matches anything but ' ' '\t' '\n' '\r' '\f' and '\v'
-		# \s matches any whitespace character
-		# \w any alphanumeric character
-		# \W any non-alphanumeric character
-		# \b means word boundary. This is a zero-width assertion that
-		# 					matches only at the beginning or end of a word.
-		# ^ matches at the beginning of lines
-		#
-		# * means 0 or more times
-		# + means 1 or more times
-		# ? means 0 or 1 time
-		# | means or
-		# [^*] anything but '*'	(inside [] you don't have to escape metachars)
-		# [^\s*] anything but whitespaces and '*'
-		# (?<!\S) is a one char lookbehind assertion and asks for any leading whitespace
-		# and mathces beginning of lines so we have correct formatting detection
-		# even if the the text is just '*foo*'
-		# (?!\S) is the same thing but it's a lookahead assertion
-		# \S*[^\s\W] --> in the matching string don't match ? or ) etc.. if at the end
-		# so http://be) will match http://be and http://be)be) will match http://be)be
-
-		legacy_prefixes = r"((?<=\()(www|ftp)\.([A-Za-z0-9\.\-_~:/\?#\[\]@!\$&'\(\)\*\+,;=]|%[A-Fa-f0-9]{2})+(?=\)))"\
-				r"|((www|ftp)\.([A-Za-z0-9\.\-_~:/\?#\[\]@!\$&'\(\)\*\+,;=]|%[A-Fa-f0-9]{2})+"\
-				r"\.([A-Za-z0-9\.\-_~:/\?#\[\]@!\$&'\(\)\*\+,;=]|%[A-Fa-f0-9]{2})+)"
-		# NOTE: it's ok to catch www.gr such stuff exist!
-
-		#FIXME: recognize xmpp: and treat it specially
-		links = r"((?<=\()[A-Za-z][A-Za-z0-9\+\.\-]*:"\
-			r"([\w\.\-_~:/\?#\[\]@!\$&'\(\)\*\+,;=]|%[A-Fa-f0-9]{2})+"\
-			r"(?=\)))|([A-Za-z][A-Za-z0-9\+\.\-]*:([\w\.\-_~:/\?#\[\]@!\$&'\(\)\*\+,;=]|%[A-Fa-f0-9]{2})+)"
-
-		#2nd one: at_least_one_char@at_least_one_char.at_least_one_char
-		mail = r'\bmailto:\S*[^\s\W]|' r'\b\S+@\S+\.\S*[^\s\W]'
-
-		#detects eg. *b* *bold* *bold bold* test *bold* *bold*! (*bold*)
-		#doesn't detect (it's a feature :P) * bold* *bold * * bold * test*bold*
-		formatting = r'|(?<!\w)' r'\*[^\s*]' r'([^*]*[^\s*])?' r'\*(?!\w)|'\
-			r'(?<!\w|\<)' r'/[^\s/]' r'([^/]*[^\s/])?' r'/(?!\w)|'\
-			r'(?<!\w)' r'_[^\s_]' r'([^_]*[^\s_])?' r'_(?!\w)'
-
-		latex = r'|\$\$[^$\\]*?([\]\[0-9A-Za-z()|+*/-]|[\\][\]\[0-9A-Za-z()|{}$])(.*?[^\\])?\$\$'
-
-		basic_pattern = links + '|' + mail + '|' + legacy_prefixes
-
-		link_pattern = basic_pattern
-		self.link_pattern_re = re.compile(link_pattern, re.IGNORECASE)
-
-		if gajim.config.get('use_latex'):
-			basic_pattern += latex
-
-		if gajim.config.get('ascii_formatting'):
-			basic_pattern += formatting
-		self.basic_pattern = basic_pattern
-
-		emoticons_pattern = ''
-		if gajim.config.get('emoticons_theme'):
-			# When an emoticon is bordered by an alpha-numeric character it is NOT
-			# expanded.  e.g., foo:) NO, foo :) YES, (brb) NO, (:)) YES, etc.
-			# We still allow multiple emoticons side-by-side like :P:P:P
-			# sort keys by length so :qwe emot is checked before :q
-			keys = sorted(self.emoticons, key=len, reverse=True)
-			emoticons_pattern_prematch = ''
-			emoticons_pattern_postmatch = ''
-			emoticon_length = 0
-			for emoticon in keys: # travel thru emoticons list
-				emoticon = emoticon.decode('utf-8')
-				emoticon_escaped = re.escape(emoticon) # espace regexp metachars
-				emoticons_pattern += emoticon_escaped + '|'# | means or in regexp
-				if (emoticon_length != len(emoticon)):
-					# Build up expressions to match emoticons next to other emoticons
-					emoticons_pattern_prematch  = emoticons_pattern_prematch[:-1]  + ')|(?<='
-					emoticons_pattern_postmatch = emoticons_pattern_postmatch[:-1] + ')|(?='
-					emoticon_length = len(emoticon)
-				emoticons_pattern_prematch += emoticon_escaped  + '|'
-				emoticons_pattern_postmatch += emoticon_escaped + '|'
-			# We match from our list of emoticons, but they must either have
-			# whitespace, or another emoticon next to it to match successfully
-			# [\w.] alphanumeric and dot (for not matching 8) in (2.8))
-			emoticons_pattern = '|' + \
-				'(?:(?<![\w.]' + emoticons_pattern_prematch[:-1]	+ '))' + \
-				'(?:'		 + emoticons_pattern[:-1]				+ ')'  + \
-				'(?:(?![\w]'  + emoticons_pattern_postmatch[:-1]  + '))'
-
-		# because emoticons match later (in the string) they need to be after
-		# basic matches that may occur earlier
-		self.emot_and_basic = basic_pattern + emoticons_pattern
-
-		# needed for xhtml display
-		self.emot_only = emoticons_pattern
-
-		# at least one character in 3 parts (before @, after @, after .)
-		self.sth_at_sth_dot_sth = r'\S+@\S+\.\S*[^\s)?]'
-
-		# Invalid XML chars
-		self.invalid_XML_chars = u'[\x00-\x08]|[\x0b-\x0c]|[\x0e-\x19]|[\ud800-\udfff]|[\ufffe-\uffff]'
-
-	def popup_emoticons_under_button(self, button, parent_win):
-		''' pops emoticons menu under button, located in parent_win'''
-		gtkgui_helpers.popup_emoticons_under_button(self.emoticons_menu,
-			button, parent_win)
-
-	def prepare_emoticons_menu(self):
-		menu = gtk.Menu()
-		def emoticon_clicked(w, str_):
-			if self.emoticon_menuitem_clicked:
-				self.emoticon_menuitem_clicked(str_)
-				# don't keep reference to CB of object
-				# this will prevent making it uncollectable
-				self.emoticon_menuitem_clicked = None
-		def selection_done(widget):
-			# remove reference to CB of object, which will
-			# make it uncollectable
-			self.emoticon_menuitem_clicked = None
-		counter = 0
-		# Calculate the side lenght of the popup to make it a square
-		size = int(round(math.sqrt(len(self.emoticons_images))))
-		for image in self.emoticons_images:
-			item = gtk.MenuItem()
-			img = gtk.Image()
-			if isinstance(image[1], gtk.gdk.PixbufAnimation):
-				img.set_from_animation(image[1])
-			else:
-				img.set_from_pixbuf(image[1])
-			item.add(img)
-			item.connect('activate', emoticon_clicked, image[0])
-			#FIXME: add tooltip with ascii
-			menu.attach(item, counter % size, counter % size + 1,
-				counter / size, counter / size + 1)
-			counter += 1
-		menu.connect('selection-done', selection_done)
-		menu.show_all()
-		return menu
-
-	def _init_emoticons(self, path, need_reload = False):
-		#initialize emoticons dictionary and unique images list
-		self.emoticons_images = list()
-		self.emoticons = dict()
-		self.emoticons_animations = dict()
-
-		sys.path.append(path)
-		import emoticons
-		if need_reload:
-			# we need to reload else that doesn't work when changing emoticon set
-			reload(emoticons)
-		emots = emoticons.emoticons
-		for emot_filename in emots:
-			emot_file = os.path.join(path, emot_filename)
-			if not self.image_is_ok(emot_file):
-				continue
-			for emot in emots[emot_filename]:
-				emot = emot.decode('utf-8')
-				# This avoids duplicated emoticons with the same image eg. :) and :-)
-				if not emot_file in self.emoticons.values():
-					if emot_file.endswith('.gif'):
-						pix = gtk.gdk.PixbufAnimation(emot_file)
-					else:
-						pix = gtk.gdk.pixbuf_new_from_file(emot_file)
-					self.emoticons_images.append((emot, pix))
-				self.emoticons[emot.upper()] = emot_file
-		del emoticons
-		sys.path.remove(path)
-
-	def init_emoticons(self, need_reload = False):
-		emot_theme = gajim.config.get('emoticons_theme')
-		if not emot_theme:
-			return
-
-		path = os.path.join(gajim.DATA_DIR, 'emoticons', emot_theme)
-		if not os.path.exists(path):
-			# It's maybe a user theme
-			path = os.path.join(gajim.MY_EMOTS_PATH, emot_theme)
-			if not os.path.exists(path): # theme doesn't exist, disable emoticons
-				dialogs.WarningDialog(_('Emoticons disabled'),
-					_('Your configured emoticons theme has not been found, so emoticons have been disabled.'))
-				gajim.config.set('emoticons_theme', '')
-				return
-		self._init_emoticons(path, need_reload)
-		if len(self.emoticons) == 0:
-			# maybe old format of emoticons file, try to convert it
-			try:
-				import pprint
-				import emoticons
-				emots = emoticons.emoticons
-				fd = open(os.path.join(path, 'emoticons.py'), 'w')
-				fd.write('emoticons = ')
-				pprint.pprint( dict([
-					(file_, [i for i in emots.keys() if emots[i] == file_])
-						for file_ in set(emots.values())]), fd)
-				fd.close()
-				del emoticons
-				self._init_emoticons(path, need_reload=True)
-			except Exception:
-				pass
-			if len(self.emoticons) == 0:
-				dialogs.WarningDialog(_('Emoticons disabled'),
-					_('Your configured emoticons theme cannot been loaded. You maybe need to update the format of emoticons.py file. See http://trac.gajim.org/wiki/Emoticons for more details.'))
-		if self.emoticons_menu:
-			self.emoticons_menu.destroy()
-		self.emoticons_menu = self.prepare_emoticons_menu()
-
-################################################################################
-### Methods for opening new messages controls
-################################################################################
-
-	def join_gc_room(self, account, room_jid, nick, password, minimize=False,
-	is_continued=False):
-		'''joins the room immediately'''
-		if not nick:
-			nick = gajim.nicks[account]
-
-		if self.msg_win_mgr.has_window(room_jid, account) and \
-		gajim.gc_connected[account][room_jid]:
-			gc_ctrl = self.msg_win_mgr.get_gc_control(room_jid, account)
-			win = gc_ctrl.parent_win
-			win.set_active_tab(gc_ctrl)
-			dialogs.ErrorDialog(_('You are already in group chat %s') % room_jid)
-			return
-
-		invisible_show = gajim.SHOW_LIST.index('invisible')
-		if gajim.connections[account].connected == invisible_show:
-			dialogs.ErrorDialog(
-				_('You cannot join a group chat while you are invisible'))
-			return
-
-		minimized_control = gajim.interface.minimized_controls[account].get(
-			room_jid, None)
-
-		if minimized_control is None and not self.msg_win_mgr.has_window(room_jid,
-		account):
-			# Join new groupchat
-			if minimize:
-				contact = gajim.contacts.create_contact(jid=room_jid, name=nick)
-				gc_control = GroupchatControl(None, contact, account)
-				gajim.interface.minimized_controls[account][room_jid] = gc_control
-				self.roster.add_groupchat(room_jid, account)
-			else:
-				self.new_room(room_jid, nick, account, is_continued=is_continued)
-		elif minimized_control is None:
-			# We are already in that groupchat
-			gc_control = self.msg_win_mgr.get_gc_control(room_jid, account)
-			gc_control.nick = nick
-			gc_control.parent_win.set_active_tab(gc_control)
-		else:
-			# We are already in this groupchat and it is minimized
-			minimized_control.nick = nick
-			self.roster.add_groupchat(room_jid, account)
-
-		# Connect
-		gajim.connections[account].join_gc(nick, room_jid, password)
-		if password:
-			gajim.gc_passwords[room_jid] = password
-
-	def new_room(self, room_jid, nick, account, is_continued=False):
-		# Get target window, create a control, and associate it with the window
-		contact = gajim.contacts.create_contact(jid=room_jid, name=nick)
-		mw = self.msg_win_mgr.get_window(contact.jid, account)
-		if not mw:
-			mw = self.msg_win_mgr.create_window(contact, account,
-				GroupchatControl.TYPE_ID)
-		gc_control = GroupchatControl(mw, contact, account,
-			is_continued=is_continued)
-		mw.new_tab(gc_control)
-
-	def new_private_chat(self, gc_contact, account, session=None):
-		contact = gajim.contacts.contact_from_gc_contact(gc_contact)
-		type_ = message_control.TYPE_PM
-		fjid = gc_contact.room_jid + '/' + gc_contact.name
-
-		conn = gajim.connections[account]
-
-		if not session and fjid in conn.sessions:
-			sessions = [s for s in conn.sessions[fjid].values() if isinstance(s, ChatControlSession)]
-
-			# look for an existing session with a chat control
-			for s in sessions:
-				if s.control:
-					session = s
-					break
-
-			if not session and not len(sessions) == 0:
-				# there are no sessions with chat controls, just take the first one
-				session = sessions[0]
-
-		if not session:
-			# couldn't find an existing ChatControlSession, just make a new one
-
-			session = conn.make_new_session(fjid, None, 'pm')
-
-		if not session.control:
-			mw = self.msg_win_mgr.get_window(fjid, account)
-			if not mw:
-				mw = self.msg_win_mgr.create_window(contact, account, type_)
-
-			session.control = PrivateChatControl(mw, gc_contact, contact, account,
-				session)
-			mw.new_tab(session.control)
-
-		if len(gajim.events.get_events(account, fjid)):
-			# We call this here to avoid race conditions with widget validation
-			session.control.read_queue()
-
-		return session.control
-
-	def new_chat(self, contact, account, resource=None, session=None):
-		# Get target window, create a control, and associate it with the window
-		type_ = message_control.TYPE_CHAT
-
-		fjid = contact.jid
-		if resource:
-			fjid += '/' + resource
-
-		mw = self.msg_win_mgr.get_window(fjid, account)
-		if not mw:
-			mw = self.msg_win_mgr.create_window(contact, account, type_, resource)
-
-		chat_control = ChatControl(mw, contact, account, session, resource)
-
-		mw.new_tab(chat_control)
-
-		if len(gajim.events.get_events(account, fjid)):
-			# We call this here to avoid race conditions with widget validation
-			chat_control.read_queue()
-
-		return chat_control
-
-	def new_chat_from_jid(self, account, fjid):
-		jid, resource = gajim.get_room_and_nick_from_fjid(fjid)
-		contact = gajim.contacts.get_contact(account, jid, resource)
-		added_to_roster = False
-		if not contact:
-			added_to_roster = True
-			contact = self.roster.add_to_not_in_the_roster(account, jid,
-				resource=resource)
-
-		ctrl = self.msg_win_mgr.get_control(fjid, account)
-
-		if not ctrl:
-			ctrl = self.new_chat(contact, account,
-				resource=resource)
-			if len(gajim.events.get_events(account, fjid)):
-				ctrl.read_queue()
-
-		mw = ctrl.parent_win
-		mw.set_active_tab(ctrl)
-		# For JEP-0172
-		if added_to_roster:
-			ctrl.user_nick = gajim.nicks[account]
-
-	def on_open_chat_window(self, widget, contact, account, resource=None,
-	session=None):
-
-		# Get the window containing the chat
-		fjid = contact.jid
-
-		if resource:
-			fjid += '/' + resource
-
-		ctrl = None
-
-		if session:
-			ctrl = session.control
-		if not ctrl:
-			win = self.msg_win_mgr.get_window(fjid, account)
-
-			if win:
-				ctrl = win.get_control(fjid, account)
-
-		if not ctrl:
-			ctrl = self.new_chat(contact, account, resource=resource,
-				session=session)
-			# last message is long time ago
-			gajim.last_message_time[account][ctrl.get_full_jid()] = 0
-
-		win = ctrl.parent_win
-
-		win.set_active_tab(ctrl)
-
-		if gajim.connections[account].is_zeroconf and \
-		gajim.connections[account].status in ('offline', 'invisible'):
-			ctrl = win.get_control(fjid, account)
-			if ctrl:
-				ctrl.got_disconnected()
-
-################################################################################
-### Other Methods
-################################################################################
-
-	def read_sleepy(self):
-		'''Check idle status and change that status if needed'''
-		if not self.sleeper.poll():
-			# idle detection is not supported in that OS
-			return False # stop looping in vain
-		state = self.sleeper.getState()
-		for account in gajim.connections:
-			if account not in gajim.sleeper_state or \
-			not gajim.sleeper_state[account]:
-				continue
-			if state == common.sleepy.STATE_AWAKE and \
-			gajim.sleeper_state[account] in ('autoaway', 'autoxa'):
-				# we go online
-				self.roster.send_status(account, 'online',
-					gajim.status_before_autoaway[account])
-				gajim.status_before_autoaway[account] = ''
-				gajim.sleeper_state[account] = 'online'
-			elif state == common.sleepy.STATE_AWAY and \
-			gajim.sleeper_state[account] == 'online' and \
-			gajim.config.get('autoaway'):
-				# we save out online status
-				gajim.status_before_autoaway[account] = \
-					gajim.connections[account].status
-				# we go away (no auto status) [we pass True to auto param]
-				auto_message = gajim.config.get('autoaway_message')
-				if not auto_message:
-					auto_message = gajim.connections[account].status
-				else:
-					auto_message = auto_message.replace('$S','%(status)s')
-					auto_message = auto_message.replace('$T','%(time)s')
-					auto_message = auto_message % {
-						'status': gajim.status_before_autoaway[account],
-						'time': gajim.config.get('autoawaytime')
-						}
-				self.roster.send_status(account, 'away', auto_message, auto=True)
-				gajim.sleeper_state[account] = 'autoaway'
-			elif state == common.sleepy.STATE_XA and \
-			gajim.sleeper_state[account] in ('online', 'autoaway',
-			'autoaway-forced') and gajim.config.get('autoxa'):
-				# we go extended away [we pass True to auto param]
-				auto_message = gajim.config.get('autoxa_message')
-				if not auto_message:
-					auto_message = gajim.connections[account].status
-				else:
-					auto_message = auto_message.replace('$S','%(status)s')
-					auto_message = auto_message.replace('$T','%(time)s')
-					auto_message = auto_message % {
-						'status': gajim.status_before_autoaway[account],
-						'time': gajim.config.get('autoxatime')
-						}
-				self.roster.send_status(account, 'xa', auto_message, auto=True)
-				gajim.sleeper_state[account] = 'autoxa'
-		return True # renew timeout (loop for ever)
-
-	def autoconnect(self):
-		'''auto connect at startup'''
-		# dict of account that want to connect sorted by status
-		shows = {}
-		for a in gajim.connections:
-			if gajim.config.get_per('accounts', a, 'autoconnect'):
-				if gajim.config.get_per('accounts', a, 'restore_last_status'):
-					self.roster.send_status(a, gajim.config.get_per('accounts', a,
-						'last_status'), helpers.from_one_line(gajim.config.get_per(
-						'accounts', a, 'last_status_msg')))
-					continue
-				show = gajim.config.get_per('accounts', a, 'autoconnect_as')
-				if not show in gajim.SHOW_LIST:
-					continue
-				if not show in shows:
-					shows[show] = [a]
-				else:
-					shows[show].append(a)
-		def on_message(message, pep_dict):
-			if message is None:
-				return
-			for a in shows[show]:
-				self.roster.send_status(a, show, message)
-				self.roster.send_pep(a, pep_dict)
-		for show in shows:
-			message = self.roster.get_status_message(show, on_message)
-		return False
-
-	def show_systray(self):
-		self.systray_enabled = True
-		self.systray.show_icon()
-
-	def hide_systray(self):
-		self.systray_enabled = False
-		self.systray.hide_icon()
-
-	def on_launch_browser_mailer(self, widget, url, kind):
-		helpers.launch_browser_mailer(kind, url)
-
-	def process_connections(self):
-		''' Called each foo (200) miliseconds. Check for idlequeue timeouts.	'''
-		try:
-			gajim.idlequeue.process()
-		except Exception:
-			# Otherwise, an exception will stop our loop
-			timeout, in_seconds = gajim.idlequeue.PROCESS_TIMEOUT
-			if in_seconds:
-				gobject.timeout_add_seconds(timeout, self.process_connections)
-			else:
-				gobject.timeout_add(timeout, self.process_connections)
-			raise
-		return True # renew timeout (loop for ever)
-
-	def save_config(self):
-		err_str = parser.write()
-		if err_str is not None:
-			print >> sys.stderr, err_str
-			# it is good to notify the user
-			# in case he or she cannot see the output of the console
-			dialogs.ErrorDialog(_('Could not save your settings and preferences'),
-				err_str)
-			sys.exit()
-
-	def save_avatar_files(self, jid, photo, puny_nick = None, local = False):
-		'''Saves an avatar to a separate file, and generate files for dbus notifications. An avatar can be given as a pixmap directly or as an decoded image.'''
-		puny_jid = helpers.sanitize_filename(jid)
-		path_to_file = os.path.join(gajim.AVATAR_PATH, puny_jid)
-		if puny_nick:
-			path_to_file = os.path.join(path_to_file, puny_nick)
-		# remove old avatars
-		for typ in ('jpeg', 'png'):
-			if local:
-				path_to_original_file = path_to_file + '_local'+  '.' + typ
-			else:
-				path_to_original_file = path_to_file + '.' + typ
-			if os.path.isfile(path_to_original_file):
-				os.remove(path_to_original_file)
-		if local and photo:
-			pixbuf = photo
-			typ = 'png'
-			extension = '_local.png' # save local avatars as png file
-		else:
-			pixbuf, typ = gtkgui_helpers.get_pixbuf_from_data(photo, want_type = True)
-			if pixbuf is None:
-				return
-			extension = '.' + typ
-			if typ not in ('jpeg', 'png'):
-				gajim.log.debug('gtkpixbuf cannot save other than jpeg and png formats. saving %s\'avatar as png file (originaly %s)' % (jid, typ))
-				typ = 'png'
-				extension = '.png'
-		path_to_original_file = path_to_file + extension
-		try:
-			pixbuf.save(path_to_original_file, typ)
-		except Exception, e:
-			log.error('Error writing avatar file %s: %s' % (path_to_original_file,
-				str(e)))
-		# Generate and save the resized, color avatar
-		pixbuf = gtkgui_helpers.get_scaled_pixbuf(pixbuf, 'notification')
-		if pixbuf:
-			path_to_normal_file = path_to_file + '_notif_size_colored' + extension
-			try:
-				pixbuf.save(path_to_normal_file, 'png')
-			except Exception, e:
-				log.error('Error writing avatar file %s: %s' % \
-					(path_to_original_file, str(e)))
-			# Generate and save the resized, black and white avatar
-			bwbuf = gtkgui_helpers.get_scaled_pixbuf(
-				gtkgui_helpers.make_pixbuf_grayscale(pixbuf), 'notification')
-			if bwbuf:
-				path_to_bw_file = path_to_file + '_notif_size_bw' + extension
-				try:
-					bwbuf.save(path_to_bw_file, 'png')
-				except Exception, e:
-					log.error('Error writing avatar file %s: %s' % \
-						(path_to_original_file, str(e)))
-
-	def remove_avatar_files(self, jid, puny_nick = None, local = False):
-		'''remove avatar files of a jid'''
-		puny_jid = helpers.sanitize_filename(jid)
-		path_to_file = os.path.join(gajim.AVATAR_PATH, puny_jid)
-		if puny_nick:
-			path_to_file = os.path.join(path_to_file, puny_nick)
-		for ext in ('.jpeg', '.png'):
-			if local:
-				ext = '_local' + ext
-			path_to_original_file = path_to_file + ext
-			if os.path.isfile(path_to_file + ext):
-				os.remove(path_to_file + ext)
-			if os.path.isfile(path_to_file + '_notif_size_colored' + ext):
-				os.remove(path_to_file + '_notif_size_colored' + ext)
-			if os.path.isfile(path_to_file + '_notif_size_bw' + ext):
-				os.remove(path_to_file + '_notif_size_bw' + ext)
-
-	def auto_join_bookmarks(self, account):
-		'''autojoin bookmarked GCs that have 'auto join' on for this account'''
-		for bm in gajim.connections[account].bookmarks:
-			if bm['autojoin'] in ('1', 'true'):
-				jid = bm['jid']
-				# Only join non-opened groupchats. Opened one are already
-				# auto-joined on re-connection
-				if not jid in gajim.gc_connected[account]:
-					# we are not already connected
-					minimize = bm['minimize'] in ('1', 'true')
-					gajim.interface.join_gc_room(account, jid, bm['nick'],
-					bm['password'], minimize = minimize)
-				elif jid in self.minimized_controls[account]:
-					# more or less a hack:
-					# On disconnect the minimized gc contact instances
-					# were set to offline. Reconnect them to show up in the roster.
-					self.roster.add_groupchat(jid, account)
-
-	def add_gc_bookmark(self, account, name, jid, autojoin, minimize, password,
-		nick):
-		'''add a bookmark for this account, sorted in bookmark list'''
-		bm = {
-			'name': name,
-			'jid': jid,
-			'autojoin': autojoin,
-			'minimize': minimize,
-			'password': password,
-			'nick': nick
-		}
-		place_found = False
-		index = 0
-		# check for duplicate entry and respect alpha order
-		for bookmark in gajim.connections[account].bookmarks:
-			if bookmark['jid'] == bm['jid']:
-				dialogs.ErrorDialog(
-					_('Bookmark already set'),
-					_('Group Chat "%s" is already in your bookmarks.') % bm['jid'])
-				return
-			if bookmark['name'] > bm['name']:
-				place_found = True
-				break
-			index += 1
-		if place_found:
-			gajim.connections[account].bookmarks.insert(index, bm)
-		else:
-			gajim.connections[account].bookmarks.append(bm)
-		gajim.connections[account].store_bookmarks()
-		self.roster.set_actions_menu_needs_rebuild()
-		dialogs.InformationDialog(
-				_('Bookmark has been added successfully'),
-				_('You can manage your bookmarks via Actions menu in your roster.'))
-
-
-	# does JID exist only within a groupchat?
-	def is_pm_contact(self, fjid, account):
-		bare_jid = gajim.get_jid_without_resource(fjid)
-
-		gc_ctrl = self.msg_win_mgr.get_gc_control(bare_jid, account)
-
-		if not gc_ctrl and \
-		bare_jid in self.minimized_controls[account]:
-			gc_ctrl = self.minimized_controls[account][bare_jid]
-
-		return gc_ctrl and gc_ctrl.type_id == message_control.TYPE_GC
-
-	def create_ipython_window(self):
-		try:
-			from ipython_view import IPythonView
-		except ImportError:
-			print 'ipython_view not found'
-			return
-		import pango
-
-		if os.name == 'nt':
-			font = 'Lucida Console 9'
-		else:
-			font = 'Luxi Mono 10'
-
-		window = gtk.Window()
-		window.set_size_request(750,550)
-		window.set_resizable(True)
-		sw = gtk.ScrolledWindow()
-		sw.set_policy(gtk.POLICY_AUTOMATIC,gtk.POLICY_AUTOMATIC)
-		view = IPythonView()
-		view.modify_font(pango.FontDescription(font))
-		view.set_wrap_mode(gtk.WRAP_CHAR)
-		sw.add(view)
-		window.add(sw)
-		window.show_all()
-		def on_delete(win, event):
-			win.hide()
-			return True
-		window.connect('delete_event',on_delete)
-		view.updateNamespace({'gajim': gajim})
-		gajim.ipython_window = window
-
-	def __init__(self):
-		gajim.interface = self
-		gajim.thread_interface = ThreadInterface
-		# This is the manager and factory of message windows set by the module
-		self.msg_win_mgr = None
-		self.jabber_state_images = {'16': {}, '32': {}, 'opened': {},
-			'closed': {}}
-		self.emoticons_menu = None
-		# handler when an emoticon is clicked in emoticons_menu
-		self.emoticon_menuitem_clicked = None
-		self.minimized_controls = {}
-		self.status_sent_to_users = {}
-		self.status_sent_to_groups = {}
-		self.gpg_passphrase = {}
-		self.pass_dialog = {}
-		self.default_colors = {
-			'inmsgcolor': gajim.config.get('inmsgcolor'),
-			'outmsgcolor': gajim.config.get('outmsgcolor'),
-			'statusmsgcolor': gajim.config.get('statusmsgcolor'),
-			'urlmsgcolor': gajim.config.get('urlmsgcolor'),
-		}
-
-		cfg_was_read = parser.read()
-		# override logging settings from config (don't take care of '-q' option)
-		if gajim.config.get('verbose'):
-			logging_helpers.set_verbose()
-
-		# Is Gajim default app?
-		if os.name != 'nt' and gajim.config.get('check_if_gajim_is_default'):
-			gtkgui_helpers.possibly_set_gajim_as_xmpp_handler()
-
-		for account in gajim.config.get_per('accounts'):
-			if gajim.config.get_per('accounts', account, 'is_zeroconf'):
-				gajim.ZEROCONF_ACC_NAME = account
-				break
-		# Is gnome configured to activate row on single click ?
-		try:
-			import gconf
-			client = gconf.client_get_default()
-			click_policy = client.get_string(
-				'/apps/nautilus/preferences/click_policy')
-			if click_policy == 'single':
-				gajim.single_click = True
-		except Exception:
-			pass
-		# add default status messages if there is not in the config file
-		if len(gajim.config.get_per('statusmsg')) == 0:
-			default = gajim.config.statusmsg_default
-			for msg in default:
-				gajim.config.add_per('statusmsg', msg)
-				gajim.config.set_per('statusmsg', msg, 'message', default[msg][0])
-				gajim.config.set_per('statusmsg', msg, 'activity', default[msg][1])
-				gajim.config.set_per('statusmsg', msg, 'subactivity',
-					default[msg][2])
-				gajim.config.set_per('statusmsg', msg, 'activity_text',
-					default[msg][3])
-				gajim.config.set_per('statusmsg', msg, 'mood', default[msg][4])
-				gajim.config.set_per('statusmsg', msg, 'mood_text', default[msg][5])
-		#add default themes if there is not in the config file
-		theme = gajim.config.get('roster_theme')
-		if not theme in gajim.config.get_per('themes'):
-			gajim.config.set('roster_theme', _('default'))
-		if len(gajim.config.get_per('themes')) == 0:
-			d = ['accounttextcolor', 'accountbgcolor', 'accountfont',
-				'accountfontattrs', 'grouptextcolor', 'groupbgcolor', 'groupfont',
-				'groupfontattrs', 'contacttextcolor', 'contactbgcolor',
-				'contactfont', 'contactfontattrs', 'bannertextcolor',
-				'bannerbgcolor']
-
-			default = gajim.config.themes_default
-			for theme_name in default:
-				gajim.config.add_per('themes', theme_name)
-				theme = default[theme_name]
-				for o in d:
-					gajim.config.set_per('themes', theme_name, o,
-						theme[d.index(o)])
-
-		if gajim.config.get('autodetect_browser_mailer') or not cfg_was_read:
-			gtkgui_helpers.autodetect_browser_mailer()
-
-		gajim.idlequeue = idlequeue.get_idlequeue()
-		# resolve and keep current record of resolved hosts
-		gajim.resolver = resolver.get_resolver(gajim.idlequeue)
-		gajim.socks5queue = socks5.SocksQueue(gajim.idlequeue,
-			self.handle_event_file_rcv_completed,
-			self.handle_event_file_progress,
-			self.handle_event_file_error)
-		gajim.proxy65_manager = proxy65_manager.Proxy65Manager(gajim.idlequeue)
-		gajim.default_session_type = ChatControlSession
-		self.register_handlers()
-		if gajim.config.get('enable_zeroconf') and gajim.HAVE_ZEROCONF:
-			gajim.connections[gajim.ZEROCONF_ACC_NAME] = \
-				connection_zeroconf.ConnectionZeroconf(gajim.ZEROCONF_ACC_NAME)
-		for account in gajim.config.get_per('accounts'):
-			if not gajim.config.get_per('accounts', account, 'is_zeroconf'):
-				gajim.connections[account] = common.connection.Connection(account)
-
-		# gtk hooks
-		gtk.about_dialog_set_email_hook(self.on_launch_browser_mailer, 'mail')
-		gtk.about_dialog_set_url_hook(self.on_launch_browser_mailer, 'url')
-		gtk.link_button_set_uri_hook(self.on_launch_browser_mailer, 'url')
-
-		self.instances = {}
-
-		for a in gajim.connections:
-			self.instances[a] = {'infos': {}, 'disco': {}, 'gc_config': {},
-				'search': {}, 'online_dialog': {}}
-			# online_dialog contains all dialogs that have a meaning only when we
-			# are not disconnected
-			self.minimized_controls[a] = {}
-			gajim.contacts.add_account(a)
-			gajim.groups[a] = {}
-			gajim.gc_connected[a] = {}
-			gajim.automatic_rooms[a] = {}
-			gajim.newly_added[a] = []
-			gajim.to_be_removed[a] = []
-			gajim.nicks[a] = gajim.config.get_per('accounts', a, 'name')
-			gajim.block_signed_in_notifications[a] = True
-			gajim.sleeper_state[a] = 0
-			gajim.encrypted_chats[a] = []
-			gajim.last_message_time[a] = {}
-			gajim.status_before_autoaway[a] = ''
-			gajim.transport_avatar[a] = {}
-			gajim.gajim_optional_features[a] = []
-			gajim.caps_hash[a] = ''
-
-		helpers.update_optional_features()
-
-		self.remote_ctrl = None
-
-		if gajim.config.get('networkmanager_support') and dbus_support.supported:
-			import network_manager_listener
-
-		# Handle gnome screensaver
-		if dbus_support.supported:
-			def gnome_screensaver_ActiveChanged_cb(active):
-				if not active:
-					for account in gajim.connections:
-						if gajim.sleeper_state[account] == 'autoaway-forced':
-							# We came back online ofter gnome-screensaver autoaway
-							self.roster.send_status(account, 'online',
-								gajim.status_before_autoaway[account])
-							gajim.status_before_autoaway[account] = ''
-							gajim.sleeper_state[account] = 'online'
-					return
-				if not gajim.config.get('autoaway'):
-					# Don't go auto away if user disabled the option
-					return
-				for account in gajim.connections:
-					if account not in gajim.sleeper_state or \
-							not gajim.sleeper_state[account]:
-						continue
-					if gajim.sleeper_state[account] == 'online':
-						# we save out online status
-						gajim.status_before_autoaway[account] = \
-							gajim.connections[account].status
-						# we go away (no auto status) [we pass True to auto param]
-						auto_message = gajim.config.get('autoaway_message')
-						if not auto_message:
-							auto_message = gajim.connections[account].status
-						else:
-							auto_message = auto_message.replace('$S','%(status)s')
-							auto_message = auto_message.replace('$T','%(time)s')
-							auto_message = auto_message % {
-								'status': gajim.status_before_autoaway[account],
-								'time': gajim.config.get('autoxatime')
-							}
-						self.roster.send_status(account, 'away', auto_message,
-							auto=True)
-						gajim.sleeper_state[account] = 'autoaway-forced'
-
-			try:
-				bus = dbus.SessionBus()
-				bus.add_signal_receiver(gnome_screensaver_ActiveChanged_cb,
-					'ActiveChanged', 'org.gnome.ScreenSaver')
-			except Exception:
-				pass
-
-		self.show_vcard_when_connect = []
-
-		self.sleeper = common.sleepy.Sleepy(
-			gajim.config.get('autoawaytime') * 60, # make minutes to seconds
-			gajim.config.get('autoxatime') * 60)
-
-		gtkgui_helpers.make_jabber_state_images()
-
-		self.systray_enabled = False
-		self.systray_capabilities = False
-
-		if (os.name == 'nt'):
-			import statusicon
-			self.systray = statusicon.StatusIcon()
-			self.systray_capabilities = True
-		else: # use ours, not GTK+ one
-			# [FIXME: remove this when we migrate to 2.10 and we can do
-			# cool tooltips somehow and (not dying to keep) animation]
-			import systray
-			self.systray_capabilities = systray.HAS_SYSTRAY_CAPABILITIES
-			if self.systray_capabilities:
-				self.systray = systray.Systray()
-
-		if self.systray_capabilities and gajim.config.get('trayicon') != 'never':
-			self.show_systray()
-
-		path_to_file = os.path.join(gajim.DATA_DIR, 'pixmaps', 'gajim.png')
-		pix = gtk.gdk.pixbuf_new_from_file(path_to_file)
-		# set the icon to all windows
-		gtk.window_set_default_icon(pix)
-
-		self.roster = roster_window.RosterWindow()
-		for account in gajim.connections:
-			gajim.connections[account].load_roster_from_db()
-
-		self.init_emoticons()
-		self.make_regexps()
-
-		# get instances for windows/dialogs that will show_all()/hide()
-		self.instances['file_transfers'] = dialogs.FileTransfersWindow()
-
-		# get transports type from DB
-		gajim.transport_type = gajim.logger.get_transports_type()
-
-		# test is dictionnary is present for speller
-		if gajim.config.get('use_speller'):
-			lang = gajim.config.get('speller_language')
-			if not lang:
-				lang = gajim.LANG
-			tv = gtk.TextView()
-			try:
-				import gtkspell
-				spell = gtkspell.Spell(tv, lang)
-			except (ImportError, TypeError, RuntimeError, OSError):
-				dialogs.AspellDictError(lang)
-
-		if gajim.config.get('soundplayer') == '':
-			# only on first time Gajim starts
-			commands = ('aplay', 'play', 'esdplay', 'artsplay', 'ossplay')
-			for command in commands:
-				if helpers.is_in_path(command):
-					if command == 'aplay':
-						command += ' -q'
-					gajim.config.set('soundplayer', command)
-					break
-
-		self.last_ftwindow_update = 0
-
-		gobject.timeout_add(100, self.autoconnect)
-		timeout, in_seconds = gajim.idlequeue.PROCESS_TIMEOUT
-		if in_seconds:
-			gobject.timeout_add_seconds(timeout, self.process_connections)
-		else:
-			gobject.timeout_add(timeout, self.process_connections)
-		gobject.timeout_add_seconds(gajim.config.get(
-			'check_idle_every_foo_seconds'), self.read_sleepy)
-
-		# when using libasyncns we need to process resolver in regular intervals
-		if resolver.USE_LIBASYNCNS:
-			gobject.timeout_add(200, gajim.resolver.process)
-
-		# setup the indicator
-		if gajim.HAVE_INDICATOR:
-			notify.setup_indicator_server()
-
-		def remote_init():
-			if gajim.config.get('remote_control'):
-				try:
-					import remote_control
-					self.remote_ctrl = remote_control.Remote()
-				except Exception:
-					pass
-		gobject.timeout_add_seconds(5, remote_init)
-=======
 		
 from gui_interface import Interface
->>>>>>> 1ee2e72a
 
 if __name__ == '__main__':
 	def sigint_cb(num, stack):
