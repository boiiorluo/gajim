#!/usr/bin/env python
##	gajim.py
##
##
## Copyright (C) 2003-2006 Yann Le Boulanger <asterix@lagaule.org>
## Copyright (C) 2005-2006 Nikos Kouremenos <kourem@gmail.com>
## Copyright (C) 2005-2006 Dimitur Kirov <dkirov@gmail.com>
## Copyright (C) 2005 Travis Shirk <travis@pobox.com>
## Copyright (C) 2007 Lukas Petrovicky <lukas@petrovicky.net>
## Copyright (C) 2007 Julien Pivotto <roidelapluie@gmail.com>
##
## This program is free software; you can redistribute it and/or modify
## it under the terms of the GNU General Public License as published
## by the Free Software Foundation; version 2 only.
##
## This program is distributed in the hope that it will be useful,
## but WITHOUT ANY WARRANTY; without even the implied warranty of
## MERCHANTABILITY or FITNESS FOR A PARTICULAR PURPOSE.  See the
## GNU General Public License for more details.
##

import sys
import os
import urllib

import logging
consoleloghandler = logging.StreamHandler()
consoleloghandler.setLevel(1)
consoleloghandler.setFormatter(
logging.Formatter('%(asctime)s %(name)s: %(levelname)s: %(message)s'))
log = logging.getLogger('gajim')
log.setLevel(logging.WARNING)
log.addHandler(consoleloghandler)
log.propagate = False
log = logging.getLogger('gajim.gajim')

# create intermediate loggers
logging.getLogger('gajim.c')
logging.getLogger('gajim.c.x')

import getopt
from common import i18n

def parseLogLevel(arg):
	if arg.isdigit():
		return int(arg)
	if arg.isupper():
		return getattr(logging, arg)
	raise ValueError(_("%s is not a valid loglevel"), repr(arg))

def parseLogTarget(arg):
	arg = arg.lower()
	if arg.startswith('.'): return arg[1:]
	if arg.startswith('gajim'): return arg
	return 'gajim.' + arg

def parseAndSetLogLevels(arg):
	for directive in arg.split(','):
		directive = directive.strip()
		targets, level = directive.rsplit('=', 1)
		level = parseLogLevel(level.strip())
		for target in targets.split('='):
			target = parseLogTarget(target.strip())
			if target == '':
				consoleloghandler.setLevel(level)
				print "consoleloghandler level set to %s" % level
			else:
				logger = logging.getLogger(target)
				logger.setLevel(level)
				print "Logger %s level set to %d" % (target, level)

def parseOpts():
	profile = ''
	verbose = False
	config_path = None

	try:
		shortargs = 'hqvl:p:c:'
		longargs = 'help quiet verbose loglevel= profile= config_path='
		opts, args = getopt.getopt(sys.argv[1:], shortargs, longargs.split())
	except getopt.error, msg:
		print msg
		print 'for help use --help'
		sys.exit(2)
	for o, a in opts:
		if o in ('-h', '--help'):
			print 'gajim [--help] [--quiet] [--verbose] [--loglevel subsystem=level[,subsystem=level[...]]] [--profile name]'
			sys.exit()
		elif o in ('-q', '--quiet'):
			consoleloghandler.setLevel(logging.CRITICAL)
			verbose = False
		elif o in ('-v', '--verbose'):
			consoleloghandler.setLevel(logging.INFO)
			verbose = True
		elif o in ('-p', '--profile'): # gajim --profile name
			profile = a
		elif o in ('-l', '--loglevel'):
			parseAndSetLogLevels(a)
		elif o in ('-c', '--config-path'):
			config_path = a
	return profile, verbose, config_path

profile, verbose, config_path = parseOpts()
del parseOpts, parseAndSetLogLevels, parseLogTarget, parseLogLevel

import locale
profile = unicode(profile, locale.getpreferredencoding())

import common.configpaths
common.configpaths.gajimpaths.init(config_path)
del config_path
common.configpaths.gajimpaths.init_profile(profile)
del profile

import message_control

from chat_control import ChatControlBase
from atom_window import AtomWindow

import negotiation
import Crypto.PublicKey.RSA

from common import exceptions
from common.zeroconf import connection_zeroconf
from common import dbus_support
if dbus_support.supported:
	import dbus

import pickle

if os.name == 'posix': # dl module is Unix Only
	try: # rename the process name to gajim
		import dl
		libc = dl.open('/lib/libc.so.6')
		libc.call('prctl', 15, 'gajim\0', 0, 0, 0)
	except:
		pass

try:
	import gtk
except RuntimeError, msg:
	if str(msg) == 'could not open display':
		print >> sys.stderr, _('Gajim needs X server to run. Quiting...')
		sys.exit()
pritext = ''
if gtk.pygtk_version < (2, 8, 0):
	pritext = _('Gajim needs PyGTK 2.8 or above')
	sectext = _('Gajim needs PyGTK 2.8 or above to run. Quiting...')
elif gtk.gtk_version < (2, 8, 0):
	pritext = _('Gajim needs GTK 2.8 or above')
	sectext = _('Gajim needs GTK 2.8 or above to run. Quiting...')

try:
	import gtk.glade # check if user has libglade (in pygtk and in gtk)
except ImportError:
	pritext = _('GTK+ runtime is missing libglade support')
	if os.name == 'nt':
		sectext = _('Please remove your current GTK+ runtime and install the latest stable version from %s') % 'http://gladewin32.sourceforge.net'
	else:
		sectext = _('Please make sure that GTK+ and PyGTK have libglade support in your system.')

try:
	from common import check_paths
except exceptions.PysqliteNotAvailable, e:
	pritext = _('Gajim needs PySQLite2 to run')
	sectext = str(e)

if os.name == 'nt':
	try:
		import winsound # windows-only built-in module for playing wav
		import win32api # do NOT remove. we req this module
	except:
		pritext = _('Gajim needs pywin32 to run')
		sectext = _('Please make sure that Pywin32 is installed on your system. You can get it at %s') % 'http://sourceforge.net/project/showfiles.php?group_id=78018'

if pritext:
	dlg = gtk.MessageDialog(None, 
		gtk.DIALOG_DESTROY_WITH_PARENT | gtk.DIALOG_MODAL,
		gtk.MESSAGE_ERROR, gtk.BUTTONS_OK, message_format = pritext)

	dlg.format_secondary_text(sectext)
	dlg.run()
	dlg.destroy()
	sys.exit()

del pritext

path = os.getcwd()
if '.svn' in os.listdir(path) or '_svn' in os.listdir(path):
	# import gtkexcepthook only for those that run svn
	# those than run with --verbose run from terminal so no need to care
	# about those
	import gtkexcepthook
del path

import gobject

import re
import signal
import getopt
import time
import math

import gtkgui_helpers
import notify

import common.sleepy

from common.xmpp import idlequeue
from common import nslookup
from common import proxy65_manager
from common import socks5
from common import gajim
from common import helpers
from common import optparser
from common import dataforms

if verbose: gajim.verbose = True
del verbose

gajimpaths = common.configpaths.gajimpaths

pid_filename = gajimpaths['PID_FILE']
config_filename = gajimpaths['CONFIG_FILE']
secrets_filename = gajimpaths['SECRETS_FILE']

import traceback
import errno

import dialogs
def pid_alive():
	try:
		pf = open(pid_filename)
	except:
		# probably file not found
		return False

	try:
		pid = int(pf.read().strip())
		pf.close()
	except:
		traceback.print_exc()
		# PID file exists, but something happened trying to read PID
		# Could be 0.10 style empty PID file, so assume Gajim is running
		return True

	if os.name == 'nt':
		try:
			from ctypes import (windll, c_ulong, c_int, Structure, c_char, POINTER, pointer, )
		except:
			return True

		class PROCESSENTRY32(Structure):
			_fields_ = [
				('dwSize', c_ulong, ),
				('cntUsage', c_ulong, ),
				('th32ProcessID', c_ulong, ),
				('th32DefaultHeapID', c_ulong, ),
				('th32ModuleID', c_ulong, ),
				('cntThreads', c_ulong, ),
				('th32ParentProcessID', c_ulong, ),
				('pcPriClassBase', c_ulong, ),
				('dwFlags', c_ulong, ),
				('szExeFile', c_char*512, ),
				]
			def __init__(self):
				Structure.__init__(self, 512+9*4)

		k = windll.kernel32
		k.CreateToolhelp32Snapshot.argtypes = c_ulong, c_ulong,
		k.CreateToolhelp32Snapshot.restype = c_int
		k.Process32First.argtypes = c_int, POINTER(PROCESSENTRY32),
		k.Process32First.restype = c_int
		k.Process32Next.argtypes = c_int, POINTER(PROCESSENTRY32),
		k.Process32Next.restype = c_int

		def get_p(p):
			h = k.CreateToolhelp32Snapshot(2, 0) # TH32CS_SNAPPROCESS
			assert h > 0, 'CreateToolhelp32Snapshot failed'
			b = pointer(PROCESSENTRY32())
			f = k.Process32First(h, b)
			while f:
				if b.contents.th32ProcessID == p:
					return b.contents.szExeFile
				f = k.Process32Next(h, b)

		if get_p(pid) in ('python.exe', 'gajim.exe'):
			return True
		return False
	try:
		if not os.path.exists('/proc'):
			return True # no /proc, assume Gajim is running

		try:
			f = open('/proc/%d/cmdline'% pid) 
		except IOError, e:
			if e.errno == errno.ENOENT:
				return False # file/pid does not exist
			raise 

		n = f.read().lower()
		f.close()
		if n.find('gajim') < 0:
			return False
		return True # Running Gajim found at pid
	except:
		traceback.print_exc()

	# If we are here, pidfile exists, but some unexpected error occured.
	# Assume Gajim is running.
	return True

if pid_alive():
	path_to_file = os.path.join(gajim.DATA_DIR, 'pixmaps/gajim.png')
	pix = gtk.gdk.pixbuf_new_from_file(path_to_file)
	gtk.window_set_default_icon(pix) # set the icon to all newly opened wind
	pritext = _('Gajim is already running')
	sectext = _('Another instance of Gajim seems to be running\nRun anyway?')
	dialog = dialogs.YesNoDialog(pritext, sectext)
	if dialog.get_response() != gtk.RESPONSE_YES:
		sys.exit(3)
	# run anyway, delete pid and useless global vars
	if os.path.exists(pid_filename):
		os.remove(pid_filename)
	del path_to_file
	del pix
	del pritext
	del sectext
	dialog.destroy()

# Create .gajim dir
pid_dir =  os.path.dirname(pid_filename)
if not os.path.exists(pid_dir):
	check_paths.create_path(pid_dir)
# Create pid file
try:
	f = open(pid_filename, 'w')
	f.write(str(os.getpid()))
	f.close()
except IOError, e:
	dlg = dialogs.ErrorDialog(_('Disk Write Error'), str(e))
	dlg.run()
	dlg.destroy()
	sys.exit()
del pid_dir
del f

def on_exit():
	# delete pid file on normal exit
	if os.path.exists(pid_filename):
		os.remove(pid_filename)

import atexit
atexit.register(on_exit)

parser = optparser.OptionsParser(config_filename)

import roster_window
import profile_window
import config

class GlibIdleQueue(idlequeue.IdleQueue):
	''' 
	Extends IdleQueue to use glib io_add_wath, instead of select/poll
	In another, `non gui' implementation of Gajim IdleQueue can be used safetly.
	'''
	def init_idle(self):
		''' this method is called at the end of class constructor.
		Creates a dict, which maps file/pipe/sock descriptor to glib event id'''
		self.events = {}
		# time() is already called in glib, we just get the last value 
		# overrides IdleQueue.current_time()
		self.current_time = lambda: gobject.get_current_time()
			
	def add_idle(self, fd, flags):
		''' this method is called when we plug a new idle object.
		Start listening for events from fd
		'''
		res = gobject.io_add_watch(fd, flags, self.process_events, 
			priority=gobject.PRIORITY_LOW)
		# store the id of the watch, so that we can remove it on unplug
		self.events[fd] = res
	
	def remove_idle(self, fd):
		''' this method is called when we unplug a new idle object.
		Stop listening for events from fd
		'''
		gobject.source_remove(self.events[fd])
		del(self.events[fd])
	
	def process(self):
		self.check_time_events()
	
class Interface:
	def handle_event_roster(self, account, data):
		#('ROSTER', account, array)
		self.roster.fill_contacts_and_groups_dicts(data, account)
		self.roster.add_account_contacts(account)
		self.roster.fire_up_unread_messages_events(account)
		if self.remote_ctrl:
			self.remote_ctrl.raise_signal('Roster', (account, data))

	def handle_event_warning(self, unused, data):
		#('WARNING', account, (title_text, section_text))
		dialogs.WarningDialog(data[0], data[1])

	def handle_event_error(self, unused, data):
		#('ERROR', account, (title_text, section_text))
		dialogs.ErrorDialog(data[0], data[1])

	def handle_event_information(self, unused, data):
		#('INFORMATION', account, (title_text, section_text))
		dialogs.InformationDialog(data[0], data[1])
		
	def handle_event_ask_new_nick(self, account, data):
		#('ASK_NEW_NICK', account, (room_jid, title_text, prompt_text, proposed_nick))
		room_jid = data[0]
		title = data[1]
		prompt = data[2]
		proposed_nick = data[3]
		gc_control = self.msg_win_mgr.get_control(room_jid, account)
		if not gc_control and \
		room_jid in self.minimized_controls[account]:
			gc_control = self.minimized_controls[account][room_jid]
		if gc_control: # user may close the window before we are here
			gc_control.show_change_nick_input_dialog(title, prompt, proposed_nick)

	def handle_event_http_auth(self, account, data):
		#('HTTP_AUTH', account, (method, url, transaction_id, iq_obj, msg))
		def response(widget, account, iq_obj, answer):
			self.dialog.destroy()
			gajim.connections[account].build_http_auth_answer(iq_obj, answer)

		sec_msg = _('Do you accept this request?')
		if data[4]:
			sec_msg = data[4] + '\n' + sec_msg
		self.dialog = dialogs.YesNoDialog(_('HTTP (%s) Authorization for %s (id: %s)') \
			% (data[0], data[1], data[2]), sec_msg,
			on_response_yes = (response, account, data[3], 'yes'),
			on_response_no = (response, account, data[3], 'no'))

	def handle_event_error_answer(self, account, array):
		#('ERROR_ANSWER', account, (id, jid_from, errmsg, errcode))
		id, jid_from, errmsg, errcode = array
		if unicode(errcode) in ('403', '406') and id:
			# show the error dialog
			ft = self.instances['file_transfers']
			sid = id
			if len(id) > 3 and id[2] == '_':
				sid = id[3:]
			if ft.files_props['s'].has_key(sid):
				file_props = ft.files_props['s'][sid]
				file_props['error'] = -4
				self.handle_event_file_request_error(account, 
					(jid_from, file_props, errmsg))
				conn = gajim.connections[account]
				conn.disconnect_transfer(file_props)
				return
		elif unicode(errcode) == '404':
			conn = gajim.connections[account]
			sid = id
			if len(id) > 3 and id[2] == '_':
				sid = id[3:]
			if conn.files_props.has_key(sid):
				file_props = conn.files_props[sid]
				self.handle_event_file_send_error(account, 
					(jid_from, file_props))
				conn.disconnect_transfer(file_props)
				return
		ctrl = self.msg_win_mgr.get_control(jid_from, account)
		if ctrl and ctrl.type_id == message_control.TYPE_GC:
			ctrl.print_conversation('Error %s: %s' % (array[2], array[1]))

	def handle_event_con_type(self, account, con_type):
		# ('CON_TYPE', account, con_type) which can be 'ssl', 'tls', 'tcp'
		gajim.con_types[account] = con_type
		self.roster.draw_account(account)

	def handle_event_connection_lost(self, account, array):
		# ('CONNECTION_LOST', account, [title, text])
		path = os.path.join(gajim.DATA_DIR, 'pixmaps', 'events',
			'connection_lost.png')
		path = gtkgui_helpers.get_path_to_generic_or_avatar(path)
		notify.popup(_('Connection Failed'), account, account,
			'connection_failed', path, array[0], array[1])

	def unblock_signed_in_notifications(self, account):
		gajim.block_signed_in_notifications[account] = False

	def handle_event_status(self, account, status): # OUR status
		#('STATUS', account, status)
		model = self.roster.status_combobox.get_model()
		if status == 'offline':
			# sensitivity for this menuitem
			if gajim.get_number_of_connected_accounts() == 0:
				model[self.roster.status_message_menuitem_iter][3] = False
			gajim.block_signed_in_notifications[account] = True
		else:
			# 30 seconds after we change our status to sth else than offline
			# we stop blocking notifications of any kind
			# this prevents from getting the roster items as 'just signed in'
			# contacts. 30 seconds should be enough time
			gobject.timeout_add(30000, self.unblock_signed_in_notifications, account)
			# sensitivity for this menuitem
			model[self.roster.status_message_menuitem_iter][3] = True

		# Inform all controls for this account of the connection state change
		ctrls = self.msg_win_mgr.get_controls()
		if self.minimized_controls.has_key(account):
			# Can not be the case when we remove account
			ctrls += self.minimized_controls[account].values()
		for ctrl in ctrls:
			if ctrl.account == account:
				if status == 'offline' or (status == 'invisible' and \
				gajim.connections[account].is_zeroconf):
					ctrl.got_disconnected()
				else:
					# Other code rejoins all GCs, so we don't do it here
					if not ctrl.type_id == message_control.TYPE_GC:
						ctrl.got_connected()
				if ctrl.parent_win:
					ctrl.parent_win.redraw_tab(ctrl)

		self.roster.on_status_changed(account, status)
		if account in self.show_vcard_when_connect:
			self.edit_own_details(account)
		if self.remote_ctrl:
			self.remote_ctrl.raise_signal('AccountPresence', (status, account))
	
	def edit_own_details(self, account):
		jid = gajim.get_jid_from_account(account)
		if not self.instances[account].has_key('profile'):
			self.instances[account]['profile'] = \
				profile_window.ProfileWindow(account)
			gajim.connections[account].request_vcard(jid)

	def handle_event_notify(self, account, array):
		# 'NOTIFY' (account, (jid, status, status message, resource, priority,
		# keyID, timestamp, contact_nickname))
		# if we're here it means contact changed show
		statuss = ['offline', 'error', 'online', 'chat', 'away', 'xa', 'dnd',
			'invisible']
		# Ignore invalid show
		if array[1] not in statuss:
			return
		old_show = 0
		new_show = statuss.index(array[1])
		status_message = array[2]
		jid = array[0].split('/')[0]
		keyID = array[5]
		contact_nickname = array[7]
		attached_keys = gajim.config.get_per('accounts', account,
			'attached_gpg_keys').split()
		if jid in attached_keys:
			keyID = attached_keys[attached_keys.index(jid) + 1]
		resource = array[3]
		if not resource:
			resource = ''
		priority = array[4]
		if gajim.jid_is_transport(jid):
			# It must be an agent
			ji = jid.replace('@', '')
		else:
			ji = jid

		# Update contact
		jid_list = gajim.contacts.get_jid_list(account)
		if ji in jid_list or jid == gajim.get_jid_from_account(account):
			lcontact = gajim.contacts.get_contacts(account, ji)
			contact1 = None
			resources = []
			for c in lcontact:
				resources.append(c.resource)
				if c.resource == resource:
					contact1 = c
					break
			if contact1:
				if contact1.show in statuss:
					old_show = statuss.index(contact1.show)
				if contact_nickname is not None and \
				contact1.contact_name != contact_nickname:
					contact1.contact_name = contact_nickname
					self.roster.draw_contact(jid, account)
				if old_show == new_show and contact1.status == status_message and \
				contact1.priority == priority: # no change
					return
			else:
				contact1 = gajim.contacts.get_first_contact_from_jid(account, ji)
				if not contact1:
					# presence of another resource of our jid
					if resource == gajim.connections[account].server_resource:
						return
					contact1 = gajim.contacts.create_contact(jid = ji,
						name = gajim.nicks[account], groups = [],
						show = array[1], status = status_message, sub = 'both',
						ask = 'none', priority = priority, keyID = keyID,
						resource = resource)
					old_show = 0
					gajim.contacts.add_contact(account, contact1)
					lcontact.append(contact1)
					self.roster.add_self_contact(account)
				elif contact1.show in statuss:
					old_show = statuss.index(contact1.show)
				if (resources != [''] and (len(lcontact) != 1 or 
				lcontact[0].show != 'offline')) and jid.find('@') > 0:
					old_show = 0
					contact1 = gajim.contacts.copy_contact(contact1)
					lcontact.append(contact1)
				contact1.resource = resource
			if contact1.jid.find('@') > 0 and len(lcontact) == 1:
				# It's not an agent
				if old_show == 0 and new_show > 1:
					if not contact1.jid in gajim.newly_added[account]:
						gajim.newly_added[account].append(contact1.jid)
					if contact1.jid in gajim.to_be_removed[account]:
						gajim.to_be_removed[account].remove(contact1.jid)
					gobject.timeout_add(5000, self.roster.remove_newly_added,
						contact1.jid, account)
				elif old_show > 1 and new_show == 0 and gajim.connections[account].\
					connected > 1:
					if not contact1.jid in gajim.to_be_removed[account]:
						gajim.to_be_removed[account].append(contact1.jid)
					if contact1.jid in gajim.newly_added[account]:
						gajim.newly_added[account].remove(contact1.jid)
					self.roster.draw_contact(contact1.jid, account)
					gobject.timeout_add(5000, self.roster.really_remove_contact,
						contact1, account)
			contact1.show = array[1]
			contact1.status = status_message
			contact1.priority = priority
			contact1.keyID = keyID
			timestamp = array[6]
			if timestamp:
				contact1.last_status_time = timestamp
			elif not gajim.block_signed_in_notifications[account]:
				# We're connected since more that 30 seconds
				contact1.last_status_time = time.localtime()
			contact1.contact_nickname = contact_nickname
		if gajim.jid_is_transport(jid):
			# It must be an agent
			if ji in jid_list:
				# Update existing iter
				self.roster.draw_contact(ji, account)
				self.roster.draw_group(_('Transports'), account)
				if new_show > 1 and ji in gajim.transport_avatar[account]:
					# transport just signed in. request avatars
					for jid_ in gajim.transport_avatar[account][ji]:
						gajim.connections[account].request_vcard(jid_)
				# transport just signed in/out, don't show popup notifications
				# for 30s
				account_ji = account + '/' + ji
				gajim.block_signed_in_notifications[account_ji] = True
				gobject.timeout_add(30000, self.unblock_signed_in_notifications,
					account_ji)
			locations = (self.instances, self.instances[account])
			for location in locations:
				if location.has_key('add_contact'):
					if old_show == 0 and new_show > 1:
						location['add_contact'].transport_signed_in(jid)
						break
					elif old_show > 1 and new_show == 0:
						location['add_contact'].transport_signed_out(jid)
						break
		elif ji in jid_list:
			# It isn't an agent
			# reset chatstate if needed:
			# (when contact signs out or has errors)
			if array[1] in ('offline', 'error'):
				contact1.our_chatstate = contact1.chatstate = \
					contact1.composing_xep = None
				gajim.connections[account].remove_transfers_for_contact(contact1)
			self.roster.chg_contact_status(contact1, array[1], status_message,
				account)
			# Notifications
			if old_show < 2 and new_show > 1:
				notify.notify('contact_connected', jid, account, status_message)
				if self.remote_ctrl:
					self.remote_ctrl.raise_signal('ContactPresence',
						(account, array))

			elif old_show > 1 and new_show < 2:
				notify.notify('contact_disconnected', jid, account, status_message)
				if self.remote_ctrl:
					self.remote_ctrl.raise_signal('ContactAbsence', (account, array))
				# FIXME: stop non active file transfers
			elif new_show > 1: # Status change (not connected/disconnected or error (<1))
				notify.notify('status_change', jid, account, [new_show,
					status_message])
		else:
			# FIXME: Msn transport (CMSN1.2.1 and PyMSN0.10) doesn't follow the JEP
			# remove in 2007
			# It's maybe a GC_NOTIFY (specialy for MSN gc)
			self.handle_event_gc_notify(account, (jid, array[1], status_message,
				array[3], None, None, None, None, None, None, None, None))


	def handle_event_msg(self, account, array):
		# 'MSG' (account, (jid, msg, time, encrypted, msg_type, subject,
<<<<<<< HEAD
		# chatstate, msg_id, composing_xep, user_nick, xhtml))
=======
		# chatstate, msg_id, composing_jep, user_nick, xhtml, session))
>>>>>>> eb93f9a1
		# user_nick is JEP-0172

		full_jid_with_resource = array[0]
		jid = gajim.get_jid_without_resource(full_jid_with_resource)
		resource = gajim.get_resource_from_jid(full_jid_with_resource)

		message = array[1]
		encrypted = array[3]
		msg_type = array[4]
		subject = array[5]
		chatstate = array[6]
		msg_id = array[7]
		composing_xep = array[8]
		xhtml = array[10]
		session = array[11]
		if gajim.config.get('ignore_incoming_xhtml'):
			xhtml = None
		if gajim.jid_is_transport(jid):
			jid = jid.replace('@', '')

		groupchat_control = self.msg_win_mgr.get_control(jid, account)
		if not groupchat_control and \
		jid in self.minimized_controls[account]:
			groupchat_control = self.minimized_controls[account][jid]
		pm = False
		if groupchat_control and groupchat_control.type_id == \
		message_control.TYPE_GC:
			# It's a Private message
			pm = True
			msg_type = 'pm'

		chat_control = None
		jid_of_control = full_jid_with_resource
		highest_contact = gajim.contacts.get_contact_with_highest_priority(
			account, jid)
		# Look for a chat control that has the given resource, or default to one
		# without resource
		ctrl = self.msg_win_mgr.get_control(full_jid_with_resource, account)
		if ctrl:
			chat_control = ctrl
		elif not pm and (not highest_contact or not highest_contact.resource):
			# unknow contact or offline message
			jid_of_control = jid
			chat_control = self.msg_win_mgr.get_control(jid, account)
		elif highest_contact and resource != highest_contact.resource and \
		highest_contact.show != 'offline':
			jid_of_control = full_jid_with_resource
			chat_control = None
		elif not pm:
			jid_of_control = jid
			chat_control = self.msg_win_mgr.get_control(jid, account)

		# Handle chat states  
		contact = gajim.contacts.get_contact(account, jid, resource)
		if contact:
			if contact.composing_xep != 'XEP-0085': # We cache xep85 support
				contact.composing_xep = composing_xep
			if chat_control and chat_control.type_id == message_control.TYPE_CHAT:
				if chatstate is not None:
					# other peer sent us reply, so he supports jep85 or jep22
					contact.chatstate = chatstate
					if contact.our_chatstate == 'ask': # we were jep85 disco?
						contact.our_chatstate = 'active' # no more
					chat_control.handle_incoming_chatstate()
				elif contact.chatstate != 'active':
					# got no valid jep85 answer, peer does not support it
					contact.chatstate = False
			elif chatstate == 'active':
				# Brand new message, incoming.  
				contact.our_chatstate = chatstate
				contact.chatstate = chatstate
				if msg_id: # Do not overwrite an existing msg_id with None
					contact.msg_id = msg_id

		# THIS MUST BE AFTER chatstates handling
		# AND BEFORE playsound (else we ear sounding on chatstates!)
		if not message: # empty message text
			return

		if gajim.config.get('ignore_unknown_contacts') and \
			not gajim.contacts.get_contacts(account, jid) and not pm:
			return
		if not contact:
			# contact is not in the roster, create a fake one to display
			# notification
			contact = common.contacts.Contact(jid = jid, resource = resource) 
		advanced_notif_num = notify.get_advanced_notification('message_received',
			account, contact)

		# Is it a first or next message received ?
		first = False
		if msg_type == 'normal':
			if not gajim.events.get_events(account, jid, ['normal']):
				first = True
		elif not chat_control and not gajim.events.get_events(account, 
		jid_of_control, [msg_type]): # msg_type can be chat or pm
			first = True

		if pm:
			nickname = resource
			groupchat_control.on_private_message(nickname, message, array[2],
<<<<<<< HEAD
				xhtml, msg_id)
=======
				xhtml, session)
>>>>>>> eb93f9a1
		else:
			# array: (jid, msg, time, encrypted, msg_type, subject)
			if encrypted:
				self.roster.on_message(jid, message, array[2], account, array[3],
					msg_type, subject, resource, msg_id, array[9],
					advanced_notif_num, session = session)
			else:
				# xhtml in last element
				self.roster.on_message(jid, message, array[2], account, array[3],
					msg_type, subject, resource, msg_id, array[9],
					advanced_notif_num, xhtml = xhtml, session = session)
			nickname = gajim.get_name_from_jid(account, jid)
		# Check and do wanted notifications
		msg = message
		if subject:
			msg = _('Subject: %s') % subject + '\n' + msg
		notify.notify('new_message', jid_of_control, account, [msg_type,
			first, nickname, msg], advanced_notif_num)

		if self.remote_ctrl:
			self.remote_ctrl.raise_signal('NewMessage', (account, array))

	def handle_event_msgerror(self, account, array):
		#'MSGERROR' (account, (jid, error_code, error_msg, msg, time))
		full_jid_with_resource = array[0]
		jids = full_jid_with_resource.split('/', 1)
		jid = jids[0]
		gc_control = self.msg_win_mgr.get_control(jid, account)
		if not gc_control and \
		jid in self.minimized_controls[account]:
			gc_control = self.minimized_controls[account][jid]
		if gc_control and gc_control.type_id != message_control.TYPE_GC:
			gc_control = None
		if gc_control:
			if len(jids) > 1: # it's a pm
				nick = jids[1]
				if not self.msg_win_mgr.get_control(full_jid_with_resource,
				account):
					tv = gc_control.list_treeview
					model = tv.get_model()
					iter = gc_control.get_contact_iter(nick)
					if iter:
						show = model[iter][3]
					else:
						show = 'offline'
					gc_c = gajim.contacts.create_gc_contact(room_jid = jid,
						name = nick, show = show)
					self.roster.new_private_chat(gc_c, account)
				ctrl = self.msg_win_mgr.get_control(full_jid_with_resource, account)
				ctrl.print_conversation('Error %s: %s' % (array[1], array[2]),
							'status')
				return

			gc_control.print_conversation('Error %s: %s' % (array[1], array[2]))
			if gc_control.parent_win and gc_control.parent_win.get_active_jid() == jid:
				gc_control.set_subject(gc_control.subject)
			return

		if gajim.jid_is_transport(jid):
			jid = jid.replace('@', '')
		msg = array[2]
		if array[3]:
			msg = _('error while sending %s ( %s )') % (array[3], msg)
		self.roster.on_message(jid, msg, array[4], account, \
			msg_type='error')
		
	def handle_event_msgsent(self, account, array):
		#('MSGSENT', account, (jid, msg, keyID))
		msg = array[1]
		# do not play sound when standalone chatstate message (eg no msg)
		if msg and gajim.config.get_per('soundevents', 'message_sent', 'enabled'):
			helpers.play_sound('message_sent')

	def handle_event_msgnotsent(self, account, array):
		#('MSGNOTSENT', account, (jid, ierror_msg, msg, time))
		msg = _('error while sending %s ( %s )') % (array[2], array[1])
		self.roster.on_message(array[0], msg, array[3], account,
			msg_type='error')

	def handle_event_subscribe(self, account, array):
		#('SUBSCRIBE', account, (jid, text, user_nick)) user_nick is JEP-0172
		dialogs.SubscriptionRequestWindow(array[0], array[1], account, array[2])
		if self.remote_ctrl:
			self.remote_ctrl.raise_signal('Subscribe', (account, array))

	def handle_event_subscribed(self, account, array):
		#('SUBSCRIBED', account, (jid, resource))
		jid = array[0]
		if jid in gajim.contacts.get_jid_list(account):
			c = gajim.contacts.get_first_contact_from_jid(account, jid)
			c.resource = array[1]
			self.roster.remove_contact(c, account)
			if _('Not in Roster') in c.groups:
				c.groups.remove(_('Not in Roster'))
			self.roster.add_contact_to_roster(c.jid, account)
		else:
			keyID = ''
			attached_keys = gajim.config.get_per('accounts', account,
				'attached_gpg_keys').split()
			if jid in attached_keys:
				keyID = attached_keys[attached_keys.index(jid) + 1]
			name = jid.split('@', 1)[0]
			name = name.split('%', 1)[0]
			contact1 = gajim.contacts.create_contact(jid = jid, name = name,
				groups = [], show = 'online', status = 'online',
				ask = 'to', resource = array[1], keyID = keyID)
			gajim.contacts.add_contact(account, contact1)
			self.roster.add_contact_to_roster(jid, account)
		dialogs.InformationDialog(_('Authorization accepted'),
				_('The contact "%s" has authorized you to see his or her status.')
				% jid)
		if not gajim.config.get_per('accounts', account, 'dont_ack_subscription'):
			gajim.connections[account].ack_subscribed(jid)
		if self.remote_ctrl:
			self.remote_ctrl.raise_signal('Subscribed', (account, array))

	def handle_event_unsubscribed(self, account, jid):
		dialogs.InformationDialog(_('Contact "%s" removed subscription from you')\
			% jid, _('You will always see him or her as offline.'))
		# FIXME: Per RFC 3921, we can "deny" ack as well, but the GUI does not show deny
		gajim.connections[account].ack_unsubscribed(jid)
		if self.remote_ctrl:
			self.remote_ctrl.raise_signal('Unsubscribed', (account, jid))
	
	def handle_event_agent_info_error(self, account, agent):
		#('AGENT_ERROR_INFO', account, (agent))
		try:
			gajim.connections[account].services_cache.agent_info_error(agent)
		except AttributeError:
			return
	
	def handle_event_agent_items_error(self, account, agent):
		#('AGENT_ERROR_INFO', account, (agent))
		try:
			gajim.connections[account].services_cache.agent_items_error(agent)
		except AttributeError:
			return

	def handle_event_agent_removed(self, account, agent):
		# remove transport's contacts from treeview
		jid_list = gajim.contacts.get_jid_list(account)
		for jid in jid_list:
			if jid.endswith('@' + agent):
				c = gajim.contacts.get_first_contact_from_jid(account, jid)
				gajim.log.debug(
					'Removing contact %s due to unregistered transport %s'\
					% (jid, agent))
				gajim.connections[account].unsubscribe(c.jid)
				# Transport contacts can't have 2 resources
				if c.jid in gajim.to_be_removed[account]:
					# This way we'll really remove it
					gajim.to_be_removed[account].remove(c.jid)
				gajim.contacts.remove_jid(account, c.jid)
				self.roster.remove_contact(c, account)

	def handle_event_register_agent_info(self, account, array):
		# ('REGISTER_AGENT_INFO', account, (agent, infos, is_form))
		# info in a dataform if is_form is True
		if array[2] or array[1].has_key('instructions'):
			config.ServiceRegistrationWindow(array[0], array[1], account,
				array[2])
		else:
			dialogs.ErrorDialog(_('Contact with "%s" cannot be established') \
				% array[0], _('Check your connection or try again later.'))

	def handle_event_agent_info_items(self, account, array):
		#('AGENT_INFO_ITEMS', account, (agent, node, items))
		try:
			gajim.connections[account].services_cache.agent_items(array[0],
				array[1], array[2])
		except AttributeError:
			return

	def handle_event_agent_info_info(self, account, array):
		#('AGENT_INFO_INFO', account, (agent, node, identities, features, data))
		try:
			gajim.connections[account].services_cache.agent_info(array[0],
				array[1], array[2], array[3], array[4])
		except AttributeError:
			return

	def handle_event_new_acc_connected(self, account, array):
		#('NEW_ACC_CONNECTED', account, (infos, is_form))
		if self.instances.has_key('account_creation_wizard'):
			self.instances['account_creation_wizard'].new_acc_connected(array[0],
				array[1])

	def handle_event_new_acc_not_connected(self, account, array):
		#('NEW_ACC_NOT_CONNECTED', account, (reason))
		if self.instances.has_key('account_creation_wizard'):
			self.instances['account_creation_wizard'].new_acc_not_connected(array)

	def handle_event_acc_ok(self, account, array):
		#('ACC_OK', account, (config))
		if self.instances.has_key('account_creation_wizard'):
			self.instances['account_creation_wizard'].acc_is_ok(array)

		if self.remote_ctrl:
			self.remote_ctrl.raise_signal('NewAccount', (account, array))

	def handle_event_acc_not_ok(self, account, array):
		#('ACC_NOT_OK', account, (reason))
		if self.instances.has_key('account_creation_wizard'):
			self.instances['account_creation_wizard'].acc_is_not_ok(array)

	def handle_event_quit(self, p1, p2):
		self.roster.quit_gtkgui_interface()

	def handle_event_myvcard(self, account, array):
		nick = ''
		if array.has_key('NICKNAME') and array['NICKNAME']:
			gajim.nicks[account] = array['NICKNAME']
		elif array.has_key('FN') and array['FN']:
			gajim.nicks[account] = array['FN']
		if self.instances[account].has_key('profile'):
			win = self.instances[account]['profile']
			win.set_values(array)
			if account in self.show_vcard_when_connect:
				self.show_vcard_when_connect.remove(account)
		jid = array['jid']
		if self.instances[account]['infos'].has_key(jid):
			self.instances[account]['infos'][jid].set_values(array)

	def handle_event_vcard(self, account, vcard):
		# ('VCARD', account, data)
		'''vcard holds the vcard data'''
		jid = vcard['jid']
		resource = ''
		if vcard.has_key('resource'):
			resource = vcard['resource']
		
		# vcard window
		win = None
		if self.instances[account]['infos'].has_key(jid):
			win = self.instances[account]['infos'][jid]
		elif resource and self.instances[account]['infos'].has_key(
			jid + '/' + resource):
			win = self.instances[account]['infos'][jid + '/' + resource]
		if win:
			win.set_values(vcard)

		# show avatar in chat
		win = None
		ctrl = None
		if resource and self.msg_win_mgr.has_window(
		jid + '/' + resource, account):
			win = self.msg_win_mgr.get_window(jid + '/' + resource,
				account)
			ctrl = win.get_control(jid + '/' + resource, account)
		elif self.msg_win_mgr.has_window(jid, account):
			win = self.msg_win_mgr.get_window(jid, account)
			ctrl = win.get_control(jid, account)
		if win and ctrl.type_id != message_control.TYPE_GC:
			ctrl.show_avatar()

		# Show avatar in roster or gc_roster
		gc_ctrl = self.msg_win_mgr.get_control(jid, account)
		if not gc_ctrl and \
		jid in self.minimized_controls[account]:
			gc_ctrl = self.minimized_controls[account][jid]
		if gc_ctrl and gc_ctrl.type_id == message_control.TYPE_GC:
			gc_ctrl.draw_avatar(resource)
		else:
			self.roster.draw_avatar(jid, account)
		if self.remote_ctrl:
			self.remote_ctrl.raise_signal('VcardInfo', (account, vcard))

	def handle_event_last_status_time(self, account, array):
		# ('LAST_STATUS_TIME', account, (jid, resource, seconds, status))
		win = None
		if self.instances[account]['infos'].has_key(array[0]):
			win = self.instances[account]['infos'][array[0]]
		elif self.instances[account]['infos'].has_key(array[0] + '/' + array[1]):
			win = self.instances[account]['infos'][array[0] + '/' + array[1]]
		if win:
			c = gajim.contacts.get_contact(account, array[0], array[1])
			if c: # c can be none if it's a gc contact
				c.last_status_time = time.localtime(time.time() - array[2])
				if array[3]:
					c.status = array[3]
				win.set_last_status_time()
		if self.remote_ctrl:
			self.remote_ctrl.raise_signal('LastStatusTime', (account, array))

	def handle_event_os_info(self, account, array):
		#'OS_INFO' (account, (jid, resource, client_info, os_info))
		win = None
		if self.instances[account]['infos'].has_key(array[0]):
			win = self.instances[account]['infos'][array[0]]
		elif self.instances[account]['infos'].has_key(array[0] + '/' + array[1]):
			win = self.instances[account]['infos'][array[0] + '/' + array[1]]
		if win:
			win.set_os_info(array[1], array[2], array[3])
		if self.remote_ctrl:
			self.remote_ctrl.raise_signal('OsInfo', (account, array))

	def handle_event_gc_notify(self, account, array):
		#'GC_NOTIFY' (account, (room_jid, show, status, nick,
		# role, affiliation, jid, reason, actor, statusCode, newNick, avatar_sha))
		nick = array[3]
		if not nick:
			return
		room_jid = array[0]
		fjid = room_jid + '/' + nick
		show = array[1]
		status = array[2]

		# Get the window and control for the updated status, this may be a
		# PrivateChatControl
		control = self.msg_win_mgr.get_control(room_jid, account)
		if not control and \
		room_jid in self.minimized_controls[account]:
			control = self.minimized_controls[account][room_jid]

		if control and control.type_id != message_control.TYPE_GC:
			return
		if control:
			control.chg_contact_status(nick, show, status, array[4], array[5],
				array[6], array[7], array[8], array[9], array[10], array[11])

		contact = gajim.contacts.\
			get_contact_with_highest_priority(account, room_jid)
		if contact:
			self.roster.draw_contact(room_jid, account)

		ctrl = self.msg_win_mgr.get_control(fjid, account)

		# print status in chat window and update status/GPG image
		if ctrl:
			contact = ctrl.contact
			contact.show = show
			contact.status = status
			uf_show = helpers.get_uf_show(show)
			if status:
				ctrl.print_conversation(_('%s is now %s (%s)') % (nick, uf_show,
					status), 'status')
			else:
				ctrl.print_conversation(_('%s is now %s') % (nick, uf_show),
					'status')
			ctrl.parent_win.redraw_tab(ctrl)
			ctrl.update_ui()
			if self.remote_ctrl:
				self.remote_ctrl.raise_signal('GCPresence', (account, array))

	def handle_event_gc_msg(self, account, array):
		# ('GC_MSG', account, (jid, msg, time, has_timestamp, htmlmsg))
		jids = array[0].split('/', 1)
		room_jid = jids[0]

		gc_control = self.msg_win_mgr.get_control(room_jid, account)
		if not gc_control and \
		room_jid in self.minimized_controls[account]:
			gc_control = self.minimized_controls[account][room_jid]

		if not gc_control:
			return
		xhtml = array[4]

		if gajim.config.get('ignore_incoming_xhtml'):
			xhtml = None
		if len(jids) == 1:
			# message from server
			nick = ''
		else:
			# message from someone
			nick = jids[1]

		gc_control.on_message(nick, array[1], array[2], array[3], xhtml)

		contact = gajim.contacts.\
			get_contact_with_highest_priority(account, room_jid)
		if contact:
			self.roster.draw_contact(room_jid, account)

		if self.remote_ctrl:
			self.remote_ctrl.raise_signal('GCMessage', (account, array))

	def handle_event_gc_subject(self, account, array):
		#('GC_SUBJECT', account, (jid, subject, body, has_timestamp))
		jids = array[0].split('/', 1)
		jid = jids[0]

		gc_control = self.msg_win_mgr.get_control(jid, account)

		if not gc_control and \
		jid in self.minimized_controls[account]:
			gc_control = self.minimized_controls[account][jid]

		contact = gajim.contacts.\
			get_contact_with_highest_priority(account, jid)
		if contact:
			contact.status = array[1]
			self.roster.draw_contact(jid, account)

		if not gc_control:
			return
		gc_control.set_subject(array[1])
		# Standard way, the message comes from the occupant who set the subject
		text = None
		if len(jids) > 1:
			text = '%s has set the subject to %s' % (jids[1], array[1])
		# Workaround for psi bug http://flyspray.psi-im.org/task/595 , to be 
		# deleted one day. We can receive a subject with a body that contains 
		# "X has set the subject to Y" ...
		elif array[2]:
			text = array[2]
		if text is not None:
			if array[3]:
				gc_control.print_old_conversation(text)
			else:
				gc_control.print_conversation(text)

	def handle_event_gc_config(self, account, array):
		#('GC_CONFIG', account, (jid, form))  config is a dict
		room_jid = array[0].split('/')[0]
		if room_jid in gajim.automatic_rooms[account]:
			if gajim.automatic_rooms[account][room_jid].has_key('continue_tag'):
				# We're converting chat to muc. allow participants to invite
				form = dataforms.ExtendForm(node = array[1])
				for f in form.iter_fields():
					if f.var == 'muc#roomconfig_allowinvites':
						f.value = True
				gajim.connections[account].send_gc_config(room_jid, form)
			else:
				# use default configuration
				gajim.connections[account].send_gc_config(room_jid, array[1])
			# invite contacts
			# check if it is necessary to add <continue />
			continue_tag = False
			if gajim.automatic_rooms[account][room_jid].has_key('continue_tag'):
				continue_tag = True
			if gajim.automatic_rooms[account][room_jid].has_key('invities'):
				for jid in gajim.automatic_rooms[account][room_jid]['invities']:
					gajim.connections[account].send_invite(room_jid, jid,
						continue_tag=continue_tag)
			del gajim.automatic_rooms[account][room_jid]
		elif not self.instances[account]['gc_config'].has_key(room_jid):
			self.instances[account]['gc_config'][room_jid] = \
			config.GroupchatConfigWindow(account, room_jid, array[1])

	def handle_event_gc_config_change(self, account, array):
		#('GC_CONFIG_CHANGE', account, (jid, statusCode))  statuscode is a list
		# http://www.xmpp.org/extensions/xep-0045.html#roomconfig-notify
		# http://www.xmpp.org/extensions/xep-0045.html#registrar-statuscodes-init
		jid = array[0]
		statusCode = array[1]

		gc_control = self.msg_win_mgr.get_control(jid, account)
		if not gc_control and \
		jid in self.minimized_controls[account]:
			gc_control = self.minimized_controls[account][jid]
		if not gc_control:
			return

		changes = []
		if '100' in statusCode:
			# Can be a presence (see chg_contact_status in groupchat_contol.py)
			changes.append(_('Any occupant is allowed to see your full JID'))
		if '102' in statusCode:
			changes.append(_('Room now shows unavailable member'))
		if '103' in statusCode:
			changes.append(_('room now does not show unavailable members'))
		if '104' in statusCode:
			changes.append(\
				_('A non-privacy-related room configuration change has occurred'))
		if '170' in statusCode:
			# Can be a presence (see chg_contact_status in groupchat_contol.py)
			changes.append(_('Room logging is now enabled'))
		if '171' in statusCode:
			changes.append(_('Room logging is now disabled'))
		if '172' in statusCode:
			changes.append(_('Room is now non-anonymous'))
		if '173' in statusCode:
			changes.append(_('Room is now semi-anonymous'))
		if '174' in statusCode:
			changes.append(_('Room is now fully-anonymous'))

		for change in changes:
			gc_control.print_conversation(change)

	def handle_event_gc_affiliation(self, account, array):
		#('GC_AFFILIATION', account, (room_jid, affiliation, list)) list is list
		room_jid = array[0]
		if self.instances[account]['gc_config'].has_key(room_jid):
			self.instances[account]['gc_config'][room_jid].\
				affiliation_list_received(array[1], array[2])

	def handle_event_gc_password_required(self, account, array):
		#('GC_PASSWORD_REQUIRED', account, (room_jid, nick))
		room_jid = array[0]
		nick = array[1]

		def on_ok(text):
			gajim.connections[account].join_gc(nick, room_jid, text)
			gajim.gc_passwords[room_jid] = text

		def on_cancel():
			# get and destroy window
			if room_jid in gajim.interface.minimized_controls[account]:
				self.roster.on_disconnect(None, room_jid, account)
			else:
				win = self.msg_win_mgr.get_window(room_jid, account)
				ctrl = win.get_control(room_jid, account)
				win.remove_tab(ctrl, 3)

		dlg = dialogs.InputDialog(_('Password Required'),
			_('A Password is required to join the room %s. Please type it') % \
			room_jid, is_modal=False, ok_handler=on_ok, cancel_handler=on_cancel)
		dlg.input_entry.set_visibility(False)

	def handle_event_gc_invitation(self, account, array):
		#('GC_INVITATION', (room_jid, jid_from, reason, password, is_continued))
		jid = gajim.get_jid_without_resource(array[1])
		room_jid = array[0]
		if helpers.allow_popup_window(account) or not self.systray_enabled:
			dialogs.InvitationReceivedDialog(account, room_jid, jid, array[3],
				array[2], is_continued=array[4])
			return

		self.add_event(account, jid, 'gc-invitation', (room_jid, array[2],
			array[3], array[4]))

		if helpers.allow_showing_notification(account):
			path = os.path.join(gajim.DATA_DIR, 'pixmaps', 'events',
				'gc_invitation.png')
			path = gtkgui_helpers.get_path_to_generic_or_avatar(path)
			event_type = _('Groupchat Invitation')
			notify.popup(event_type, jid, account, 'gc-invitation', path,
				event_type, room_jid)

	def handle_event_bad_passphrase(self, account, array):
		use_gpg_agent = gajim.config.get('use_gpg_agent')
		if use_gpg_agent:
			return
		keyID = gajim.config.get_per('accounts', account, 'keyid')
		self.roster.forget_gpg_passphrase(keyID)
		dialogs.WarningDialog(_('Your passphrase is incorrect'),
			_('You are currently connected without your OpenPGP key.'))

	def handle_event_roster_info(self, account, array):
		#('ROSTER_INFO', account, (jid, name, sub, ask, groups))
		jid = array[0]
		name = array[1]
		sub = array[2]
		ask = array[3]
		groups = array[4]
		contacts = gajim.contacts.get_contacts(account, jid)
		# contact removes us.
		if (not sub or sub == 'none') and (not ask or ask == 'none') and \
		not name and not groups:
			if contacts:
				c = contacts[0]
				self.roster.remove_contact(c, account)
				gajim.contacts.remove_jid(account, jid)
				self.roster.draw_account(account)
				if gajim.events.get_events(account, c.jid):
					keyID = ''
					attached_keys = gajim.config.get_per('accounts', account,
						'attached_gpg_keys').split()
					if jid in attached_keys:
						keyID = attached_keys[attached_keys.index(jid) + 1]
					contact = gajim.contacts.create_contact(jid = c.jid,
						name = '', groups = [_('Not in Roster')],
						show = 'not in roster', status = '', sub = 'none',
						keyID = keyID)
					gajim.contacts.add_contact(account, contact)
					self.roster.add_contact_to_roster(contact.jid, account)
				#FIXME if it was the only one in its group, remove the group
				return
		elif not contacts:
			if sub == 'remove':
				return
			# Add it to roster
			contact = gajim.contacts.create_contact(jid = jid, name = name,
				groups = groups, show = 'offline', sub = sub, ask = ask)
			gajim.contacts.add_contact(account, contact)
			self.roster.add_contact_to_roster(jid, account)
		else:
			re_add = False
			# if sub changed: remove and re-add, maybe observer status changed
			if contacts[0].sub != sub:
				self.roster.remove_contact(contacts[0], account)
				re_add = True
			for contact in contacts:
				if not name:
					name = ''
				contact.name = name
				contact.sub = sub
				contact.ask = ask
				if groups:
					contact.groups = groups
			if re_add:
				self.roster.add_contact_to_roster(jid, account)
		self.roster.draw_contact(jid, account)
		if self.remote_ctrl:
			self.remote_ctrl.raise_signal('RosterInfo', (account, array))

	def handle_event_bookmarks(self, account, bms):
		# ('BOOKMARKS', account, [{name,jid,autojoin,password,nick}, {}])
		# We received a bookmark item from the server (JEP48)
		# Auto join GC windows if neccessary
		
		self.roster.actions_menu_needs_rebuild = True
		invisible_show = gajim.SHOW_LIST.index('invisible')
		# do not autojoin if we are invisible
		if gajim.connections[account].connected == invisible_show:
			return

		# join autojoinable rooms
		for bm in bms:
			minimize = bm['minimize'] in ('1', 'true')
			if bm['autojoin'] in ('1', 'true'):
				self.roster.join_gc_room(account, bm['jid'], bm['nick'],
					bm['password'], minimize = minimize)

	def handle_event_file_send_error(self, account, array):
		jid = array[0]
		file_props = array[1]
		ft = self.instances['file_transfers']
		ft.set_status(file_props['type'], file_props['sid'], 'stop')

		if helpers.allow_popup_window(account):
			ft.show_send_error(file_props)
			return

		self.add_event(account, jid, 'file-send-error', file_props)

		if helpers.allow_showing_notification(account):
			img = os.path.join(gajim.DATA_DIR, 'pixmaps', 'events', 'ft_error.png')
			path = gtkgui_helpers.get_path_to_generic_or_avatar(img)
			event_type = _('File Transfer Error')
			notify.popup(event_type, jid, account, 'file-send-error', path,
				event_type, file_props['name'])

	def handle_event_gmail_notify(self, account, array):
		jid = array[0]
		gmail_new_messages = int(array[1])
		gmail_messages_list = array[2]
		if gajim.config.get('notify_on_new_gmail_email'):
			img = os.path.join(gajim.DATA_DIR, 'pixmaps', 'events',
				'new_email_recv.png')
			title = _('New mail on %(gmail_mail_address)s') % \
				{'gmail_mail_address': jid}
			text = i18n.ngettext('You have %d new mail conversation',
				'You have %d new mail conversations', gmail_new_messages,
				gmail_new_messages, gmail_new_messages)
			
			if gajim.config.get('notify_on_new_gmail_email_extra'):
				for gmessage in gmail_messages_list:
					#FIXME: emulate Gtalk client popups. find out what they parse and how
					#they decide what to show
					# each message has a 'From', 'Subject' and 'Snippet' field
					text += _('\nFrom: %(from_address)s') % \
						{'from_address': gmessage['From']}
					
			if gajim.config.get_per('soundevents', 'gmail_received', 'enabled'):
				helpers.play_sound('gmail_received')
			path = gtkgui_helpers.get_path_to_generic_or_avatar(img)
			notify.popup(_('New E-mail'), jid, account, 'gmail',
				path_to_image = path, title = title, text = text)

		if self.remote_ctrl:
			self.remote_ctrl.raise_signal('NewGmail', (account, array))

	def save_avatar_files(self, jid, photo_decoded, puny_nick = None):
		'''Save the decoded avatar to a separate file, and generate files for dbus notifications'''
		puny_jid = helpers.sanitize_filename(jid)
		path_to_file = os.path.join(gajim.AVATAR_PATH, puny_jid)
		if puny_nick:
			path_to_file = os.path.join(path_to_file, puny_nick)
		# remove old avatars
		for typ in ('jpeg', 'png'):
			path_to_original_file = path_to_file + '.' + typ
			if os.path.isfile(path_to_original_file):
				os.remove(path_to_original_file)
		pixbuf, typ = gtkgui_helpers.get_pixbuf_from_data(photo_decoded,
			want_type = True)
		if pixbuf is None:
			return
		if typ not in ('jpeg', 'png'):
			gajim.log.debug('gtkpixbuf cannot save other than jpeg and png formats. saving %s\'avatar as png file (originaly %s)' % (jid, typ))
			typ = 'png'
		path_to_original_file = path_to_file + '.' + typ
		pixbuf.save(path_to_original_file, typ)
		# Generate and save the resized, color avatar
		pixbuf = gtkgui_helpers.get_scaled_pixbuf(
			gtkgui_helpers.get_pixbuf_from_data(photo_decoded), 'notification')
		if pixbuf:
			path_to_normal_file = path_to_file + '_notif_size_colored.png'
			pixbuf.save(path_to_normal_file, 'png')
			# Generate and save the resized, black and white avatar
			bwbuf = gtkgui_helpers.get_scaled_pixbuf(
				gtkgui_helpers.make_pixbuf_grayscale(pixbuf), 'notification')
			if bwbuf:
				path_to_bw_file = path_to_file + '_notif_size_bw.png'
				bwbuf.save(path_to_bw_file, 'png')

	def remove_avatar_files(self, jid, puny_nick = None):
		'''remove avatar files of a jid'''
		puny_jid = helpers.sanitize_filename(jid)
		path_to_file = os.path.join(gajim.AVATAR_PATH, puny_jid)
		if puny_nick:
			path_to_file = os.path.join(path_to_file, puny_nick)
		for ext in ('.jpeg', '.png', '_notif_size_colored.png',
		'_notif_size_bw.png'):
			path_to_original_file = path_to_file + ext
			if os.path.isfile(path_to_original_file):
				os.remove(path_to_original_file)

	# list the retained secrets we have for a local account and a remote jid
	def list_secrets(self, account, jid):
		f = open(secrets_filename)

		try:
			s = pickle.load(f)[account][jid]
		except KeyError:
			s = []

		f.close()
		return s

	# save a new retained secret
	def save_new_secret(self, account, jid, secret):
		f = open(secrets_filename, 'r')
		secrets = pickle.load(f)
		f.close()

		if not account in secrets:
			secrets[account] = {}

		if not jid in secrets[account]:
			secrets[account][jid] = []

		secrets[account][jid].append(secret)

		f = open(secrets_filename, 'w')
		pickle.dump(secrets, f)
		f.close()

	def replace_secret(self, account, jid, old_secret, new_secret):
		f = open(secrets_filename, 'r')
		secrets = pickle.load(f)
		f.close()

		this_secrets = secrets[account][jid]
		this_secrets[this_secrets.index(old_secret)] = new_secret

		f = open(secrets_filename, 'w')
		pickle.dump(secrets, f)
		f.close()
		
	def add_event(self, account, jid, type_, event_args):
		'''add an event to the gajim.events var'''
		# We add it to the gajim.events queue
		# Do we have a queue?
		jid = gajim.get_jid_without_resource(jid)
		no_queue = len(gajim.events.get_events(account, jid)) == 0
		event_type = None
		# type_ can be gc-invitation file-send-error file-error file-request-error
		# file-request file-completed file-stopped
		# event_type can be in advancedNotificationWindow.events_list
		event_types = {'file-request': 'ft_request',
			'file-completed': 'ft_finished'}
		if type_ in event_types:
			event_type = event_types[type_]
		show_in_roster = notify.get_show_in_roster(event_type, account, jid)
		show_in_systray = notify.get_show_in_systray(event_type, account, jid)
		event = gajim.events.create_event(type_, event_args,
			show_in_roster = show_in_roster,
			show_in_systray = show_in_systray)
		gajim.events.add_event(account, jid, event)

		self.roster.show_title()
		if no_queue: # We didn't have a queue: we change icons
			if not gajim.contacts.get_contact_with_highest_priority(account, jid):
				# add contact to roster ("Not In The Roster") if he is not
				self.roster.add_to_not_in_the_roster(account, jid) 
			self.roster.draw_contact(jid, account)

		# Show contact in roster (if he is invisible for example) and select line
		path = self.roster.get_path(jid, account)		
		self.roster.show_and_select_path(path, jid, account)

	def remove_first_event(self, account, jid, type_ = None):
		event = gajim.events.get_first_event(account, jid, type_)
		self.remove_event(account, jid, event)

	def remove_event(self, account, jid, event):
		if gajim.events.remove_events(account, jid, event):
			# No such event found
			return
		# no other event?
		if not len(gajim.events.get_events(account, jid)):
			contact = gajim.contacts.get_contact_with_highest_priority(account,
				jid)
			show_transport = gajim.config.get('show_transports_group')
			if contact and (contact.show in ('error', 'offline') and \
			not gajim.config.get('showoffline') or (
			gajim.jid_is_transport(jid) and not show_transport)):
				self.roster.really_remove_contact(contact, account)
		self.roster.show_title()
		self.roster.draw_contact(jid, account)

	def handle_event_file_request_error(self, account, array):
		# ('FILE_REQUEST_ERROR', account, (jid, file_props, error_msg))
		jid, file_props, errmsg = array
		ft = self.instances['file_transfers']
		ft.set_status(file_props['type'], file_props['sid'], 'stop')
		errno = file_props['error']

		if helpers.allow_popup_window(account):
			if errno in (-4, -5):
				ft.show_stopped(jid, file_props, errmsg)
			else:
				ft.show_request_error(file_props)
			return

		if errno in (-4, -5):
			msg_type = 'file-error'
		else:
			msg_type = 'file-request-error'

		self.add_event(account, jid, msg_type, file_props)

		if helpers.allow_showing_notification(account):
			# check if we should be notified
			img = os.path.join(gajim.DATA_DIR, 'pixmaps', 'events', 'ft_error.png')

			path = gtkgui_helpers.get_path_to_generic_or_avatar(img)
			event_type = _('File Transfer Error')
			notify.popup(event_type, jid, account, msg_type, path,
				title = event_type, text = file_props['name'])

	def handle_event_file_request(self, account, array):
		jid = array[0]
		if jid not in gajim.contacts.get_jid_list(account):
			return
		file_props = array[1]
		contact = gajim.contacts.get_first_contact_from_jid(account, jid)

		if helpers.allow_popup_window(account):
			self.instances['file_transfers'].show_file_request(account, contact,
				file_props)
			return

		self.add_event(account, jid, 'file-request', file_props)

		if helpers.allow_showing_notification(account):
			img = os.path.join(gajim.DATA_DIR, 'pixmaps', 'events',
				'ft_request.png')
			txt = _('%s wants to send you a file.') % gajim.get_name_from_jid(
				account, jid)
			path = gtkgui_helpers.get_path_to_generic_or_avatar(img)
			event_type = _('File Transfer Request')
			notify.popup(event_type, jid, account, 'file-request',
				path_to_image = path, title = event_type, text = txt)

	def handle_event_file_progress(self, account, file_props):
		if time.time() - self.last_ftwindow_update > 0.5:
			# update ft window every 500ms
			self.last_ftwindow_update = time.time()
			self.instances['file_transfers'].set_progress(file_props['type'], 
				file_props['sid'], file_props['received-len'])

	def handle_event_file_rcv_completed(self, account, file_props):
		ft = self.instances['file_transfers']
		if file_props['error'] == 0:
			ft.set_progress(file_props['type'], file_props['sid'], 
				file_props['received-len'])
		else:
			ft.set_status(file_props['type'], file_props['sid'], 'stop')
		if file_props.has_key('stalled') and file_props['stalled'] or \
			file_props.has_key('paused') and file_props['paused']:
			return
		if file_props['type'] == 'r': # we receive a file
			jid = unicode(file_props['sender'])
		else: # we send a file
			jid = unicode(file_props['receiver'])

		if helpers.allow_popup_window(account):
			if file_props['error'] == 0:
				if gajim.config.get('notify_on_file_complete'):
					ft.show_completed(jid, file_props)
			elif file_props['error'] == -1:
				ft.show_stopped(jid, file_props)
			return

		msg_type = ''
		event_type = ''
		if file_props['error'] == 0 and gajim.config.get(
		'notify_on_file_complete'):
			msg_type = 'file-completed'
			event_type = _('File Transfer Completed')
		elif file_props['error'] == -1:
			msg_type = 'file-stopped'
			event_type = _('File Transfer Stopped')

		if event_type == '': 
			# FIXME: ugly workaround (this can happen Gajim sent, Gaim recvs)
			# this should never happen but it does. see process_result() in socks5.py
			# who calls this func (sth is really wrong unless this func is also registered
			# as progress_cb
			return

		if msg_type:
			self.add_event(account, jid, msg_type, file_props)

		if file_props is not None:
			if file_props['type'] == 'r':
				# get the name of the sender, as it is in the roster
				sender = unicode(file_props['sender']).split('/')[0]
				name = gajim.contacts.get_first_contact_from_jid(account,
					sender).get_shown_name()
				filename = os.path.basename(file_props['file-name'])
				if event_type == _('File Transfer Completed'):
					txt = _('You successfully received %(filename)s from %(name)s.')\
						% {'filename': filename, 'name': name}
					img = 'ft_done.png'
				else: # ft stopped
					txt = _('File transfer of %(filename)s from %(name)s stopped.')\
						% {'filename': filename, 'name': name}
					img = 'ft_stopped.png'
			else:
				receiver = file_props['receiver']
				if hasattr(receiver, 'jid'):
					receiver = receiver.jid
				receiver = receiver.split('/')[0]
				# get the name of the contact, as it is in the roster
				name = gajim.contacts.get_first_contact_from_jid(account,
					receiver).get_shown_name()
				filename = os.path.basename(file_props['file-name'])
				if event_type == _('File Transfer Completed'):
					txt = _('You successfully sent %(filename)s to %(name)s.')\
						% {'filename': filename, 'name': name}
					img = 'ft_done.png'
				else: # ft stopped
					txt = _('File transfer of %(filename)s to %(name)s stopped.')\
						% {'filename': filename, 'name': name}
					img = 'ft_stopped.png'
			img = os.path.join(gajim.DATA_DIR, 'pixmaps', 'events', img)
			path = gtkgui_helpers.get_path_to_generic_or_avatar(img)
		else:
			txt = ''

		if gajim.config.get('notify_on_file_complete') and \
			(gajim.config.get('autopopupaway') or \
			gajim.connections[account].connected in (2, 3)):
			# we want to be notified and we are online/chat or we don't mind
			# bugged when away/na/busy
			notify.popup(event_type, jid, account, msg_type, path_to_image = path,
				title = event_type, text = txt)

	def handle_event_stanza_arrived(self, account, stanza):
		if not self.instances.has_key(account):
			return
		if self.instances[account].has_key('xml_console'):
			self.instances[account]['xml_console'].print_stanza(stanza, 'incoming')

	def handle_event_stanza_sent(self, account, stanza):
		if not self.instances.has_key(account):
			return
		if self.instances[account].has_key('xml_console'):
			self.instances[account]['xml_console'].print_stanza(stanza, 'outgoing')

	def handle_event_vcard_published(self, account, array):
		if self.instances[account].has_key('profile'):
			win = self.instances[account]['profile']
			win.vcard_published()
		for gc_control in self.msg_win_mgr.get_controls(message_control.TYPE_GC) + \
		self.minimized_controls[account].values():
			if gc_control.account == account:
				show = gajim.SHOW_LIST[gajim.connections[account].connected]
				status = gajim.connections[account].status
				gajim.connections[account].send_gc_status(gc_control.nick,
					gc_control.room_jid, show, status)

	def handle_event_vcard_not_published(self, account, array):
		if self.instances[account].has_key('profile'):
			win = self.instances[account]['profile']
			win.vcard_not_published()

	def handle_event_signed_in(self, account, empty):
		'''SIGNED_IN event is emitted when we sign in, so handle it'''
		# block signed in notifications for 30 seconds
		gajim.block_signed_in_notifications[account] = True
		self.roster.actions_menu_needs_rebuild = True
		if self.sleeper.getState() != common.sleepy.STATE_UNKNOWN and \
		gajim.connections[account].connected in (2, 3):
			# we go online or free for chat, so we activate auto status
			gajim.sleeper_state[account] = 'online'
		else:
			gajim.sleeper_state[account] = 'off'
		invisible_show = gajim.SHOW_LIST.index('invisible')
		# We cannot join rooms if we are invisible
		if gajim.connections[account].connected == invisible_show:
			return
		# join already open groupchats
		for gc_control in self.msg_win_mgr.get_controls(message_control.TYPE_GC) + \
		self.minimized_controls[account].values():
			if account != gc_control.account:
				continue
			room_jid = gc_control.room_jid
			if gajim.gc_connected[account].has_key(room_jid) and\
					gajim.gc_connected[account][room_jid]:
				continue
			nick = gc_control.nick
			password = ''
			if gajim.gc_passwords.has_key(room_jid):
				password = gajim.gc_passwords[room_jid]
			gajim.connections[account].join_gc(nick, room_jid, password)

	def handle_event_metacontacts(self, account, tags_list):
		gajim.contacts.define_metacontacts(account, tags_list)

	def handle_atom_entry(self, account, data):
		atom_entry, = data
		AtomWindow.newAtomEntry(atom_entry)

	def handle_event_failed_decrypt(self, account, data):
		jid, tim = data

		ctrl = self.msg_win_mgr.get_control(jid, account)
		if ctrl:
			ctrl.print_conversation_line('Unable to decrypt message from %s\nIt may have been tampered with.' % (jid), 'status', '', tim)
		else:
			print 'failed decrypt, unable to find a control to notify you in.'

	def handle_session_negotiation(self, account, data):
		jid, session, form = data

		if form.getField('accept') and not form['accept'] in ('1', 'true'):
			dialogs.InformationDialog(_('Session negotiation cancelled'),
					_('The client at %s cancelled the session negotiation.') % (jid))
			session.cancelled_negotiation()
			return

		# encrypted session states. these are described in stanza_session.py

		# bob responds
		if form.getType() == 'form' and 'security' in form.asDict():
			def continue_with_negotiation(*args):
				if len(args):
					self.dialog.destroy()

				# we don't support 3-message negotiation as the responder
				if 'dhkeys' in form.asDict():
					err = xmpp.Error(xmpp.Message(), xmpp.ERR_FEATURE_NOT_IMPLEMENTED)

					feature = xmpp.Node(xmpp.NS_FEATURE + ' feature')
					field = xmpp.Node('field')
					field['var'] = 'dhkeys'
					
					feature.addChild(node=field)
					err.addChild(node=feature)

					session.send(err)
					return

				negotiated, not_acceptable, ask_user = session.verify_options_bob(form)

				if ask_user:
					def accept_nondefault_options(widget):
						self.dialog.destroy()
						negotiated.update(ask_user)
						session.respond_e2e_bob(form, negotiated, not_acceptable)

					def reject_nondefault_options(widget):
						self.dialog.destroy()
						for key in ask_user.keys():
							not_acceptable.append(key)
						session.respond_e2e_bob(form, negotiated, not_acceptable)

					self.dialog = dialogs.YesNoDialog(_('Confirm these session options'),
						_('''The remote client wants to negotiate an session with these features:

	%s

	Are these options acceptable?''') % (negotiation.describe_features(ask_user)),
							on_response_yes = accept_nondefault_options,
							on_response_no = reject_nondefault_options)
				else:
					session.respond_e2e_bob(form, negotiated, not_acceptable)

			def ignore_negotiation(widget):
				self.dialog.destroy()
				return

			continue_with_negotiation()

			return

		# alice accepts
		elif session.status == 'requested-e2e' and form.getType() == 'submit':
			negotiated, not_acceptable, ask_user = session.verify_options_alice(form)

			if session.sigmai:
				session.check_identity = lambda: negotiation.show_sas_dialog(jid, session.sas)

			if ask_user:
				def accept_nondefault_options(widget):
					dialog.destroy()

					negotiated.update(ask_user)
		
					try:
						session.accept_e2e_alice(form, negotiated)
					except exceptions.NegotiationError, details:
						session.fail_bad_negotiation(details)

				def reject_nondefault_options(widget):
					session.reject_negotiation()
					dialog.destroy()

				dialog = dialogs.YesNoDialog(_('Confirm these session options'),
						_('The remote client selected these options:\n\n%s\n\nContinue with the session?') % (negotiation.describe_features(ask_user)),
						on_response_yes = accept_nondefault_options,
						on_response_no = reject_nondefault_options)
			else:
				try:
					session.accept_e2e_alice(form, negotiated)
				except exceptions.NegotiationError, details: 
					session.fail_bad_negotiation(details)

			return
		elif session.status == 'responded-e2e' and form.getType() == 'result':
			session.check_identity = lambda: negotiation.show_sas_dialog(jid, session.sas)

			try:
				session.accept_e2e_bob(form)
			except exceptions.NegotiationError, details: 
				session.fail_bad_negotiation(details)

			return
		elif session.status == 'identified-alice' and form.getType() == 'result':
			session.check_identity = lambda: negotiation.show_sas_dialog(jid, session.sas)
			
			try:
				session.final_steps_alice(form)
			except exceptions.NegotiationError, details: 
				session.fail_bad_negotiation(details)

			return
		
		if form.getField('terminate'):
			if form.getField('terminate').getValue() in ('1', 'true'):
				session.acknowledge_termination()

				gajim.connections[account].delete_session(str(jid), session.thread_id)
			
				ctrl = gajim.interface.msg_win_mgr.get_control(str(jid), account)

				if ctrl:
					ctrl.session = gajim.connections[account].make_new_session(str(jid))

				return

		# non-esession negotiation. this isn't very useful, but i'm keeping it around
		# to test my test suite.
		if form.getType() == 'form':
			ctrl = gajim.interface.msg_win_mgr.get_control(str(jid), account)
			if not ctrl:
				resource = jid.getResource()
				contact = gajim.contacts.get_contact(account, str(jid), resource)
				if not contact:
					connection = gajim.connections[account]
					contact = gajim.contacts.create_contact(jid = jid.getStripped(), resource = resource, show = connection.get_status())
				self.roster.new_chat(contact, account, resource = resource)

				ctrl = gajim.interface.msg_win_mgr.get_control(str(jid), account)

			ctrl.set_session(session)

			negotiation.FeatureNegotiationWindow(account, jid, session, form)

	def handle_event_privacy_lists_received(self, account, data):
		# ('PRIVACY_LISTS_RECEIVED', account, list)
		if not self.instances.has_key(account):
			return
		if self.instances[account].has_key('privacy_lists'):
			self.instances[account]['privacy_lists'].privacy_lists_received(data)

	def handle_event_privacy_list_received(self, account, data):
		# ('PRIVACY_LISTS_RECEIVED', account, (name, rules))
		if not self.instances.has_key(account):
			return
		name = data[0]
		rules = data[1]
		if self.instances[account].has_key('privacy_list_%s' % name):
			self.instances[account]['privacy_list_%s' % name].\
				privacy_list_received(rules)
		if name == 'block':
			gajim.connections[account].blocked_contacts = []
			gajim.connections[account].blocked_groups = []
			gajim.connections[account].blocked_list = []
			for rule in rules:
				if rule['type'] == 'jid' and rule['action'] == 'deny':
					gajim.connections[account].blocked_contacts.append(rule['value'])
				if rule['type'] == 'group' and rule['action'] == 'deny':
					gajim.connections[account].blocked_groups.append(rule['value'])
				gajim.connections[account].blocked_list.append(rule)
				#elif rule['type'] == "group" and action == "deny":
				#	text_item = _('%s group "%s"') % _(rule['action']), rule['value']
				#	self.store.append([text_item])
				#	self.global_rules.append(rule)
				#else:
				#	self.global_rules_to_append.append(rule) 
			if self.instances[account].has_key('blocked_contacts'):
				self.instances[account]['blocked_contacts'].\
					privacy_list_received(rules)

	def handle_event_privacy_lists_active_default(self, account, data):
		if not data:
			return
		# Send to all privacy_list_* windows as we can't know which one asked
		for win in self.instances[account]:
			if win.startswith('privacy_list_'):
				self.instances[account][win].check_active_default(data)

	def handle_event_privacy_list_removed(self, account, name):
		# ('PRIVACY_LISTS_REMOVED', account, name)
		if not self.instances.has_key(account):
			return
		if self.instances[account].has_key('privacy_lists'):
			self.instances[account]['privacy_lists'].privacy_list_removed(name)

	def handle_event_zc_name_conflict(self, account, data):
		dlg = dialogs.InputDialog(_('Username Conflict'),
			_('Please type a new username for your local account'), 
			is_modal = True)
		dlg.input_entry.set_text(data)
		response = dlg.get_response()
		if response == gtk.RESPONSE_OK:
			new_name = dlg.input_entry.get_text()
			gajim.config.set_per('accounts', account, 'name', new_name)
			status = gajim.connections[account].status
			gajim.connections[account].username = new_name
			gajim.connections[account].change_status(status, '')
		else:
			gajim.connections[account].change_status('offline','')

	def handle_event_ping_sent(self, account, contact):
		ctrl = self.msg_win_mgr.get_control(contact.get_full_jid(), account)
		if ctrl == None:
			ctrl = self.msg_win_mgr.get_control(contact.jid, account)
		ctrl.print_conversation(_('Ping?'), 'status')

	def handle_event_ping_reply(self, account, data):
		contact = data[0]
		seconds = data[1]
		ctrl = self.msg_win_mgr.get_control(contact.get_full_jid(), account)
		if ctrl == None:
			ctrl = self.msg_win_mgr.get_control(contact.jid, account)
		ctrl.print_conversation(_('Pong! (%s s.)') % seconds, 'status')

	def handle_event_ping_error(self, account, contact):
		ctrl = self.msg_win_mgr.get_control(contact.get_full_jid(), account)
		if ctrl == None:
			ctrl = self.msg_win_mgr.get_control(contact.jid, account)
		ctrl.print_conversation(_('Error.'), 'status')

	def handle_event_search_form(self, account, data):
		# ('SEARCH_FORM', account, (jid, dataform, is_dataform))
		if not self.instances[account]['search'].has_key(data[0]):
			return
		self.instances[account]['search'][data[0]].on_form_arrived(data[1],
			data[2])

	def handle_event_search_result(self, account, data):
		# ('SEARCH_RESULT', account, (jid, dataform, is_dataform))
		if not self.instances[account]['search'].has_key(data[0]):
			return
		self.instances[account]['search'][data[0]].on_result_arrived(data[1],
			data[2])

	def handle_event_resource_conflict(self, account, data):
		# ('RESOURCE_CONFLICT', account, ())
		# First we go offline, but we don't overwrite status message
		self.roster.send_status(account, 'offline',
			gajim.connections[account].status)
		def on_ok(new_resource):
			gajim.config.set_per('accounts', account, 'resource', new_resource)
			self.roster.send_status(account, gajim.connections[account].old_show,
				gajim.connections[account].status)
		dlg = dialogs.InputDialog(_('Resource Conflict'),
			_('You are already connected to this account with the same resource. Please type a new one'), input_str = gajim.connections[account].server_resource,
			is_modal = False, ok_handler = on_ok)

	def handle_event_unique_room_id_supported(self, account, data):
		'''Receive confirmation that unique_room_id are supported'''
		# ('UNIQUE_ROOM_ID_SUPPORTED', server, instance, room_id)
		instance = data[1]
		instance.unique_room_id_supported(data[0], data[2])

	def handle_event_unique_room_id_unsupported(self, account, data):
		# ('UNIQUE_ROOM_ID_UNSUPPORTED', server, instance)
		instance = data[1]
		instance.unique_room_id_error(data[0])

	def read_sleepy(self):
		'''Check idle status and change that status if needed'''
		if not self.sleeper.poll():
			# idle detection is not supported in that OS
			return False # stop looping in vain
		state = self.sleeper.getState()
		for account in gajim.connections:
			if not gajim.sleeper_state.has_key(account) or \
					not gajim.sleeper_state[account]:
				continue
			if state == common.sleepy.STATE_AWAKE and \
				gajim.sleeper_state[account] in ('autoaway', 'autoxa'):
				# we go online
				self.roster.send_status(account, 'online',
					gajim.status_before_autoaway[account])
				gajim.status_before_autoaway[account] = ''
				gajim.sleeper_state[account] = 'online'
			elif state == common.sleepy.STATE_AWAY and \
				gajim.sleeper_state[account] == 'online' and \
				gajim.config.get('autoaway'):
				# we save out online status
				gajim.status_before_autoaway[account] = \
					gajim.connections[account].status
				# we go away (no auto status) [we pass True to auto param]
				auto_message = gajim.config.get('autoaway_message')
				if not auto_message:
					auto_message = gajim.connections[account].status
				self.roster.send_status(account, 'away', auto_message, auto=True)
				gajim.sleeper_state[account] = 'autoaway'
			elif state == common.sleepy.STATE_XA and (\
				gajim.sleeper_state[account] == 'autoaway' or \
				gajim.sleeper_state[account] == 'online') and \
				gajim.config.get('autoxa'):
				# we go extended away [we pass True to auto param]
				auto_message = gajim.config.get('autoxa_message')
				if not auto_message:
					auto_message = gajim.connections[account].status
				self.roster.send_status(account, 'xa', auto_message, auto=True)
				gajim.sleeper_state[account] = 'autoxa'
		return True # renew timeout (loop for ever)

	def autoconnect(self):
		'''auto connect at startup'''
		ask_message = False
		for a in gajim.connections:
			if gajim.config.get_per('accounts', a, 'autoconnect'):
				ask_message = True
				break
		if ask_message:
			message = self.roster.get_status_message('online')
			if message == None:
				return
			for a in gajim.connections:
				if gajim.config.get_per('accounts', a, 'autoconnect'):
					self.roster.send_status(a, 'online', message)
		return False

	def show_systray(self):
		self.systray_enabled = True
		self.systray.show_icon()

	def hide_systray(self):
		self.systray_enabled = False
		self.systray.hide_icon()
	
	def image_is_ok(self, image):
		if not os.path.exists(image):
			return False
		img = gtk.Image()
		try:
			img.set_from_file(image)
		except:
			return False
		t = img.get_storage_type()
		if t != gtk.IMAGE_PIXBUF and t != gtk.IMAGE_ANIMATION:
			return False
		return True
		
	def make_regexps(self):
		# regexp meta characters are:  . ^ $ * + ? { } [ ] \ | ( )
		# one escapes the metachars with \
		# \S matches anything but ' ' '\t' '\n' '\r' '\f' and '\v'
		# \s matches any whitespace character
		# \w any alphanumeric character
		# \W any non-alphanumeric character
		# \b means word boundary. This is a zero-width assertion that
		# 					matches only at the beginning or end of a word.
		# ^ matches at the beginning of lines
		#
		# * means 0 or more times
		# + means 1 or more times
		# ? means 0 or 1 time
		# | means or
		# [^*] anything but '*'   (inside [] you don't have to escape metachars)
		# [^\s*] anything but whitespaces and '*'
		# (?<!\S) is a one char lookbehind assertion and asks for any leading whitespace
		# and mathces beginning of lines so we have correct formatting detection
		# even if the the text is just '*foo*'
		# (?!\S) is the same thing but it's a lookahead assertion
		# \S*[^\s\W] --> in the matching string don't match ? or ) etc.. if at the end
		# so http://be) will match http://be and http://be)be) will match http://be)be

		prefixes = '|'.join((r'http://', r'https://', r'gopher://', r'news://',
			r'ftp://', r'ed2k://', r'irc://', r'magnet:', r'sip:', r'www\.',
			r'ftp\.'))
		# NOTE: it's ok to catch www.gr such stuff exist!
		
		#FIXME: recognize xmpp: and treat it specially
		
		links = r'\b(%s)\S*[\w\/\=]|' % prefixes
		#2nd one: at_least_one_char@at_least_one_char.at_least_one_char
		mail = r'\bmailto:\S*[^\s\W]|' r'\b\S+@\S+\.\S*[^\s\W]'

		#detects eg. *b* *bold* *bold bold* test *bold* *bold*! (*bold*)
		#doesn't detect (it's a feature :P) * bold* *bold * * bold * test*bold*
		formatting = r'|(?<!\w)' r'\*[^\s*]' r'([^*]*[^\s*])?' r'\*(?!\w)|'\
			r'(?<!\w|\<)' r'/[^\s/]' r'([^/]*[^\s/])?' r'/(?!\w)|'\
			r'(?<!\w)' r'_[^\s_]' r'([^_]*[^\s_])?' r'_(?!\w)'

		latex = r'|\$\$.*\$\$'
		
		basic_pattern = links + mail
		
		if gajim.config.get('use_latex'):
			basic_pattern += latex
		
		if gajim.config.get('ascii_formatting'):
			basic_pattern += formatting
		self.basic_pattern_re = re.compile(basic_pattern, re.IGNORECASE)
		
		emoticons_pattern = ''
		if gajim.config.get('emoticons_theme'):
			# When an emoticon is bordered by an alpha-numeric character it is NOT
			# expanded.  e.g., foo:) NO, foo :) YES, (brb) NO, (:)) YES, etc.
			# We still allow multiple emoticons side-by-side like :P:P:P
			# sort keys by length so :qwe emot is checked before :q
			keys = self.emoticons.keys()
			keys.sort(self.on_emoticon_sort)
			emoticons_pattern_prematch = ''
			emoticons_pattern_postmatch = ''
			emoticon_length = 0
			for emoticon in keys: # travel thru emoticons list
				emoticon_escaped = re.escape(emoticon) # espace regexp metachars
				emoticons_pattern += emoticon_escaped + '|'# | means or in regexp
				if (emoticon_length != len(emoticon)):
					# Build up expressions to match emoticons next to other emoticons
					emoticons_pattern_prematch  = emoticons_pattern_prematch[:-1]  + ')|(?<='
					emoticons_pattern_postmatch = emoticons_pattern_postmatch[:-1] + ')|(?='
					emoticon_length = len(emoticon)
				emoticons_pattern_prematch += emoticon_escaped  + '|'
				emoticons_pattern_postmatch += emoticon_escaped + '|'
			# We match from our list of emoticons, but they must either have
			# whitespace, or another emoticon next to it to match successfully
			# [\w.] alphanumeric and dot (for not matching 8) in (2.8))
			emoticons_pattern = '|' + \
				'(?:(?<![\w.]' + emoticons_pattern_prematch[:-1]   + '))' + \
				'(?:'       + emoticons_pattern[:-1]            + ')'  + \
				'(?:(?![\w.]'  + emoticons_pattern_postmatch[:-1]  + '))'
		
		# because emoticons match later (in the string) they need to be after
		# basic matches that may occur earlier
		emot_and_basic_pattern = basic_pattern + emoticons_pattern
		self.emot_and_basic_re = re.compile(emot_and_basic_pattern, re.IGNORECASE)
		
		# at least one character in 3 parts (before @, after @, after .)
		self.sth_at_sth_dot_sth_re = re.compile(r'\S+@\S+\.\S*[^\s)?]')
		
		re.purge() # clear the regular expression cache

	def on_emoticon_sort(self, emot1, emot2):
		len1 = len(emot1)
		len2 = len(emot2)
		if len1 < len2:
			return 1
		elif len1 > len2:
			return -1
		return 0

	def on_launch_browser_mailer(self, widget, url, kind):
		helpers.launch_browser_mailer(kind, url)

	def popup_emoticons_under_button(self, button, parent_win):
		''' pops emoticons menu under button, located in parent_win'''
		gtkgui_helpers.popup_emoticons_under_button(self.emoticons_menu, 
			button, parent_win)
	
	def prepare_emoticons_menu(self):
		menu = gtk.Menu()
		def emoticon_clicked(w, str_):
			if self.emoticon_menuitem_clicked:
				self.emoticon_menuitem_clicked(str_)
				# don't keep reference to CB of object
				# this will prevent making it uncollectable
				self.emoticon_menuitem_clicked = None
		def selection_done(widget):
			# remove reference to CB of object, which will
			# make it uncollectable
			self.emoticon_menuitem_clicked = None
		counter = 0
		# Calculate the side lenght of the popup to make it a square
		size = int(round(math.sqrt(len(self.emoticons_images))))
		for image in self.emoticons_images:
			item = gtk.MenuItem()
			img = gtk.Image()
			if type(image[1]) == gtk.gdk.PixbufAnimation:
				img.set_from_animation(image[1])
			else:
				img.set_from_pixbuf(image[1])
			item.add(img)
			item.connect('activate', emoticon_clicked, image[0])
			#FIXME: add tooltip with ascii
			menu.attach(item, counter % size, counter % size + 1,
				counter / size, counter / size + 1)
			counter += 1
		menu.connect('selection-done', selection_done)
		menu.show_all()
		return menu

	def init_emoticons(self, need_reload = False):
		emot_theme = gajim.config.get('emoticons_theme')
		if not emot_theme:
			return

		#initialize emoticons dictionary and unique images list
		self.emoticons_images = list()
		self.emoticons = dict()
		self.emoticons_animations = dict()

		path = os.path.join(gajim.DATA_DIR, 'emoticons', emot_theme)
		if not os.path.exists(path):
			# It's maybe a user theme
			path = os.path.join(gajim.MY_EMOTS_PATH, emot_theme)
			if not os.path.exists(path): # theme doesn't exist, disable emoticons
				gajim.config.set('emoticons_theme', '')
				return
		sys.path.append(path)
		import emoticons
		if need_reload:
			# we need to reload else that doesn't work when changing emoticon set
			reload(emoticons) 
		emots = emoticons.emoticons
		for emot in emots:
			emot_file = os.path.join(path, emots[emot])
			if not self.image_is_ok(emot_file):
				continue
			# This avoids duplicated emoticons with the same image eg. :) and :-)
			if not emot_file in self.emoticons.values():
				if emot_file.endswith('.gif'):
					pix = gtk.gdk.PixbufAnimation(emot_file)
				else:
					pix = gtk.gdk.pixbuf_new_from_file(emot_file)
				self.emoticons_images.append((emot, pix))
			self.emoticons[emot.upper()] = emot_file
		sys.path.remove(path)
		del emoticons
		if self.emoticons_menu:
			self.emoticons_menu.destroy()
		self.emoticons_menu = self.prepare_emoticons_menu()
	
	def register_handlers(self):
		self.handlers = {
			'ROSTER': self.handle_event_roster,
			'WARNING': self.handle_event_warning,
			'ERROR': self.handle_event_error,
			'INFORMATION': self.handle_event_information,
			'ERROR_ANSWER': self.handle_event_error_answer,
			'STATUS': self.handle_event_status,
			'NOTIFY': self.handle_event_notify,
			'MSG': self.handle_event_msg,
			'MSGERROR': self.handle_event_msgerror,
			'MSGSENT': self.handle_event_msgsent,
			'MSGNOTSENT': self.handle_event_msgnotsent,
			'SUBSCRIBED': self.handle_event_subscribed,
			'UNSUBSCRIBED': self.handle_event_unsubscribed,
			'SUBSCRIBE': self.handle_event_subscribe,
			'AGENT_ERROR_INFO': self.handle_event_agent_info_error,
			'AGENT_ERROR_ITEMS': self.handle_event_agent_items_error,
			'AGENT_REMOVED': self.handle_event_agent_removed,
			'REGISTER_AGENT_INFO': self.handle_event_register_agent_info,
			'AGENT_INFO_ITEMS': self.handle_event_agent_info_items,
			'AGENT_INFO_INFO': self.handle_event_agent_info_info,
			'QUIT': self.handle_event_quit,
			'NEW_ACC_CONNECTED': self.handle_event_new_acc_connected,
			'NEW_ACC_NOT_CONNECTED': self.handle_event_new_acc_not_connected,
			'ACC_OK': self.handle_event_acc_ok,
			'ACC_NOT_OK': self.handle_event_acc_not_ok,
			'MYVCARD': self.handle_event_myvcard,
			'VCARD': self.handle_event_vcard,
			'LAST_STATUS_TIME': self.handle_event_last_status_time,
			'OS_INFO': self.handle_event_os_info,
			'GC_NOTIFY': self.handle_event_gc_notify,
			'GC_MSG': self.handle_event_gc_msg,
			'GC_SUBJECT': self.handle_event_gc_subject,
			'GC_CONFIG': self.handle_event_gc_config,
			'GC_CONFIG_CHANGE': self.handle_event_gc_config_change,
			'GC_INVITATION': self.handle_event_gc_invitation,
			'GC_AFFILIATION': self.handle_event_gc_affiliation,
			'GC_PASSWORD_REQUIRED': self.handle_event_gc_password_required,
			'BAD_PASSPHRASE': self.handle_event_bad_passphrase,
			'ROSTER_INFO': self.handle_event_roster_info,
			'BOOKMARKS': self.handle_event_bookmarks,
			'CON_TYPE': self.handle_event_con_type,
			'CONNECTION_LOST': self.handle_event_connection_lost,
			'FILE_REQUEST': self.handle_event_file_request,
			'GMAIL_NOTIFY': self.handle_event_gmail_notify,
			'FILE_REQUEST_ERROR': self.handle_event_file_request_error,
			'FILE_SEND_ERROR': self.handle_event_file_send_error,
			'STANZA_ARRIVED': self.handle_event_stanza_arrived,
			'STANZA_SENT': self.handle_event_stanza_sent,
			'HTTP_AUTH': self.handle_event_http_auth,
			'VCARD_PUBLISHED': self.handle_event_vcard_published,
			'VCARD_NOT_PUBLISHED': self.handle_event_vcard_not_published,
			'ASK_NEW_NICK': self.handle_event_ask_new_nick,
			'SIGNED_IN': self.handle_event_signed_in,
			'METACONTACTS': self.handle_event_metacontacts,
			'ATOM_ENTRY': self.handle_atom_entry,
			'FAILED_DECRYPT': self.handle_event_failed_decrypt,
			'PRIVACY_LISTS_RECEIVED': self.handle_event_privacy_lists_received,
			'PRIVACY_LIST_RECEIVED': self.handle_event_privacy_list_received,
			'PRIVACY_LISTS_ACTIVE_DEFAULT': \
				self.handle_event_privacy_lists_active_default,
			'PRIVACY_LIST_REMOVED': self.handle_event_privacy_list_removed,
			'ZC_NAME_CONFLICT': self.handle_event_zc_name_conflict,
			'PING_SENT': self.handle_event_ping_sent,
			'PING_REPLY': self.handle_event_ping_reply,
			'PING_ERROR': self.handle_event_ping_error,
			'SEARCH_FORM': self.handle_event_search_form,
			'SEARCH_RESULT': self.handle_event_search_result,
			'RESOURCE_CONFLICT': self.handle_event_resource_conflict,
<<<<<<< HEAD
			'UNIQUE_ROOM_ID_UNSUPPORTED': \
				self.handle_event_unique_room_id_unsupported,
			'UNIQUE_ROOM_ID_SUPPORTED': self.handle_event_unique_room_id_supported,
=======
			'SESSION_NEG': self.handle_session_negotiation,
>>>>>>> eb93f9a1
		}
		gajim.handlers = self.handlers

	def process_connections(self):
		''' called each foo (200) miliseconds. Check for idlequeue timeouts.
		'''
		gajim.idlequeue.process()
		return True # renew timeout (loop for ever)

	def save_config(self):
		err_str = parser.write()
		if err_str is not None:
			print >> sys.stderr, err_str
			# it is good to notify the user
			# in case he or she cannot see the output of the console
			dialogs.ErrorDialog(_('Could not save your settings and preferences'),
				err_str)
			sys.exit()

	def handle_event(self, account, fjid, type_):
		w = None
		resource = gajim.get_resource_from_jid(fjid)
		jid = gajim.get_jid_without_resource(fjid)
		if type_ in ('printed_gc_msg', 'printed_marked_gc_msg', 'gc_msg'):
			w = self.msg_win_mgr.get_window(jid, account)
			if self.minimized_controls[account].has_key(jid):
				if not w:
					ctrl = self.minimized_controls[account][jid]
					w = self.msg_win_mgr.create_window(ctrl.contact, \
						ctrl.account, ctrl.type_id)
				self.roster.on_groupchat_maximized(None, jid, account)
		elif type_ in ('printed_chat', 'chat', ''):
			# '' is for log in/out notifications
			if self.msg_win_mgr.has_window(fjid, account):
				w = self.msg_win_mgr.get_window(fjid, account)
			else:
				highest_contact = gajim.contacts.get_contact_with_highest_priority(
					account, jid)
				# jid can have a window if this resource was lower when he sent
				# message and is now higher because the other one is offline
				if resource and highest_contact.resource == resource and \
				not self.msg_win_mgr.has_window(jid, account):
					# remove resource of events too
					gajim.events.change_jid(account, fjid, jid)
					resource = None
					fjid = jid
				contact = None
				if resource:
					contact = gajim.contacts.get_contact(account, jid, resource)
				if not contact:
					contact = highest_contact
				self.roster.new_chat(contact, account, resource = resource)
				w = self.msg_win_mgr.get_window(fjid, account)
				gajim.last_message_time[account][jid] = 0 # long time ago
		elif type_ in ('printed_pm', 'pm'):
			if self.msg_win_mgr.has_window(fjid, account):
				w = self.msg_win_mgr.get_window(fjid, account)
			else:
				room_jid = jid
				nick = resource
				gc_contact = gajim.contacts.get_gc_contact(account, room_jid,
					nick)
				if gc_contact:
					show = gc_contact.show
				else:
					show = 'offline'
					gc_contact = gajim.contacts.create_gc_contact(
						room_jid = room_jid, name = nick, show = show)
				self.roster.new_private_chat(gc_contact, account)
				w = self.msg_win_mgr.get_window(fjid, account)
		elif type_ in ('normal', 'file-request', 'file-request-error',
		'file-send-error', 'file-error', 'file-stopped', 'file-completed'):
			# Get the first single message event
			event = gajim.events.get_first_event(account, fjid, type_)
			if not event:
				# default to jid without resource
				event = gajim.events.get_first_event(account, jid, type_)
				if not event:
					return
				# Open the window
				self.roster.open_event(account, jid, event)
			else:
				# Open the window
				self.roster.open_event(account, fjid, event)
		elif type_ == 'gmail':
			url=gajim.connections[account].gmail_url
			if url:
				helpers.launch_browser_mailer('url', url)
		elif type_ == 'gc-invitation':
			event = gajim.events.get_first_event(account, jid, type_)
			data = event.parameters
			dialogs.InvitationReceivedDialog(account, data[0], jid, data[2],
				data[1], data[3])
			gajim.events.remove_events(account, jid, event)
			self.roster.draw_contact(jid, account)
		if w:
			w.set_active_tab(fjid, account)
			w.window.present()
			w.window.window.focus()
			ctrl = w.get_control(fjid, account)
			# Using isinstance here because we want to catch all derived types
			if isinstance(ctrl, ChatControlBase):
				tv = ctrl.conv_textview
				tv.scroll_to_end()

	def __init__(self):
		gajim.interface = self
		# This is the manager and factory of message windows set by the module
		self.msg_win_mgr = None
		self.emoticons_menu = None
		# handler when an emoticon is clicked in emoticons_menu
		self.emoticon_menuitem_clicked = None
		self.minimized_controls = {}
		self.status_sent_to_users = {}
		self.status_sent_to_groups = {}
		self.default_colors = {
			'inmsgcolor': gajim.config.get('inmsgcolor'),
			'outmsgcolor': gajim.config.get('outmsgcolor'),
			'statusmsgcolor': gajim.config.get('statusmsgcolor'),
			'urlmsgcolor': gajim.config.get('urlmsgcolor'),
		}

		parser.read()
		# Do not set gajim.verbose to False if -v option was given
		if gajim.config.get('verbose'):
			gajim.verbose = True

		# Is Gajim default app?
		if os.name != 'nt' and gajim.config.get('check_if_gajim_is_default'):
			gtkgui_helpers.possibly_set_gajim_as_xmpp_handler()

		# Is gnome configured to activate row on single click ?
		try:
			import gconf
			client = gconf.client_get_default()
			click_policy = client.get_string(
				'/apps/nautilus/preferences/click_policy')
			if click_policy == 'single':
				gajim.single_click = True
		except:
			pass
		# add default status messages if there is not in the config file
		if len(gajim.config.get_per('statusmsg')) == 0:
			for msg in gajim.config.statusmsg_default:
				gajim.config.add_per('statusmsg', msg)
				gajim.config.set_per('statusmsg', msg, 'message', 
					gajim.config.statusmsg_default[msg])
		#add default themes if there is not in the config file
		theme = gajim.config.get('roster_theme')
		if not theme in gajim.config.get_per('themes'):
			gajim.config.set('roster_theme', _('default'))
		if len(gajim.config.get_per('themes')) == 0:
			d = ['accounttextcolor', 'accountbgcolor', 'accountfont',
				'accountfontattrs', 'grouptextcolor', 'groupbgcolor', 'groupfont',
				'groupfontattrs', 'contacttextcolor', 'contactbgcolor', 
				'contactfont', 'contactfontattrs', 'bannertextcolor',
				'bannerbgcolor']
			
			default = gajim.config.themes_default
			for theme_name in default:
				gajim.config.add_per('themes', theme_name)
				theme = default[theme_name]
				for o in d:
					gajim.config.set_per('themes', theme_name, o,
						theme[d.index(o)])
			
		if gajim.config.get('autodetect_browser_mailer'):
			gtkgui_helpers.autodetect_browser_mailer()

		if gajim.verbose:
			gajim.log.setLevel(gajim.logging.DEBUG)
		else:
			gajim.log.setLevel(None)
		
		# pygtk2.8+ on win, breaks io_add_watch.
		# We use good old select.select()
		if os.name == 'nt':
			gajim.idlequeue = idlequeue.SelectIdleQueue()
		else:
			# in a nongui implementation, just call:
			# gajim.idlequeue = IdleQueue() , and
			# gajim.idlequeue.process() each foo miliseconds
			gajim.idlequeue = GlibIdleQueue()
		# resolve and keep current record of resolved hosts
		gajim.resolver = nslookup.Resolver(gajim.idlequeue)
		gajim.socks5queue = socks5.SocksQueue(gajim.idlequeue,
			self.handle_event_file_rcv_completed, 
			self.handle_event_file_progress)
		gajim.proxy65_manager = proxy65_manager.Proxy65Manager(gajim.idlequeue)
		self.register_handlers()
		if gajim.config.get('enable_zeroconf'):
			gajim.connections[gajim.ZEROCONF_ACC_NAME] = common.zeroconf.connection_zeroconf.ConnectionZeroconf(gajim.ZEROCONF_ACC_NAME)
		for account in gajim.config.get_per('accounts'):
			if not gajim.config.get_per('accounts', account, 'is_zeroconf'):
				gajim.connections[account] = common.connection.Connection(account)

		# gtk hooks
		gtk.about_dialog_set_email_hook(self.on_launch_browser_mailer, 'mail')
		gtk.about_dialog_set_url_hook(self.on_launch_browser_mailer, 'url')
		if gtk.pygtk_version >= (2, 10, 0) and gtk.gtk_version >= (2, 10, 0):
			gtk.link_button_set_uri_hook(self.on_launch_browser_mailer, 'url')
		
		self.instances = {'logs': {}}
		
		for a in gajim.connections:
			self.instances[a] = {'infos': {}, 'disco': {}, 'gc_config': {},
				'search': {}}
			self.minimized_controls[a] = {}
			gajim.contacts.add_account(a)
			gajim.groups[a] = {}
			gajim.gc_connected[a] = {}
			gajim.automatic_rooms[a] = {}
			gajim.newly_added[a] = []
			gajim.to_be_removed[a] = []
			gajim.nicks[a] = gajim.config.get_per('accounts', a, 'name')
			gajim.block_signed_in_notifications[a] = True
			gajim.sleeper_state[a] = 0
			gajim.encrypted_chats[a] = []
			gajim.last_message_time[a] = {}
			gajim.status_before_autoaway[a] = ''
			gajim.transport_avatar[a] = {}

		self.roster = roster_window.RosterWindow()
		
		if gajim.config.get('remote_control'):
			try:
				import remote_control
				self.remote_ctrl = remote_control.Remote()
			except:
				self.remote_ctrl = None
		else:
			self.remote_ctrl = None

		if gajim.config.get('networkmanager_support') and dbus_support.supported:
			import network_manager_listener
			if not network_manager_listener.supported:
				print >> sys.stderr, _('Network Manager support not available')

		# Handle gnome screensaver
		if dbus_support.supported:
			def gnome_screensaver_ActiveChanged_cb(active):
				if not active:
					return
				for account in gajim.connections:
					if not gajim.sleeper_state.has_key(account) or \
							not gajim.sleeper_state[account]:
						continue
					if gajim.sleeper_state[account] == 'online':
						# we save out online status
						gajim.status_before_autoaway[account] = \
							gajim.connections[account].status
						# we go away (no auto status) [we pass True to auto param]
						auto_message = gajim.config.get('autoaway_message')
						if not auto_message:
							auto_message = gajim.connections[account].status
						self.roster.send_status(account, 'away', auto_message,
							auto=True)
						gajim.sleeper_state[account] = 'autoaway'

			bus = dbus.SessionBus()
			bus.add_signal_receiver(gnome_screensaver_ActiveChanged_cb,
				'ActiveChanged', 'org.gnome.ScreenSaver')

		self.show_vcard_when_connect = []

		path_to_file = os.path.join(gajim.DATA_DIR, 'pixmaps', 'gajim.png')
		pix = gtk.gdk.pixbuf_new_from_file(path_to_file)
		# set the icon to all newly opened windows
		gtk.window_set_default_icon(pix)
		self.roster.window.set_icon_from_file(path_to_file) # and to roster window
		self.sleeper = common.sleepy.Sleepy(
			gajim.config.get('autoawaytime') * 60, # make minutes to seconds
			gajim.config.get('autoxatime') * 60)

		self.systray_enabled = False
		self.systray_capabilities = False
		
		if os.name == 'nt' and gtk.pygtk_version >= (2, 10, 0) and\
		gtk.gtk_version >= (2, 10, 0):
			import statusicon 
			self.systray = statusicon.StatusIcon() 
			self.systray_capabilities = True
		else: # use ours, not GTK+ one
			# [FIXME: remove this when we migrate to 2.10 and we can do
			# cool tooltips somehow and (not dying to keep) animation]
			import systray
			self.systray_capabilities = systray.HAS_SYSTRAY_CAPABILITIES
			if self.systray_capabilities:
				self.systray = systray.Systray()

		if self.systray_capabilities and gajim.config.get('trayicon'):
			self.show_systray()

		self.init_emoticons()
		self.make_regexps()
		
		# get instances for windows/dialogs that will show_all()/hide()
		self.instances['file_transfers'] = dialogs.FileTransfersWindow()

		# get transports type from DB
		gajim.transport_type = gajim.logger.get_transports_type()

		# test is dictionnary is present for speller
		if gajim.config.get('use_speller'):
			lang = gajim.config.get('speller_language')
			if not lang:
				lang = gajim.LANG
			tv = gtk.TextView()
			try:
				import gtkspell
				spell = gtkspell.Spell(tv, lang)
			except:
				dialogs.AspellDictError(lang)
		self.last_ftwindow_update = 0

		gobject.timeout_add(100, self.autoconnect)
		if os.name == 'nt':
			gobject.timeout_add(200, self.process_connections)
		else:
			gobject.timeout_add(2000, self.process_connections)
		gobject.timeout_add(10000, self.read_sleepy)

		# public key for XEP-0116
		# XXX os.urandom is not a cryptographic PRNG
		self.pubkey = Crypto.PublicKey.RSA.generate(384, os.urandom)

if __name__ == '__main__':
	def sigint_cb(num, stack):
		sys.exit(5)
	# ^C exits the application normally to delete pid file
	signal.signal(signal.SIGINT, sigint_cb)

	if gajim.verbose:
		print >> sys.stderr, "Encodings: d:%s, fs:%s, p:%s" % \
		(sys.getdefaultencoding(), sys.getfilesystemencoding(), locale.getpreferredencoding())

	if os.name != 'nt':
		# Session Management support
		try:
			import gnome.ui
		except ImportError:
			print >> sys.stderr, _('Session Management support not available (missing gnome.ui module)')
		else:
			def die_cb(cli):
				gtk.main_quit()
			gnome.program_init('gajim', gajim.version)
			cli = gnome.ui.master_client()
			cli.connect('die', die_cb)
			
			path_to_gajim_script = gtkgui_helpers.get_abspath_for_script(
				'gajim')
			
			if path_to_gajim_script:
				argv = [path_to_gajim_script]
				# FIXME: remove this typeerror catch when gnome python is old and
				# not bad patched by distro men [2.12.0 + should not need all that
				# NORMALLY]
				try:
					cli.set_restart_command(argv)
				except AttributeError:
					cli.set_restart_command(len(argv), argv)
		
	check_paths.check_and_possibly_create_paths()

	# create secrets file (unless it exists)
	if not os.path.exists(secrets_filename):
		f = open(secrets_filename, 'w')
		pickle.dump({}, f)
		f.close()

	Interface()
	gtk.main()<|MERGE_RESOLUTION|>--- conflicted
+++ resolved
@@ -696,11 +696,7 @@
 
 	def handle_event_msg(self, account, array):
 		# 'MSG' (account, (jid, msg, time, encrypted, msg_type, subject,
-<<<<<<< HEAD
-		# chatstate, msg_id, composing_xep, user_nick, xhtml))
-=======
-		# chatstate, msg_id, composing_jep, user_nick, xhtml, session))
->>>>>>> eb93f9a1
+		# chatstate, msg_id, composing_xep, user_nick, xhtml, session))
 		# user_nick is JEP-0172
 
 		full_jid_with_resource = array[0]
@@ -802,11 +798,7 @@
 		if pm:
 			nickname = resource
 			groupchat_control.on_private_message(nickname, message, array[2],
-<<<<<<< HEAD
-				xhtml, msg_id)
-=======
-				xhtml, session)
->>>>>>> eb93f9a1
+				xhtml, session, msg_id)
 		else:
 			# array: (jid, msg, time, encrypted, msg_type, subject)
 			if encrypted:
@@ -2434,13 +2426,10 @@
 			'SEARCH_FORM': self.handle_event_search_form,
 			'SEARCH_RESULT': self.handle_event_search_result,
 			'RESOURCE_CONFLICT': self.handle_event_resource_conflict,
-<<<<<<< HEAD
 			'UNIQUE_ROOM_ID_UNSUPPORTED': \
 				self.handle_event_unique_room_id_unsupported,
 			'UNIQUE_ROOM_ID_SUPPORTED': self.handle_event_unique_room_id_supported,
-=======
 			'SESSION_NEG': self.handle_session_negotiation,
->>>>>>> eb93f9a1
 		}
 		gajim.handlers = self.handlers
 
