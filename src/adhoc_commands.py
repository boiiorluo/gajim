--- conflicted
+++ resolved
@@ -55,32 +55,15 @@
         # an account object
         self.account = gajim.connections[account]
         self.jid = jid
-<<<<<<< HEAD
-
-        self.pulse_id=None      # to satisfy self.setup_pulsing()
-        self.commandlist=None   # a list of (commandname, commanddescription)
-
-        # command's data
-        self.commandnode = commandnode
-        self.sessionid = None
-        self.dataform = None
-        self.allow_stage3_close = False
-=======
         self.commandnode = commandnode
         self.data_form_widget = None
->>>>>>> 337b09d3
 
         # retrieving widgets from xml
         self.xml = gtkgui_helpers.get_gtk_builder('adhoc_commands_window.ui')
         self.window = self.xml.get_object('adhoc_commands_window')
-<<<<<<< HEAD
-        self.window.connect('delete-event', self.on_adhoc_commands_window_delete_event)
-        for name in ('back_button', 'forward_button',
-=======
         self.window.connect('delete-event',
             self.on_adhoc_commands_window_delete_event)
         for name in ('restart_button', 'back_button', 'forward_button',
->>>>>>> 337b09d3
                 'execute_button', 'close_button', 'stages_notebook',
                 'retrieving_commands_stage_vbox',
                 'command_list_stage_vbox', 'command_list_vbox',
@@ -89,9 +72,6 @@
                 'error_description_label'):
             self.__dict__[name] = self.xml.get_object(name)
 
-<<<<<<< HEAD
-        # creating data forms widget
-=======
         self.initiate()
 
     def initiate(self):
@@ -108,7 +88,6 @@
         if self.data_form_widget:
             self.sending_form_stage_vbox.remove(self.data_form_widget)
             self.data_form_widget.destroy()
->>>>>>> 337b09d3
         self.data_form_widget = dataforms_widget.DataFormWidget()
         self.data_form_widget.show()
         self.sending_form_stage_vbox.pack_start(self.data_form_widget)
@@ -124,11 +103,8 @@
         self.xml.connect_signals(self)
         self.window.show_all()
 
-<<<<<<< HEAD
-=======
         self.restart_button.set_sensitive(False)
 
->>>>>>> 337b09d3
     # These functions are set up by appropriate stageX methods.
     def stage_finish(self, *anything):
         pass
@@ -165,11 +141,7 @@
         return self.stage_close_button_clicked(*anything)
 
     def on_adhoc_commands_window_destroy(self, *anything):
-<<<<<<< HEAD
-        # TODO: do all actions that are needed to remove this object from memory...
-=======
         # TODO: do all actions that are needed to remove this object from memory
->>>>>>> 337b09d3
         self.remove_pulsing()
 
     def on_adhoc_commands_window_delete_event(self, *anything):
@@ -206,12 +178,8 @@
         # setup the callbacks
         self.stage_finish = self.stage1_finish
         self.stage_close_button_clicked = self.stage1_close_button_clicked
-<<<<<<< HEAD
-        self.stage_adhoc_commands_window_delete_event = self.stage1_adhoc_commands_window_delete_event
-=======
         self.stage_adhoc_commands_window_delete_event = \
             self.stage1_adhoc_commands_window_delete_event
->>>>>>> 337b09d3
 
     def stage1_finish(self):
         self.remove_pulsing()
@@ -240,12 +208,7 @@
         assert len(self.commandlist)>0
 
         self.stages_notebook.set_current_page(
-<<<<<<< HEAD
-                self.stages_notebook.page_num(
-                        self.command_list_stage_vbox))
-=======
             self.stages_notebook.page_num(self.command_list_stage_vbox))
->>>>>>> 337b09d3
 
         self.close_button.set_sensitive(True)
         self.back_button.set_sensitive(False)
@@ -256,12 +219,8 @@
         first_radio = None
         for (commandnode, commandname) in self.commandlist:
             radio = gtk.RadioButton(first_radio, label=commandname)
-<<<<<<< HEAD
-            radio.connect("toggled", self.on_command_radiobutton_toggled, commandnode)
-=======
             radio.connect("toggled", self.on_command_radiobutton_toggled,
                 commandnode)
->>>>>>> 337b09d3
             if not first_radio:
                 first_radio = radio
                 self.commandnode = commandnode
@@ -319,12 +278,8 @@
         self.stage_forward_button_clicked = self.stage3_forward_button_clicked
         self.stage_execute_button_clicked = self.stage3_execute_button_clicked
         self.stage_close_button_clicked = self.stage3_close_button_clicked
-<<<<<<< HEAD
-        self.stage_adhoc_commands_window_delete_event = self.stage3_close_button_clicked
-=======
         self.stage_adhoc_commands_window_delete_event = \
             self.stage3_close_button_clicked
->>>>>>> 337b09d3
 
     def stage3_finish(self):
         pass
@@ -334,17 +289,10 @@
         We are in the middle of executing command. Ask user if he really want to
         cancel the process, then cancel it
         """
-<<<<<<< HEAD
-        # this works also as a handler for window_delete_event, so we have to return appropriate
-        # values
-        if self.form_status == 'completed':
-            if widget!=self.window:
-=======
         # this works also as a handler for window_delete_event, so we have to
         # return appropriate values
         if self.form_status == 'completed':
             if widget != self.window:
->>>>>>> 337b09d3
                 self.window.destroy()
             return False
 
@@ -356,17 +304,10 @@
             self.allow_stage3_close = True
             self.window.destroy()
 
-<<<<<<< HEAD
-        dialog = dialogs.HigDialog(self.window, gtk.DIALOG_DESTROY_WITH_PARENT | \
-                gtk.DIALOG_MODAL, gtk.BUTTONS_YES_NO, _('Cancel confirmation'),
-                _('You are in process of executing command. Do you really want to '
-                'cancel it?'), on_response_yes=on_yes)
-=======
         dialog = dialogs.HigDialog(self.window, gtk.DIALOG_DESTROY_WITH_PARENT \
             | gtk.DIALOG_MODAL, gtk.BUTTONS_YES_NO, _('Cancel confirmation'),
             _('You are in process of executing command. Do you really want to '
             'cancel it?'), on_response_yes=on_yes)
->>>>>>> 337b09d3
         dialog.popup()
         return True # Block event, don't close window
 
@@ -382,11 +323,7 @@
     def stage3_submit_form(self, action='execute'):
         self.data_form_widget.set_sensitive(False)
         if self.data_form_widget.get_data_form():
-<<<<<<< HEAD
-            self.data_form_widget.data_form.type='submit'
-=======
             self.data_form_widget.data_form.type = 'submit'
->>>>>>> 337b09d3
         else:
             self.data_form_widget.hide()
 
@@ -422,16 +359,10 @@
 
             self.data_form_widget.set_sensitive(True)
             try:
-<<<<<<< HEAD
-                self.data_form_widget.data_form=self.dataform
-            except dataforms.Error:
-                self.stage5(error=_('Service sent malformed data'), senderror=True)
-=======
                 self.data_form_widget.data_form = self.dataform
             except dataforms.Error:
                 self.stage5(error=_('Service sent malformed data'),
                     senderror=True)
->>>>>>> 337b09d3
                 return
             self.data_form_widget.show()
             if self.data_form_widget.title:
@@ -445,12 +376,8 @@
             # actions, actions, actions...
             self.close_button.set_sensitive(True)
             self.back_button.set_sensitive(actions.getTag('prev') is not None)
-<<<<<<< HEAD
-            self.forward_button.set_sensitive(actions.getTag('next') is not None)
-=======
             self.forward_button.set_sensitive(
                 actions.getTag('next') is not None)
->>>>>>> 337b09d3
             self.execute_button.set_sensitive(True)
         else:
             self.close_button.set_sensitive(True)
@@ -460,20 +387,13 @@
 
         if self.form_status == 'completed':
             self.close_button.set_sensitive(True)
-<<<<<<< HEAD
-=======
             self.restart_button.set_sensitive(True)
->>>>>>> 337b09d3
             self.back_button.hide()
             self.forward_button.hide()
             self.execute_button.hide()
             self.close_button.show()
-<<<<<<< HEAD
-            self.stage_adhoc_commands_window_delete_event = self.stage3_close_button_clicked
-=======
             self.stage_adhoc_commands_window_delete_event = \
                 self.stage3_close_button_clicked
->>>>>>> 337b09d3
 
         note = command.getTag('note')
         if note:
@@ -483,13 +403,10 @@
         else:
             self.notes_label.set_no_show_all(True)
             self.notes_label.hide()
-<<<<<<< HEAD
-=======
 
     def on_restart_button_clicked(self, widget):
         self.commandnode = None
         self.initiate()
->>>>>>> 337b09d3
 
 # stage 4: no commands are exposed
     def stage4(self):
@@ -500,12 +417,7 @@
         self.stage_finish()
 
         self.stages_notebook.set_current_page(
-<<<<<<< HEAD
-                self.stages_notebook.page_num(
-                        self.no_commands_stage_vbox))
-=======
             self.stages_notebook.page_num(self.no_commands_stage_vbox))
->>>>>>> 337b09d3
 
         self.close_button.set_sensitive(True)
         self.back_button.set_sensitive(False)
@@ -550,12 +462,7 @@
             assert False
 
         self.stages_notebook.set_current_page(
-<<<<<<< HEAD
-                self.stages_notebook.page_num(
-                        self.error_stage_vbox))
-=======
             self.stages_notebook.page_num(self.error_stage_vbox))
->>>>>>> 337b09d3
 
         self.close_button.set_sensitive(True)
         self.back_button.hide()
@@ -593,23 +500,15 @@
         """
         if self.pulse_id:
             gobject.source_remove(self.pulse_id)
-<<<<<<< HEAD
-        self.pulse_id=None
-=======
         self.pulse_id = None
->>>>>>> 337b09d3
 
 # handling xml stanzas
     def request_command_list(self):
         """
         Request the command list. Change stage on delivery
         """
-<<<<<<< HEAD
-        query = xmpp.Iq(typ='get', to=xmpp.JID(self.jid), queryNS=xmpp.NS_DISCO_ITEMS)
-=======
         query = xmpp.Iq(typ='get', to=xmpp.JID(self.jid),
             queryNS=xmpp.NS_DISCO_ITEMS)
->>>>>>> 337b09d3
         query.setQuerynode(xmpp.NS_COMMANDS)
 
         def callback(response):
@@ -633,12 +532,8 @@
                 self.commandlist = []
                 self.stage4()
             else:
-<<<<<<< HEAD
-                self.commandlist = [(t.getAttr('node'), t.getAttr('name')) for t in items]
-=======
                 self.commandlist = [(t.getAttr('node'), t.getAttr('name')) \
                     for t in items]
->>>>>>> 337b09d3
                 self.stage2()
 
         self.account.connection.SendAndCallForResponse(query, callback)
@@ -659,12 +554,6 @@
             cmdnode.setAttr('sessionid', self.sessionid)
 
         if self.data_form_widget.data_form:
-<<<<<<< HEAD
-#                       cmdnode.addChild(node=dataforms.DataForm(tofill=self.data_form_widget.data_form))
-            # FIXME: simplified form to send
-
-=======
->>>>>>> 337b09d3
             cmdnode.addChild(node=self.data_form_widget.data_form)
 
         def callback(response):
@@ -693,11 +582,6 @@
 
             self.account.connection.send(stanza)
         else:
-<<<<<<< HEAD
-            # we did not received any reply from service; FIXME: we should wait and
-            # then send cancel; for now we do nothing
-=======
             # we did not received any reply from service;
             # FIXME: we should wait and then send cancel; for now we do nothing
->>>>>>> 337b09d3
             pass