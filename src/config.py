# -*- coding:utf-8 -*-
## src/config.py
##
## Copyright (C) 2003-2005 Vincent Hanquez <tab AT snarc.org>
## Copyright (C) 2003-2010 Yann Leboulanger <asterix AT lagaule.org>
## Copyright (C) 2005 Alex Podaras <bigpod AT gmail.com>
##                    Stéphan Kochen <stephan AT kochen.nl>
## Copyright (C) 2005-2006 Dimitur Kirov <dkirov AT gmail.com>
##                         Nikos Kouremenos <kourem AT gmail.com>
## Copyright (C) 2006 Junglecow J <junglecow AT gmail.com>
## Copyright (C) 2006-2007 Travis Shirk <travis AT pobox.com>
##                         Stefan Bethge <stefan AT lanpartei.de>
## Copyright (C) 2006-2008 Jean-Marie Traissard <jim AT lapin.org>
## Copyright (C) 2007 James Newton <redshodan AT gmail.com>
##                    Julien Pivotto <roidelapluie AT gmail.com>
## Copyright (C) 2007-2008 Stephan Erb <steve-e AT h3c.de>
## Copyright (C) 2008 Jonathan Schleifer <js-gajim AT webkeks.org>
##
## This file is part of Gajim.
##
## Gajim is free software; you can redistribute it and/or modify
## it under the terms of the GNU General Public License as published
## by the Free Software Foundation; version 3 only.
##
## Gajim is distributed in the hope that it will be useful,
## but WITHOUT ANY WARRANTY; without even the implied warranty of
## MERCHANTABILITY or FITNESS FOR A PARTICULAR PURPOSE. See the
## GNU General Public License for more details.
##
## You should have received a copy of the GNU General Public License
## along with Gajim. If not, see <http://www.gnu.org/licenses/>.
##

import gtk
import gobject
import os, sys
import common.config
import common.sleepy
from common.i18n import Q_

import gtkgui_helpers
import dialogs
import cell_renderer_image
import message_control
import chat_control
import dataforms_widget

try:
    import gtkspell
    HAS_GTK_SPELL = True
except ImportError:
    HAS_GTK_SPELL = False

from common import helpers
from common import gajim
from common import connection
from common import passwords
from common.zeroconf import connection_zeroconf
from common import dataforms
from common import GnuPG
from common import ged

try:
    from common.multimedia_helpers import AudioInputManager, AudioOutputManager
    from common.multimedia_helpers import VideoInputManager, VideoOutputManager
    HAS_GST = True
except ImportError:
    HAS_GST = False

from common.exceptions import GajimGeneralException

#---------- PreferencesWindow class -------------#
class PreferencesWindow:
    """
    Class for Preferences window
    """

    def on_preferences_window_destroy(self, widget):
        """
        Close window
        """
        del gajim.interface.instances['preferences']

    def on_close_button_clicked(self, widget):
        self.window.destroy()

    def __init__(self):
        """
        Initialize Preferences window
        """
        self.xml = gtkgui_helpers.get_gtk_builder('preferences_window.ui')
        self.window = self.xml.get_object('preferences_window')
        self.window.set_transient_for(gajim.interface.roster.window)
        self.notebook = self.xml.get_object('preferences_notebook')
        self.one_window_type_combobox =\
                self.xml.get_object('one_window_type_combobox')
        self.iconset_combobox = self.xml.get_object('iconset_combobox')
        self.notify_on_signin_checkbutton = self.xml.get_object(
                'notify_on_signin_checkbutton')
        self.notify_on_signout_checkbutton = self.xml.get_object(
                'notify_on_signout_checkbutton')
        self.auto_popup_away_checkbutton = self.xml.get_object(
                'auto_popup_away_checkbutton')
        self.sound_dnd_checkbutton = self.xml.get_object('sound_dnd_checkbutton')
        self.auto_away_checkbutton = self.xml.get_object('auto_away_checkbutton')
        self.auto_away_time_spinbutton = self.xml.get_object(
                'auto_away_time_spinbutton')
        self.auto_away_message_entry = self.xml.get_object(
                'auto_away_message_entry')
        self.auto_xa_checkbutton = self.xml.get_object('auto_xa_checkbutton')
        self.auto_xa_time_spinbutton = self.xml.get_object(
                'auto_xa_time_spinbutton')
        self.auto_xa_message_entry = self.xml.get_object('auto_xa_message_entry')

        ### General tab ###
        # Display avatars in roster
        st = gajim.config.get('show_avatars_in_roster')
        self.xml.get_object('show_avatars_in_roster_checkbutton'). \
                set_active(st)

        # Display status msg under contact name in roster
        st = gajim.config.get('show_status_msgs_in_roster')
        self.xml.get_object('show_status_msgs_in_roster_checkbutton'). \
                set_active( st)

        # Display mood in roster
        st = gajim.config.get('show_mood_in_roster')
        self.xml.get_object('show_mood_in_roster_checkbutton'). \
                set_active(st)

        # Display activity in roster
        st = gajim.config.get('show_activity_in_roster')
        self.xml.get_object('show_activity_in_roster_checkbutton'). \
                set_active(st)

        # Display tunes in roster
        st = gajim.config.get('show_tunes_in_roster')
        self.xml.get_object('show_tunes_in_roster_checkbutton'). \
                set_active(st)

        # Display location in roster
        st = gajim.config.get('show_location_in_roster')
        self.xml.get_object('show_location_in_roster_checkbutton'). \
                set_active(st)

        # Sort contacts by show
        st = gajim.config.get('sort_by_show_in_roster')
        self.xml.get_object('sort_by_show_in_roster_checkbutton').set_active(st)
        st = gajim.config.get('sort_by_show_in_muc')
        self.xml.get_object('sort_by_show_in_muc_checkbutton').set_active(st)

        # emoticons
        emoticons_combobox = self.xml.get_object('emoticons_combobox')
        emoticons_list = os.listdir(os.path.join(gajim.DATA_DIR, 'emoticons'))
        # user themes
        if os.path.isdir(gajim.MY_EMOTS_PATH):
            emoticons_list += os.listdir(gajim.MY_EMOTS_PATH)
        renderer_text = gtk.CellRendererText()
        emoticons_combobox.pack_start(renderer_text, True)
        emoticons_combobox.add_attribute(renderer_text, 'text', 0)
        model = gtk.ListStore(str)
        emoticons_combobox.set_model(model)
        l = []
        for dir_ in emoticons_list:
            if not os.path.isdir(os.path.join(gajim.DATA_DIR, 'emoticons', dir_)) \
            and not os.path.isdir(os.path.join(gajim.MY_EMOTS_PATH, dir_)) :
                continue
            if dir_ != '.svn':
                l.append(dir_)
        l.append(_('Disabled'))
        for i in xrange(len(l)):
            model.append([l[i]])
            if gajim.config.get('emoticons_theme') == l[i]:
                emoticons_combobox.set_active(i)
        if not gajim.config.get('emoticons_theme'):
            emoticons_combobox.set_active(len(l)-1)

        # Set default for single window type
        choices = common.config.opt_one_window_types
        type_ = gajim.config.get('one_message_window')
        if type_ in choices:
            self.one_window_type_combobox.set_active(choices.index(type_))
        else:
            self.one_window_type_combobox.set_active(0)

        # Compact View
        st = gajim.config.get('compact_view')
        self.xml.get_object('compact_view_checkbutton').set_active(st)

        # Ignore XHTML
        st = gajim.config.get('ignore_incoming_xhtml')
        self.xml.get_object('xhtml_checkbutton').set_active(st)

        # use speller
        if HAS_GTK_SPELL:
            st = gajim.config.get('use_speller')
            self.xml.get_object('speller_checkbutton').set_active(st)
        else:
            self.xml.get_object('speller_checkbutton').set_sensitive(False)

        ### Style tab ###
        # Themes
        theme_combobox = self.xml.get_object('theme_combobox')
        cell = gtk.CellRendererText()
        theme_combobox.pack_start(cell, True)
        theme_combobox.add_attribute(cell, 'text', 0)
        self.update_theme_list()

        # iconset
        iconsets_list = os.listdir(os.path.join(gajim.DATA_DIR, 'iconsets'))
        if os.path.isdir(gajim.MY_ICONSETS_PATH):
            iconsets_list += os.listdir(gajim.MY_ICONSETS_PATH)
        # new model, image in 0, string in 1
        model = gtk.ListStore(gtk.Image, str)
        renderer_image = cell_renderer_image.CellRendererImage(0, 0)
        renderer_text = gtk.CellRendererText()
        renderer_text.set_property('xpad', 5)
        self.iconset_combobox.pack_start(renderer_image, expand = False)
        self.iconset_combobox.pack_start(renderer_text, expand = True)
        self.iconset_combobox.set_attributes(renderer_text, text = 1)
        self.iconset_combobox.add_attribute(renderer_image, 'image', 0)
        self.iconset_combobox.set_model(model)
        l = []
        for dir in iconsets_list:
            if not os.path.isdir(os.path.join(gajim.DATA_DIR, 'iconsets', dir)) \
            and not os.path.isdir(os.path.join(gajim.MY_ICONSETS_PATH, dir)):
                continue
            if dir != '.svn' and dir != 'transports':
                l.append(dir)
        if l.count == 0:
            l.append(' ')
        for i in xrange(len(l)):
            preview = gtk.Image()
            files = []
            files.append(os.path.join(helpers.get_iconset_path(l[i]), '16x16',
                    'online.png'))
            files.append(os.path.join(helpers.get_iconset_path(l[i]), '16x16',
                    'online.gif'))
            for file_ in files:
                if os.path.exists(file_):
                    preview.set_from_file(file_)
            model.append([preview, l[i]])
            if gajim.config.get('iconset') == l[i]:
                self.iconset_combobox.set_active(i)

        # Use transports iconsets
        st = gajim.config.get('use_transports_iconsets')
        self.xml.get_object('transports_iconsets_checkbutton').set_active(st)

        # Color widgets
        self.draw_color_widgets()

        # Font for messages
        font = gajim.config.get('conversation_font')
        # try to set default font for the current desktop env
        fontbutton = self.xml.get_object('conversation_fontbutton')
        if font == '':
            fontbutton.set_sensitive(False)
            self.xml.get_object('default_chat_font').set_active(True)
        else:
            fontbutton.set_font_name(font)

        ### Personal Events tab ###
        # outgoing send chat state notifications
        st = gajim.config.get('outgoing_chat_state_notifications')
        combo = self.xml.get_object('outgoing_chat_states_combobox')
        if st == 'all':
            combo.set_active(0)
        elif st == 'composing_only':
            combo.set_active(1)
        else: # disabled
            combo.set_active(2)

        # displayed send chat state notifications
        st = gajim.config.get('displayed_chat_state_notifications')
        combo = self.xml.get_object('displayed_chat_states_combobox')
        if st == 'all':
            combo.set_active(0)
        elif st == 'composing_only':
            combo.set_active(1)
        else: # disabled
            combo.set_active(2)


        ### Notifications tab ###
        # On new event
        on_event_combobox = self.xml.get_object('on_event_combobox')
        if gajim.config.get('autopopup'):
            on_event_combobox.set_active(0)
        elif gajim.config.get('notify_on_new_message'):
            on_event_combobox.set_active(1)
        else:
            on_event_combobox.set_active(2)

        # notify on online statuses
        st = gajim.config.get('notify_on_signin')
        self.notify_on_signin_checkbutton.set_active(st)

        # notify on offline statuses
        st = gajim.config.get('notify_on_signout')
        self.notify_on_signout_checkbutton.set_active(st)

        # autopopupaway
        st = gajim.config.get('autopopupaway')
        self.auto_popup_away_checkbutton.set_active(st)

        # sounddnd
        st = gajim.config.get('sounddnd')
        self.sound_dnd_checkbutton.set_active(st)

        # Systray
        systray_combobox = self.xml.get_object('systray_combobox')
        if gajim.config.get('trayicon') == 'never':
            systray_combobox.set_active(0)
        elif gajim.config.get('trayicon') == 'on_event':
            systray_combobox.set_active(1)
        else:
            systray_combobox.set_active(2)

        # sounds
        if gajim.config.get('sounds_on'):
            self.xml.get_object('play_sounds_checkbutton').set_active(True)
        else:
            self.xml.get_object('manage_sounds_button').set_sensitive(False)

        # Notify user of new gmail e-mail messages,
        # make checkbox sensitive if user has a gtalk account
        frame_gmail = self.xml.get_object('frame_gmail')
        notify_gmail_checkbutton = self.xml.get_object('notify_gmail_checkbutton')
        notify_gmail_extra_checkbutton = self.xml.get_object(
                'notify_gmail_extra_checkbutton')

        for account in gajim.config.get_per('accounts'):
            jid = gajim.get_jid_from_account(account)
            if gajim.get_server_from_jid(jid) in gajim.gmail_domains:
                frame_gmail.set_sensitive(True)
                st = gajim.config.get('notify_on_new_gmail_email')
                notify_gmail_checkbutton.set_active(st)
                st = gajim.config.get('notify_on_new_gmail_email_extra')
                notify_gmail_extra_checkbutton.set_active(st)
                break

        #### Status tab ###
        # Autoaway
        st = gajim.config.get('autoaway')
        self.auto_away_checkbutton.set_active(st)

        # Autoawaytime
        st = gajim.config.get('autoawaytime')
        self.auto_away_time_spinbutton.set_value(st)
        self.auto_away_time_spinbutton.set_sensitive(gajim.config.get('autoaway'))

        # autoaway message
        st = gajim.config.get('autoaway_message')
        self.auto_away_message_entry.set_text(st)
        self.auto_away_message_entry.set_sensitive(gajim.config.get('autoaway'))

        # Autoxa
        st = gajim.config.get('autoxa')
        self.auto_xa_checkbutton.set_active(st)

        # Autoxatime
        st = gajim.config.get('autoxatime')
        self.auto_xa_time_spinbutton.set_value(st)
        self.auto_xa_time_spinbutton.set_sensitive(gajim.config.get('autoxa'))

        # autoxa message
        st = gajim.config.get('autoxa_message')
        self.auto_xa_message_entry.set_text(st)
        self.auto_xa_message_entry.set_sensitive(gajim.config.get('autoxa'))

        from common import sleepy
        if not sleepy.SUPPORTED:
            self.xml.get_object('autoaway_table').set_sensitive(False)

        # ask_status when online / offline
        st = gajim.config.get('ask_online_status')
        self.xml.get_object('prompt_online_status_message_checkbutton').\
                set_active(st)
        st = gajim.config.get('ask_offline_status')
        self.xml.get_object('prompt_offline_status_message_checkbutton').\
                set_active(st)

        # Default Status messages
        self.default_msg_tree = self.xml.get_object('default_msg_treeview')
        col2 = self.default_msg_tree.rc_get_style().bg[gtk.STATE_ACTIVE].\
                to_string()
        # (status, translated_status, message, enabled)
        model = gtk.ListStore(str, str, str, bool)
        self.default_msg_tree.set_model(model)
        col = gtk.TreeViewColumn(_('Status'))
        col.set_resizable(True)
        self.default_msg_tree.append_column(col)
        renderer = gtk.CellRendererText()
        col.pack_start(renderer, False)
        col.set_attributes(renderer, text = 1)
        col = gtk.TreeViewColumn(_('Default Message'))
        col.set_resizable(True)
        self.default_msg_tree.append_column(col)
        renderer = gtk.CellRendererText()
        col.pack_start(renderer, True)
        col.set_attributes(renderer, text = 2)
        renderer.connect('edited', self.on_default_msg_cell_edited)
        renderer.set_property('editable', True)
        renderer.set_property('cell-background', col2)
        col = gtk.TreeViewColumn(_('Enabled'))
        col.set_resizable(True)
        self.default_msg_tree.append_column(col)
        renderer = gtk.CellRendererToggle()
        col.pack_start(renderer, False)
        col.set_attributes(renderer, active = 3)
        renderer.set_property('activatable', True)
        renderer.connect('toggled', self.default_msg_toggled_cb)
        self.fill_default_msg_treeview()

        # Status messages
        self.msg_tree = self.xml.get_object('msg_treeview')
        model = gtk.ListStore(str, str)
        self.msg_tree.set_model(model)
        col = gtk.TreeViewColumn('name')
        self.msg_tree.append_column(col)
        renderer = gtk.CellRendererText()
        col.pack_start(renderer, True)
        col.set_attributes(renderer, text = 0)
        renderer.connect('edited', self.on_msg_cell_edited)
        renderer.set_property('editable', True)
        self.fill_msg_treeview()
        buf = self.xml.get_object('msg_textview').get_buffer()
        buf.connect('changed', self.on_msg_textview_changed)

        ### Audio / Video tab ###
<<<<<<< HEAD
        def create_av_combobox(opt_name, device_dict):
=======
        def create_av_combobox(opt_name, device_dict, config_name=None,
        key=None):
>>>>>>> 337b09d3
            combobox = self.xml.get_object(opt_name + '_combobox')
            cell = gtk.CellRendererText()
            combobox.pack_start(cell, True)
            combobox.add_attribute(cell, 'text', 0)
            model = gtk.ListStore(str, str)
            combobox.set_model(model)
<<<<<<< HEAD

            for index, (name, value) in enumerate(sorted(device_dict.iteritems())):
                model.append((name, value))
                if gajim.config.get(opt_name + '_device') == value:
=======
            if config_name:
                config = gajim.config.get(config_name)
            else:
                config = gajim.config.get(opt_name + '_device')

            for index, (name, value) in enumerate(sorted(device_dict.\
            iteritems(), key=key)):
                model.append((name, value))
                if config == value:
>>>>>>> 337b09d3
                    combobox.set_active(index)

        if HAS_GST:
            create_av_combobox('audio_input', AudioInputManager().get_devices())
<<<<<<< HEAD
            create_av_combobox('audio_output', AudioOutputManager().get_devices())
            create_av_combobox('video_input', VideoInputManager().get_devices())
            create_av_combobox('video_output', VideoOutputManager().get_devices())
        else:
            for opt_name in ('audio_input', 'audio_output', 'video_input',
            'video_output'):
=======
            create_av_combobox('audio_output', AudioOutputManager().get_devices(
                ))
            create_av_combobox('video_input', VideoInputManager().get_devices())
            create_av_combobox('video_output', VideoOutputManager().get_devices(
                ))

            create_av_combobox('video_framerate', {_('Default'): '',
                '15fps': '15/1', '10fps': '10/1', '5fps': '5/1',
                '2.5fps': '5/2'}, 'video_framerate', key=lambda x: -1 if \
                not x[1] else float(x[0][:-3]))
            create_av_combobox('video_size', {_('Default'): '',
                '800x600': '800x600', '640x480': '640x480',
                '320x240': '320x240'}, 'video_size', key=lambda x: -1 if \
                not x[1] else int(x[0][:3]))

        else:
            for opt_name in ('audio_input', 'audio_output', 'video_input',
            'video_output', 'video_framerate', 'video_size'):
>>>>>>> 337b09d3
                combobox = self.xml.get_object(opt_name + '_combobox')
                combobox.set_sensitive(False)

        # STUN
        cb = self.xml.get_object('stun_checkbutton')
        st = gajim.config.get('use_stun_server')
        cb.set_active(st)

        entry = self.xml.get_object('stun_server_entry')
        entry.set_text(gajim.config.get('stun_server'))
        if not st:
            entry.set_sensitive(False)

        ### Advanced tab ###
        # open links with
        if os.name == 'nt':
            applications_frame = self.xml.get_object('applications_frame')
            applications_frame.set_no_show_all(True)
            applications_frame.hide()
        else:
            self.applications_combobox = self.xml.get_object(
                    'applications_combobox')
            self.xml.get_object('custom_apps_frame').hide()
            self.xml.get_object('custom_apps_frame').set_no_show_all(True)

            if gajim.config.get('autodetect_browser_mailer'):
                self.applications_combobox.set_active(0)
            # else autodetect_browser_mailer is False.
            # so user has 'Always Use GNOME/KDE/Xfce' or Custom
            elif gajim.config.get('openwith') == 'gnome-open':
                self.applications_combobox.set_active(1)
            elif gajim.config.get('openwith') == 'kfmclient exec':
                self.applications_combobox.set_active(2)
            elif gajim.config.get('openwith') == 'exo-open':
                self.applications_combobox.set_active(3)
            elif gajim.config.get('openwith') == 'custom':
                self.applications_combobox.set_active(4)
                self.xml.get_object('custom_apps_frame').show()

            self.xml.get_object('custom_browser_entry').set_text(
                    gajim.config.get('custombrowser'))
            self.xml.get_object('custom_mail_client_entry').set_text(
                    gajim.config.get('custommailapp'))
            self.xml.get_object('custom_file_manager_entry').set_text(
                    gajim.config.get('custom_file_manager'))

        # log status changes of contacts
        st = gajim.config.get('log_contact_status_changes')
        self.xml.get_object('log_show_changes_checkbutton').set_active(st)

        # log encrypted chat sessions
        w = self.xml.get_object('log_encrypted_chats_checkbutton')
        st = self.get_per_account_option('log_encrypted_sessions')
        if st == 'mixed':
            w.set_inconsistent(True)
        else:
            w.set_active(st)

        # send os info
        w = self.xml.get_object('send_os_info_checkbutton')
        st = self.get_per_account_option('send_os_info')
        if st == 'mixed':
            w.set_inconsistent(True)
        else:
            w.set_active(st)

        # send idle time
        w = self.xml.get_object('send_idle_time_checkbutton')
        st = self.get_per_account_option('send_idle_time')
        if st == 'mixed':
            w.set_inconsistent(True)
        else:
            w.set_active(st)

        # check if gajm is default
        st = gajim.config.get('check_if_gajim_is_default')
        self.xml.get_object('check_default_client_checkbutton').set_active(st)

        # Ignore messages from unknown contacts
        w = self.xml.get_object('ignore_events_from_unknown_contacts_checkbutton')
        st = self.get_per_account_option('ignore_unknown_contacts')
        if st == 'mixed':
            w.set_inconsistent(True)
        else:
            w.set_active(st)

        self.xml.connect_signals(self)

        self.msg_tree.get_model().connect('row-changed',
                                self.on_msg_treemodel_row_changed)
        self.msg_tree.get_model().connect('row-deleted',
                                self.on_msg_treemodel_row_deleted)
        self.default_msg_tree.get_model().connect('row-changed',
                                self.on_default_msg_treemodel_row_changed)

        self.theme_preferences = None
        self.sounds_preferences = None

        self.notebook.set_current_page(0)

        self.window.show_all()
        gtkgui_helpers.possibly_move_window_in_current_desktop(self.window)

    def on_preferences_window_key_press_event(self, widget, event):
        if event.keyval == gtk.keysyms.Escape:
            self.window.hide()

    def get_per_account_option(self, opt):
        """
        Return the value of the option opt if it's the same in all accounts else
        returns "mixed"
        """
        if len(gajim.connections) == 0:
            # a non existant key return default value
            return gajim.config.get_per('accounts', '__default__', opt)
        val = None
        for account in gajim.connections:
            v = gajim.config.get_per('accounts', account, opt)
            if val is None:
                val = v
            elif val != v:
                return 'mixed'
        return val

    def on_checkbutton_toggled(self, widget, config_name,
    change_sensitivity_widgets=None):
        gajim.config.set(config_name, widget.get_active())
        if change_sensitivity_widgets:
            for w in change_sensitivity_widgets:
                w.set_sensitive(widget.get_active())
        gajim.interface.save_config()

    def on_per_account_checkbutton_toggled(self, widget, config_name,
    change_sensitivity_widgets=None):
        for account in gajim.connections:
            gajim.config.set_per('accounts', account, config_name,
                    widget.get_active())
        if change_sensitivity_widgets:
            for w in change_sensitivity_widgets:
                w.set_sensitive(widget.get_active())
        gajim.interface.save_config()

    def _get_all_controls(self):
        for ctrl in gajim.interface.msg_win_mgr.get_controls():
            yield ctrl
        for account in gajim.connections:
            for ctrl in gajim.interface.minimized_controls[account].values():
                yield ctrl

    def _get_all_muc_controls(self):
        for ctrl in gajim.interface.msg_win_mgr.get_controls(
        message_control.TYPE_GC):
            yield ctrl
        for account in gajim.connections:
            for ctrl in gajim.interface.minimized_controls[account].values():
                yield ctrl

    def on_sort_by_show_in_roster_checkbutton_toggled(self, widget):
        self.on_checkbutton_toggled(widget, 'sort_by_show_in_roster')
        gajim.interface.roster.setup_and_draw_roster()

    def on_sort_by_show_in_muc_checkbutton_toggled(self, widget):
        self.on_checkbutton_toggled(widget, 'sort_by_show_in_muc')
        # Redraw groupchats
        for ctrl in self._get_all_muc_controls():
            ctrl.draw_roster()

    def on_show_avatars_in_roster_checkbutton_toggled(self, widget):
        self.on_checkbutton_toggled(widget, 'show_avatars_in_roster')
        gajim.interface.roster.setup_and_draw_roster()
        # Redraw groupchats (in an ugly way)
        for ctrl in self._get_all_muc_controls():
            ctrl.draw_roster()

    def on_show_status_msgs_in_roster_checkbutton_toggled(self, widget):
        self.on_checkbutton_toggled(widget, 'show_status_msgs_in_roster')
        gajim.interface.roster.setup_and_draw_roster()
        for ctrl in self._get_all_muc_controls():
            ctrl.update_ui()

    def on_show_mood_in_roster_checkbutton_toggled(self, widget):
        self.on_checkbutton_toggled(widget, 'show_mood_in_roster')
        gajim.interface.roster.setup_and_draw_roster()

    def on_show_activity_in_roster_checkbutton_toggled(self, widget):
        self.on_checkbutton_toggled(widget, 'show_activity_in_roster')
        gajim.interface.roster.setup_and_draw_roster()

    def on_show_tunes_in_roster_checkbutton_toggled(self, widget):
        self.on_checkbutton_toggled(widget, 'show_tunes_in_roster')
        gajim.interface.roster.setup_and_draw_roster()

    def on_show_location_in_roster_checkbutton_toggled(self, widget):
        self.on_checkbutton_toggled(widget, 'show_location_in_roster')
        gajim.interface.roster.setup_and_draw_roster()

    def on_emoticons_combobox_changed(self, widget):
        active = widget.get_active()
        model = widget.get_model()
        emot_theme = model[active][0].decode('utf-8')
        if emot_theme == _('Disabled'):
            gajim.config.set('emoticons_theme', '')
        else:
            gajim.config.set('emoticons_theme', emot_theme)

        gajim.interface.init_emoticons(need_reload = True)
        gajim.interface.make_regexps()
        self.toggle_emoticons()

    def toggle_emoticons(self):
        """
        Update emoticons state in Opened Chat Windows
        """
        for ctrl in self._get_all_controls():
            ctrl.toggle_emoticons()

    def on_one_window_type_combo_changed(self, widget):
        active = widget.get_active()
        config_type = common.config.opt_one_window_types[active]
        gajim.config.set('one_message_window', config_type)
        gajim.interface.save_config()
        gajim.interface.msg_win_mgr.reconfig()

    def on_compact_view_checkbutton_toggled(self, widget):
        active = widget.get_active()
        for ctrl in self._get_all_controls():
            ctrl.chat_buttons_set_visible(active)
        gajim.config.set('compact_view', active)
        gajim.interface.save_config()

    def on_xhtml_checkbutton_toggled(self, widget):
        self.on_checkbutton_toggled(widget, 'ignore_incoming_xhtml')
        helpers.update_optional_features()

    def apply_speller(self):
        for ctrl in self._get_all_controls():
            if isinstance(ctrl, chat_control.ChatControlBase):
                try:
                    spell_obj = gtkspell.get_from_text_view(ctrl.msg_textview)
                except (TypeError, RuntimeError, OSError):
                    spell_obj = None

                if not spell_obj:
                    ctrl.set_speller()

    def remove_speller(self):
        for ctrl in self._get_all_controls():
            if isinstance(ctrl, chat_control.ChatControlBase):
                try:
                    spell_obj = gtkspell.get_from_text_view(ctrl.msg_textview)
                except (TypeError, RuntimeError):
                    spell_obj = None
                if spell_obj:
                    spell_obj.detach()

    def on_speller_checkbutton_toggled(self, widget):
        active = widget.get_active()
        gajim.config.set('use_speller', active)
        gajim.interface.save_config()
        if active:
            lang = gajim.config.get('speller_language')
            if not lang:
                lang = gajim.LANG
            tv = gtk.TextView()
            try:
                gtkspell.Spell(tv, lang)
            except (TypeError, RuntimeError, OSError):
                dialogs.ErrorDialog(
                        _('Dictionary for lang %s not available') % lang,
                        _('You have to install %s dictionary to use spellchecking, or '
                        'choose another language by setting the speller_language option.'
                        ) % lang)
                gajim.config.set('use_speller', False)
                widget.set_active(False)
            else:
                gajim.config.set('speller_language', lang)
                self.apply_speller()
        else:
            self.remove_speller()

    def on_theme_combobox_changed(self, widget):
        model = widget.get_model()
        active = widget.get_active()
        config_theme = model[active][0].decode('utf-8').replace(' ', '_')

        gajim.config.set('roster_theme', config_theme)

        # begin repainting themed widgets throughout
        gajim.interface.roster.repaint_themed_widgets()
        gajim.interface.roster.change_roster_style(None)
        gajim.interface.save_config()

    def update_theme_list(self):
        theme_combobox = self.xml.get_object('theme_combobox')
        model = gtk.ListStore(str)
        theme_combobox.set_model(model)
        i = 0
        for config_theme in gajim.config.get_per('themes'):
            theme = config_theme.replace('_', ' ')
            model.append([theme])
            if gajim.config.get('roster_theme') == config_theme:
                theme_combobox.set_active(i)
            i += 1

    def on_manage_theme_button_clicked(self, widget):
        if self.theme_preferences is None:
            self.theme_preferences = dialogs.GajimThemesWindow()
        else:
            self.theme_preferences.window.present()
            self.theme_preferences.select_active_theme()

    def on_iconset_combobox_changed(self, widget):
        model = widget.get_model()
        active = widget.get_active()
        icon_string = model[active][1].decode('utf-8')
        gajim.config.set('iconset', icon_string)
        gtkgui_helpers.reload_jabber_state_images()
        gajim.interface.save_config()

    def on_transports_iconsets_checkbutton_toggled(self, widget):
        self.on_checkbutton_toggled(widget, 'use_transports_iconsets')
        gtkgui_helpers.reload_jabber_state_images()

    def on_outgoing_chat_states_combobox_changed(self, widget):
        active = widget.get_active()
        old_value = gajim.config.get('outgoing_chat_state_notifications')
        if active == 0: # all
            gajim.config.set('outgoing_chat_state_notifications', 'all')
        elif active == 1: # only composing
            gajim.config.set('outgoing_chat_state_notifications', 'composing_only')
        else: # disabled
            gajim.config.set('outgoing_chat_state_notifications', 'disabled')
        new_value = gajim.config.get('outgoing_chat_state_notifications')
        if 'disabled' in (old_value, new_value):
            # we changed from disabled to sth else or vice versa
            helpers.update_optional_features()

    def on_displayed_chat_states_combobox_changed(self, widget):
        active = widget.get_active()
        if active == 0: # all
            gajim.config.set('displayed_chat_state_notifications', 'all')
        elif active == 1: # only composing
            gajim.config.set('displayed_chat_state_notifications',
                    'composing_only')
        else: # disabled
            gajim.config.set('displayed_chat_state_notifications', 'disabled')

    def on_ignore_events_from_unknown_contacts_checkbutton_toggled(self, widget):
        widget.set_inconsistent(False)
        self.on_per_account_checkbutton_toggled(widget, 'ignore_unknown_contacts')

    def on_on_event_combobox_changed(self, widget):
        active = widget.get_active()
        if active == 0:
            gajim.config.set('autopopup', True)
            gajim.config.set('notify_on_new_message', False)
        elif active == 1:
            gajim.config.set('autopopup', False)
            gajim.config.set('notify_on_new_message', True)
        else:
            gajim.config.set('autopopup', False)
            gajim.config.set('notify_on_new_message', False)

    def on_notify_on_signin_checkbutton_toggled(self, widget):
        self.on_checkbutton_toggled(widget, 'notify_on_signin')

    def on_notify_on_signout_checkbutton_toggled(self, widget):
        self.on_checkbutton_toggled(widget, 'notify_on_signout')

    def on_auto_popup_away_checkbutton_toggled(self, widget):
        self.on_checkbutton_toggled(widget, 'autopopupaway')

    def on_sound_dnd_checkbutton_toggled(self, widget):
        self.on_checkbutton_toggled(widget, 'sounddnd')

    def on_systray_combobox_changed(self, widget):
        active = widget.get_active()
        if active == 0:
            gajim.config.set('trayicon', 'never')
            gajim.interface.systray_enabled = False
            gajim.interface.systray.hide_icon()
        elif active == 1:
            gajim.config.set('trayicon', 'on_event')
            gajim.interface.systray_enabled = True
            gajim.interface.systray.show_icon()
            gajim.interface.systray.set_img()
        else:
            gajim.config.set('trayicon', 'always')
            gajim.interface.systray_enabled = True
            gajim.interface.systray.show_icon()
            gajim.interface.systray.set_img()

    def on_advanced_notifications_button_clicked(self, widget):
        dialogs.AdvancedNotificationsWindow()

    def on_play_sounds_checkbutton_toggled(self, widget):
        self.on_checkbutton_toggled(widget, 'sounds_on',
                [self.xml.get_object('manage_sounds_button')])

    def on_manage_sounds_button_clicked(self, widget):
        if self.sounds_preferences is None:
            self.sounds_preferences = ManageSoundsWindow()
        else:
            self.sounds_preferences.window.present()

    def update_text_tags(self):
        """
        Update color tags in opened chat windows
        """
        for ctrl in self._get_all_controls():
            ctrl.update_tags()

    def on_preference_widget_color_set(self, widget, text):
        color = widget.get_color()
        color_string = gtkgui_helpers.make_color_string(color)
        gajim.config.set(text, color_string)
        self.update_text_tags()
        gajim.interface.save_config()

    def on_preference_widget_font_set(self, widget, text):
        if widget:
            font = widget.get_font_name()
        else:
            font = ''
        gajim.config.set(text, font)
        self.update_text_font()
        gajim.interface.save_config()

    def update_text_font(self):
        """
        Update text font in opened chat windows
        """
        for ctrl in self._get_all_controls():
            ctrl.update_font()

    def on_incoming_nick_colorbutton_color_set(self, widget):
        self.on_preference_widget_color_set(widget, 'inmsgcolor')

    def on_outgoing_nick_colorbutton_color_set(self, widget):
        self.on_preference_widget_color_set(widget, 'outmsgcolor')

    def on_incoming_msg_colorbutton_color_set(self, widget):
        self.on_preference_widget_color_set(widget, 'inmsgtxtcolor')

    def on_outgoing_msg_colorbutton_color_set(self, widget):
        self.on_preference_widget_color_set(widget, 'outmsgtxtcolor')

    def on_url_msg_colorbutton_color_set(self, widget):
        self.on_preference_widget_color_set(widget, 'urlmsgcolor')

    def on_status_msg_colorbutton_color_set(self, widget):
        self.on_preference_widget_color_set(widget, 'statusmsgcolor')

    def on_conversation_fontbutton_font_set(self, widget):
        self.on_preference_widget_font_set(widget, 'conversation_font')

    def on_default_chat_font_toggled(self, widget):
        font_widget = self.xml.get_object('conversation_fontbutton')
        if widget.get_active():
            font_widget.set_sensitive(False)
            font_widget = None
        else:
            font_widget.set_sensitive(True)
        self.on_preference_widget_font_set(font_widget, 'conversation_font')

    def draw_color_widgets(self):
        col_to_widget = {'inmsgcolor': 'incoming_nick_colorbutton',
                        'outmsgcolor': 'outgoing_nick_colorbutton',
                        'inmsgtxtcolor': ['incoming_msg_colorbutton',
                                'incoming_msg_checkbutton'],
                        'outmsgtxtcolor': ['outgoing_msg_colorbutton',
                                'outgoing_msg_checkbutton'],
                        'statusmsgcolor': 'status_msg_colorbutton',
                        'urlmsgcolor': 'url_msg_colorbutton'}
        for c in col_to_widget:
            col = gajim.config.get(c)
            if col:
                if isinstance(col_to_widget[c], list):
                    self.xml.get_object(col_to_widget[c][0]).set_color(
                            gtk.gdk.color_parse(col))
                    self.xml.get_object(col_to_widget[c][0]).set_sensitive(True)
                    self.xml.get_object(col_to_widget[c][1]).set_active(True)
                else:
                    self.xml.get_object(col_to_widget[c]).set_color(
                            gtk.gdk.color_parse(col))
            else:
                if isinstance(col_to_widget[c], list):
                    self.xml.get_object(col_to_widget[c][0]).set_color(
                            gtk.gdk.color_parse('#000000'))
                    self.xml.get_object(col_to_widget[c][0]).set_sensitive(False)
                    self.xml.get_object(col_to_widget[c][1]).set_active(False)
                else:
                    self.xml.get_object(col_to_widget[c]).set_color(
                            gtk.gdk.color_parse('#000000'))

    def on_reset_colors_button_clicked(self, widget):
        col_to_widget = {'inmsgcolor': 'incoming_nick_colorbutton',
                        'outmsgcolor': 'outgoing_nick_colorbutton',
                        'inmsgtxtcolor': 'incoming_msg_colorbutton',
                        'outmsgtxtcolor': 'outgoing_msg_colorbutton',
                        'statusmsgcolor': 'status_msg_colorbutton',
                        'urlmsgcolor': 'url_msg_colorbutton'}
        for c in col_to_widget:
            gajim.config.set(c, gajim.interface.default_colors[c])
        self.draw_color_widgets()

        self.update_text_tags()
        gajim.interface.save_config()

    def _set_color(self, state, widget_name, option):
        """
        Set color value in prefs and update the UI
        """
        if state:
            color = self.xml.get_object(widget_name).get_color()
            color_string = gtkgui_helpers.make_color_string(color)
        else:
            color_string = ''
        gajim.config.set(option, color_string)
        gajim.interface.save_config()

    def on_incoming_msg_checkbutton_toggled(self, widget):
        state = widget.get_active()
        self.xml.get_object('incoming_msg_colorbutton').set_sensitive(state)
        self._set_color(state, 'incoming_msg_colorbutton', 'inmsgtxtcolor')

    def on_outgoing_msg_checkbutton_toggled(self, widget):
        state = widget.get_active()
        self.xml.get_object('outgoing_msg_colorbutton').set_sensitive(state)
        self._set_color(state, 'outgoing_msg_colorbutton', 'outmsgtxtcolor')

    def on_auto_away_checkbutton_toggled(self, widget):
        self.on_checkbutton_toggled(widget, 'autoaway',
                                [self.auto_away_time_spinbutton, self.auto_away_message_entry])

    def on_auto_away_time_spinbutton_value_changed(self, widget):
        aat = widget.get_value_as_int()
        gajim.config.set('autoawaytime', aat)
        gajim.interface.sleeper = common.sleepy.Sleepy(
                                gajim.config.get('autoawaytime') * 60,
                                gajim.config.get('autoxatime') * 60)
        gajim.interface.save_config()

    def on_auto_away_message_entry_changed(self, widget):
        gajim.config.set('autoaway_message', widget.get_text().decode('utf-8'))

    def on_auto_xa_checkbutton_toggled(self, widget):
        self.on_checkbutton_toggled(widget, 'autoxa',
                                [self.auto_xa_time_spinbutton, self.auto_xa_message_entry])

    def on_auto_xa_time_spinbutton_value_changed(self, widget):
        axt = widget.get_value_as_int()
        gajim.config.set('autoxatime', axt)
        gajim.interface.sleeper = common.sleepy.Sleepy(
                                gajim.config.get('autoawaytime') * 60,
                                gajim.config.get('autoxatime') * 60)
        gajim.interface.save_config()

    def on_auto_xa_message_entry_changed(self, widget):
        gajim.config.set('autoxa_message', widget.get_text().decode('utf-8'))

    def on_prompt_online_status_message_checkbutton_toggled(self, widget):
        self.on_checkbutton_toggled(widget, 'ask_online_status')

    def on_prompt_offline_status_message_checkbutton_toggled(self, widget):
        self.on_checkbutton_toggled(widget, 'ask_offline_status')

    def fill_default_msg_treeview(self):
        model = self.default_msg_tree.get_model()
        model.clear()
        status = []
        for status_ in gajim.config.get_per('defaultstatusmsg'):
            status.append(status_)
        status.sort()
        for status_ in status:
            msg = gajim.config.get_per('defaultstatusmsg', status_, 'message')
            msg = helpers.from_one_line(msg)
            enabled = gajim.config.get_per('defaultstatusmsg', status_, 'enabled')
            iter_ = model.append()
            uf_show = helpers.get_uf_show(status_)
            model.set(iter_, 0, status_, 1, uf_show, 2, msg, 3, enabled)

    def on_default_msg_cell_edited(self, cell, row, new_text):
        model = self.default_msg_tree.get_model()
        iter_ = model.get_iter_from_string(row)
        model.set_value(iter_, 2, new_text)

    def default_msg_toggled_cb(self, cell, path):
        model = self.default_msg_tree.get_model()
        model[path][3] = not model[path][3]

    def on_default_msg_treemodel_row_changed(self, model, path, iter_):
        status = model[iter_][0]
        message = model[iter_][2].decode('utf-8')
        message = helpers.to_one_line(message)
        gajim.config.set_per('defaultstatusmsg', status, 'enabled',
                model[iter_][3])
        gajim.config.set_per('defaultstatusmsg', status, 'message', message)

    def on_default_status_expander_activate(self, expander):
        eventbox = self.xml.get_object('default_status_eventbox')
        vbox = self.xml.get_object('status_vbox')
        vbox.set_child_packing(eventbox, not expander.get_expanded(), True, 0,
                gtk.PACK_START)

    def save_status_messages(self, model):
        for msg in gajim.config.get_per('statusmsg'):
            gajim.config.del_per('statusmsg', msg)
        iter_ = model.get_iter_first()
        while iter_:
            val = model[iter_][0].decode('utf-8')
            if model[iter_][1]: # we have a preset message
                if not val: # no title, use message text for title
                    val = model[iter_][1]
                gajim.config.add_per('statusmsg', val)
                msg = helpers.to_one_line(model[iter_][1].decode('utf-8'))
                gajim.config.set_per('statusmsg', val, 'message', msg)
            iter_ = model.iter_next(iter_)
        gajim.interface.save_config()

    def on_msg_treemodel_row_changed(self, model, path, iter_):
        self.save_status_messages(model)

    def on_msg_treemodel_row_deleted(self, model, path):
        self.save_status_messages(model)

<<<<<<< HEAD
    def on_av_combobox_changed(self, combobox, opt_name):
        model = combobox.get_model()
        active = combobox.get_active()
        device = model[active][1].decode('utf-8')
        gajim.config.set(opt_name + '_device', device)

    def on_audio_input_combobox_changed(self, widget):
        self.on_av_combobox_changed(widget, 'audio_input')

    def on_audio_output_combobox_changed(self, widget):
        self.on_av_combobox_changed(widget, 'audio_output')

    def on_video_input_combobox_changed(self, widget):
        self.on_av_combobox_changed(widget, 'video_input')

    def on_video_output_combobox_changed(self, widget):
        self.on_av_combobox_changed(widget, 'video_output')
=======
    def on_av_combobox_changed(self, combobox, config_name):
        model = combobox.get_model()
        active = combobox.get_active()
        device = model[active][1].decode('utf-8')
        gajim.config.set(config_name, device)

    def on_audio_input_combobox_changed(self, widget):
        self.on_av_combobox_changed(widget, 'audio_input_device')

    def on_audio_output_combobox_changed(self, widget):
        self.on_av_combobox_changed(widget, 'audio_output_device')

    def on_video_input_combobox_changed(self, widget):
        self.on_av_combobox_changed(widget, 'video_input_device')

    def on_video_output_combobox_changed(self, widget):
        self.on_av_combobox_changed(widget, 'video_output_device')

    def on_video_framerate_combobox_changed(self, widget):
        self.on_av_combobox_changed(widget, 'video_framerate')

    def on_video_size_combobox_changed(self, widget):
        self.on_av_combobox_changed(widget, 'video_size')
>>>>>>> 337b09d3

    def on_stun_checkbutton_toggled(self, widget):
        self.on_checkbutton_toggled(widget, 'use_stun_server',
                [self.xml.get_object('stun_server_entry')])

    def stun_server_entry_changed(self, widget):
        gajim.config.set('stun_server', widget.get_text().decode('utf-8'))

    def on_applications_combobox_changed(self, widget):
        gajim.config.set('autodetect_browser_mailer', False)
        if widget.get_active() == 4:
            self.xml.get_object('custom_apps_frame').show()
            gajim.config.set('openwith', 'custom')
        else:
            if widget.get_active() == 0:
                gajim.config.set('autodetect_browser_mailer', True)
            elif widget.get_active() == 1:
                gajim.config.set('openwith', 'gnome-open')
            elif widget.get_active() == 2:
                gajim.config.set('openwith', 'kfmclient exec')
            elif widget.get_active() == 3:
                gajim.config.set('openwith', 'exo-open')
            self.xml.get_object('custom_apps_frame').hide()
        gajim.interface.save_config()

    def on_custom_browser_entry_changed(self, widget):
        gajim.config.set('custombrowser', widget.get_text().decode('utf-8'))
        gajim.interface.save_config()

    def on_custom_mail_client_entry_changed(self, widget):
        gajim.config.set('custommailapp', widget.get_text().decode('utf-8'))
        gajim.interface.save_config()

    def on_custom_file_manager_entry_changed(self, widget):
        gajim.config.set('custom_file_manager', widget.get_text().decode('utf-8'))
        gajim.interface.save_config()

    def on_log_show_changes_checkbutton_toggled(self, widget):
        self.on_checkbutton_toggled(widget, 'log_contact_status_changes')

    def on_log_encrypted_chats_checkbutton_toggled(self, widget):
        widget.set_inconsistent(False)
        self.on_per_account_checkbutton_toggled(widget, 'log_encrypted_sessions')

    def on_send_os_info_checkbutton_toggled(self, widget):
        widget.set_inconsistent(False)
        self.on_per_account_checkbutton_toggled(widget, 'send_os_info')

    def on_send_idle_time_checkbutton_toggled(self, widget):
        widget.set_inconsistent(False)
        self.on_per_account_checkbutton_toggled(widget, 'send_idle_time')

    def on_check_default_client_checkbutton_toggled(self, widget):
        self.on_checkbutton_toggled(widget, 'check_if_gajim_is_default')

    def on_notify_gmail_checkbutton_toggled(self, widget):
        self.on_checkbutton_toggled(widget, 'notify_on_new_gmail_email')

    def on_notify_gmail_extra_checkbutton_toggled(self, widget):
        self.on_checkbutton_toggled(widget, 'notify_on_new_gmail_email_extra')

    def fill_msg_treeview(self):
        self.xml.get_object('delete_msg_button').set_sensitive(False)
        model = self.msg_tree.get_model()
        model.clear()
        preset_status = []
        for msg_name in gajim.config.get_per('statusmsg'):
            if msg_name.startswith('_last_'):
                continue
            preset_status.append(msg_name)
        preset_status.sort()
        for msg_name in preset_status:
            msg_text = gajim.config.get_per('statusmsg', msg_name, 'message')
            msg_text = helpers.from_one_line(msg_text)
            iter_ = model.append()
            model.set(iter_, 0, msg_name, 1, msg_text)

    def on_msg_cell_edited(self, cell, row, new_text):
        model = self.msg_tree.get_model()
        iter_ = model.get_iter_from_string(row)
        model.set_value(iter_, 0, new_text)

    def on_msg_treeview_cursor_changed(self, widget, data = None):
        (model, iter_) = self.msg_tree.get_selection().get_selected()
        if not iter_:
            return
        self.xml.get_object('delete_msg_button').set_sensitive(True)
        buf = self.xml.get_object('msg_textview').get_buffer()
        msg = model[iter_][1]
        buf.set_text(msg)

    def on_new_msg_button_clicked(self, widget, data = None):
        model = self.msg_tree.get_model()
        iter_ = model.append()
        model.set(iter_, 0, _('status message title'), 1, _('status message text'))
        self.msg_tree.set_cursor(model.get_path(iter_))

    def on_delete_msg_button_clicked(self, widget, data = None):
        (model, iter_) = self.msg_tree.get_selection().get_selected()
        if not iter_:
            return
        buf = self.xml.get_object('msg_textview').get_buffer()
        model.remove(iter_)
        buf.set_text('')
        self.xml.get_object('delete_msg_button').set_sensitive(False)

    def on_msg_textview_changed(self, widget, data = None):
        (model, iter_) = self.msg_tree.get_selection().get_selected()
        if not iter_:
            return
        buf = self.xml.get_object('msg_textview').get_buffer()
        first_iter, end_iter = buf.get_bounds()
        model.set_value(iter_, 1, buf.get_text(first_iter, end_iter))

    def on_msg_treeview_key_press_event(self, widget, event):
        if event.keyval == gtk.keysyms.Delete:
            self.on_delete_msg_button_clicked(widget)

    def on_open_advanced_editor_button_clicked(self, widget, data = None):
        if 'advanced_config' in gajim.interface.instances:
            gajim.interface.instances['advanced_config'].window.present()
        else:
            gajim.interface.instances['advanced_config'] = \
                    dialogs.AdvancedConfigurationWindow()

#---------- ManageProxiesWindow class -------------#
class ManageProxiesWindow:
    def __init__(self):
        self.xml = gtkgui_helpers.get_gtk_builder('manage_proxies_window.ui')
        self.window = self.xml.get_object('manage_proxies_window')
        self.window.set_transient_for(gajim.interface.roster.window)
        self.proxies_treeview = self.xml.get_object('proxies_treeview')
        self.proxyname_entry = self.xml.get_object('proxyname_entry')
        self.proxytype_combobox = self.xml.get_object('proxytype_combobox')

        self.init_list()
        self.block_signal = False
        self.xml.connect_signals(self)
        self.window.show_all()
        # hide the BOSH fields by default
        self.show_bosh_fields()

    def show_bosh_fields(self, show=True):
        if show:
            self.xml.get_object('boshuri_entry').show()
            self.xml.get_object('boshuri_label').show()
            self.xml.get_object('boshuseproxy_checkbutton').show()
        else:
            cb = self.xml.get_object('boshuseproxy_checkbutton')
            cb.hide()
            cb.set_active(True)
            self.on_boshuseproxy_checkbutton_toggled(cb)
            self.xml.get_object('boshuri_entry').hide()
            self.xml.get_object('boshuri_label').hide()


    def fill_proxies_treeview(self):
        model = self.proxies_treeview.get_model()
        model.clear()
        iter_ = model.append()
        model.set(iter_, 0, _('None'))
        for p in gajim.config.get_per('proxies'):
            iter_ = model.append()
            model.set(iter_, 0, p)

    def init_list(self):
        self.xml.get_object('remove_proxy_button').set_sensitive(False)
        self.proxytype_combobox.set_sensitive(False)
        self.xml.get_object('proxy_table').set_sensitive(False)
        model = gtk.ListStore(str)
        self.proxies_treeview.set_model(model)
        col = gtk.TreeViewColumn('Proxies')
        self.proxies_treeview.append_column(col)
        renderer = gtk.CellRendererText()
        col.pack_start(renderer, True)
        col.set_attributes(renderer, text = 0)
        self.fill_proxies_treeview()
        self.xml.get_object('proxytype_combobox').set_active(0)

    def on_manage_proxies_window_destroy(self, widget):
        if 'accounts' in gajim.interface.instances:
            gajim.interface.instances['accounts'].\
                    update_proxy_list()
        del gajim.interface.instances['manage_proxies']

    def on_add_proxy_button_clicked(self, widget):
        model = self.proxies_treeview.get_model()
        proxies = gajim.config.get_per('proxies')
        i = 1
        while ('proxy' + unicode(i)) in proxies:
            i += 1
        iter_ = model.append()
        model.set(iter_, 0, 'proxy' + unicode(i))
        gajim.config.add_per('proxies', 'proxy' + unicode(i))
        self.proxies_treeview.set_cursor(model.get_path(iter_))

    def on_remove_proxy_button_clicked(self, widget):
        (model, iter_) = self.proxies_treeview.get_selection().get_selected()
        if not iter_:
            return
        proxy = model[iter_][0].decode('utf-8')
        model.remove(iter_)
        gajim.config.del_per('proxies', proxy)
        self.xml.get_object('remove_proxy_button').set_sensitive(False)
        self.block_signal = True
        self.on_proxies_treeview_cursor_changed(self.proxies_treeview)
        self.block_signal = False

    def on_close_button_clicked(self, widget):
        self.window.destroy()

    def on_useauth_checkbutton_toggled(self, widget):
        if self.block_signal:
            return
        act = widget.get_active()
        proxy = self.proxyname_entry.get_text().decode('utf-8')
        gajim.config.set_per('proxies', proxy, 'useauth', act)
        self.xml.get_object('proxyuser_entry').set_sensitive(act)
        self.xml.get_object('proxypass_entry').set_sensitive(act)

    def on_boshuseproxy_checkbutton_toggled(self, widget):
        if self.block_signal:
            return
        act = widget.get_active()
        proxy = self.proxyname_entry.get_text().decode('utf-8')
        gajim.config.set_per('proxies', proxy, 'bosh_useproxy', act)
        self.xml.get_object('proxyhost_entry').set_sensitive(act)
        self.xml.get_object('proxyport_entry').set_sensitive(act)

    def on_proxies_treeview_cursor_changed(self, widget):
        #FIXME: check if off proxy settings are correct (see
        # http://trac.gajim.org/changeset/1921#file2 line 1221
        proxyhost_entry = self.xml.get_object('proxyhost_entry')
        proxyport_entry = self.xml.get_object('proxyport_entry')
        proxyuser_entry = self.xml.get_object('proxyuser_entry')
        proxypass_entry = self.xml.get_object('proxypass_entry')
        boshuri_entry = self.xml.get_object('boshuri_entry')
        useauth_checkbutton = self.xml.get_object('useauth_checkbutton')
        boshuseproxy_checkbutton = self.xml.get_object('boshuseproxy_checkbutton')
        self.block_signal = True
        proxyhost_entry.set_text('')
        proxyport_entry.set_text('')
        proxyuser_entry.set_text('')
        proxypass_entry.set_text('')
        boshuri_entry.set_text('')

        #boshuseproxy_checkbutton.set_active(False)
        #self.on_boshuseproxy_checkbutton_toggled(boshuseproxy_checkbutton)

        #useauth_checkbutton.set_active(False)
        #self.on_useauth_checkbutton_toggled(useauth_checkbutton)

        (model, iter_) = widget.get_selection().get_selected()
        if not iter_:
            self.xml.get_object('proxyname_entry').set_text('')
            self.xml.get_object('proxytype_combobox').set_sensitive(False)
            self.xml.get_object('proxy_table').set_sensitive(False)
            self.block_signal = False
            return

        proxy = model[iter_][0]
        self.xml.get_object('proxyname_entry').set_text(proxy)

        if proxy == _('None'): # special proxy None
            self.show_bosh_fields(False)
            self.proxyname_entry.set_editable(False)
            self.xml.get_object('remove_proxy_button').set_sensitive(False)
            self.xml.get_object('proxytype_combobox').set_sensitive(False)
            self.xml.get_object('proxy_table').set_sensitive(False)
        else:
            proxytype = gajim.config.get_per('proxies', proxy, 'type')

            self.show_bosh_fields(proxytype=='bosh')

            self.proxyname_entry.set_editable(True)
            self.xml.get_object('remove_proxy_button').set_sensitive(True)
            self.xml.get_object('proxytype_combobox').set_sensitive(True)
            self.xml.get_object('proxy_table').set_sensitive(True)
            proxyhost_entry.set_text(gajim.config.get_per('proxies', proxy,
                    'host'))
            proxyport_entry.set_text(unicode(gajim.config.get_per('proxies',
                    proxy, 'port')))
            proxyuser_entry.set_text(gajim.config.get_per('proxies', proxy,
                    'user'))
            proxypass_entry.set_text(gajim.config.get_per('proxies', proxy,
                    'pass'))
            boshuri_entry.set_text(gajim.config.get_per('proxies', proxy,
                    'bosh_uri'))
            types = ['http', 'socks5', 'bosh']
            self.proxytype_combobox.set_active(types.index(proxytype))
            boshuseproxy_checkbutton.set_active(
                    gajim.config.get_per('proxies', proxy, 'bosh_useproxy'))
            useauth_checkbutton.set_active(
                    gajim.config.get_per('proxies', proxy, 'useauth'))
        self.block_signal = False

    def on_proxies_treeview_key_press_event(self, widget, event):
        if event.keyval == gtk.keysyms.Delete:
            self.on_remove_proxy_button_clicked(widget)

    def on_proxyname_entry_changed(self, widget):
        if self.block_signal:
            return
        (model, iter_) = self.proxies_treeview.get_selection().get_selected()
        if not iter_:
            return
        old_name = model.get_value(iter_, 0).decode('utf-8')
        new_name = widget.get_text().decode('utf-8')
        if new_name == '':
            return
        if new_name == old_name:
            return
        config = gajim.config.get_per('proxies', old_name)
        gajim.config.del_per('proxies', old_name)
        gajim.config.add_per('proxies', new_name)
        for option in config:
            gajim.config.set_per('proxies', new_name, option,
                    config[option][common.config.OPT_VAL])
        model.set_value(iter_, 0, new_name)

    def on_proxytype_combobox_changed(self, widget):
        if self.block_signal:
            return
        types = ['http', 'socks5', 'bosh']
        type_ = self.proxytype_combobox.get_active()
        self.show_bosh_fields(types[type_]=='bosh')
        proxy = self.proxyname_entry.get_text().decode('utf-8')
        gajim.config.set_per('proxies', proxy, 'type', types[type_])

    def on_proxyhost_entry_changed(self, widget):
        if self.block_signal:
            return
        value = widget.get_text().decode('utf-8')
        proxy = self.proxyname_entry.get_text().decode('utf-8')
        gajim.config.set_per('proxies', proxy, 'host', value)

    def on_proxyport_entry_changed(self, widget):
        if self.block_signal:
            return
        value = widget.get_text().decode('utf-8')
        proxy = self.proxyname_entry.get_text().decode('utf-8')
        gajim.config.set_per('proxies', proxy, 'port', value)

    def on_proxyuser_entry_changed(self, widget):
        if self.block_signal:
            return
        value = widget.get_text().decode('utf-8')
        proxy = self.proxyname_entry.get_text().decode('utf-8')
        gajim.config.set_per('proxies', proxy, 'user', value)

    def on_boshuri_entry_changed(self, widget):
        if self.block_signal:
            return
        value = widget.get_text().decode('utf-8')
        proxy = self.proxyname_entry.get_text().decode('utf-8')
        gajim.config.set_per('proxies', proxy, 'bosh_uri', value)

    def on_proxypass_entry_changed(self, widget):
        if self.block_signal:
            return
        value = widget.get_text().decode('utf-8')
        proxy = self.proxyname_entry.get_text().decode('utf-8')
        gajim.config.set_per('proxies', proxy, 'pass', value)


#---------- AccountsWindow class -------------#
class AccountsWindow:
    """
    Class for accounts window: list of accounts
    """

    def on_accounts_window_destroy(self, widget):
        del gajim.interface.instances['accounts']

    def on_close_button_clicked(self, widget):
        self.check_resend_relog()
        self.window.destroy()

    def __init__(self):
        self.xml = gtkgui_helpers.get_gtk_builder('accounts_window.ui')
        self.window = self.xml.get_object('accounts_window')
        self.window.set_transient_for(gajim.interface.roster.window)
        self.accounts_treeview = self.xml.get_object('accounts_treeview')
        self.remove_button = self.xml.get_object('remove_button')
        self.rename_button = self.xml.get_object('rename_button')
        path_to_kbd_input_img = gtkgui_helpers.get_icon_path('gajim-kbd_input')
        img = self.xml.get_object('rename_image')
        img.set_from_file(path_to_kbd_input_img)
        self.notebook = self.xml.get_object('notebook')
        # Name
        model = gtk.ListStore(str)
        self.accounts_treeview.set_model(model)
        # column
        renderer = gtk.CellRendererText()
        self.accounts_treeview.insert_column_with_attributes(-1, _('Name'),
                renderer, text=0)

        self.current_account = None
        # When we fill info, we don't want to handle the changed signals
        self.ignore_events = False
        self.need_relogin = False
        self.resend_presence = False

        self.update_proxy_list()
        self.xml.connect_signals(self)
        self.init_accounts()
        self.window.show_all()

        # Merge accounts
        st = gajim.config.get('mergeaccounts')
        checkbutton = self.xml.get_object('merge_checkbutton')
        checkbutton.set_active(st)
        # prevent roster redraws by connecting the signal after button state is
        # set
        checkbutton.connect('toggled', self.on_merge_checkbutton_toggled)

        self.avahi_available = True
        try:
            import avahi
        except ImportError:
            self.avahi_available = False

    def on_accounts_window_key_press_event(self, widget, event):
        if event.keyval == gtk.keysyms.Escape:
            self.check_resend_relog()
            self.window.destroy()

    def select_account(self, account):
        model = self.accounts_treeview.get_model()
        iter_ = model.get_iter_root()
        while iter_:
            acct = model[iter_][0].decode('utf-8')
            if account == acct:
                self.accounts_treeview.set_cursor(model.get_path(iter_))
                return
            iter_ = model.iter_next(iter_)

    def init_accounts(self):
        """
        Initialize listStore with existing accounts
        """
        self.remove_button.set_sensitive(False)
        self.rename_button.set_sensitive(False)
        self.current_account = None
        model = self.accounts_treeview.get_model()
        model.clear()
        for account in gajim.config.get_per('accounts'):
            iter_ = model.append()
            model.set(iter_, 0, account)

    def resend(self, account):
        if not account in gajim.connections:
            return
        show = gajim.SHOW_LIST[gajim.connections[account].connected]
        status = gajim.connections[account].status
        gajim.connections[account].change_status(show, status)

    def check_resend_relog(self):
        if self.need_relogin and self.current_account == gajim.ZEROCONF_ACC_NAME:
            if gajim.ZEROCONF_ACC_NAME in gajim.connections:
                gajim.connections[gajim.ZEROCONF_ACC_NAME].update_details()
                return

        elif self.need_relogin and self.current_account and \
        gajim.connections[self.current_account].connected > 0:
            def login(account, show_before, status_before):
                """
                Login with previous status
                """
                # first make sure connection is really closed,
                # 0.5 may not be enough
                gajim.connections[account].disconnect(True)
                gajim.interface.roster.send_status(account, show_before,
                        status_before)

            def relog(account):
                self.dialog.destroy()
                show_before = gajim.SHOW_LIST[gajim.connections[account].connected]
                status_before = gajim.connections[account].status
                gajim.interface.roster.send_status(account, 'offline',
                        _('Be right back.'))
                gobject.timeout_add(500, login, account, show_before, status_before)

            def on_yes(checked, account):
                relog(account)
            def on_no(account):
                if self.resend_presence:
                    self.resend(account)
            if self.current_account in gajim.connections:
                self.dialog = dialogs.YesNoDialog(_('Relogin now?'),
                        _('If you want all the changes to apply instantly, '
                        'you must relogin.'), on_response_yes=(on_yes,
                        self.current_account), on_response_no=(on_no,
                        self.current_account))
        elif self.resend_presence:
            self.resend(self.current_account)

        self.need_relogin = False
        self.resend_presence = False

    def on_accounts_treeview_cursor_changed(self, widget):
        """
        Activate modify buttons when a row is selected, update accounts info
        """
        sel = self.accounts_treeview.get_selection()
        (model, iter_) = sel.get_selected()
        if iter_:
            account = model[iter_][0].decode('utf-8')
        else:
            account = None
        if self.current_account and self.current_account == account:
            # We're comming back to our current account, no need to update widgets
            return
        # Save config for previous account if needed cause focus_out event is
        # called after the changed event
        if self.current_account and self.window.get_focus():
            focused_widget = self.window.get_focus()
            focused_widget_name = focused_widget.get_name()
            if focused_widget_name in ('jid_entry1', 'resource_entry1',
<<<<<<< HEAD
            'custom_port_entry'):
=======
            'custom_port_entry', 'cert_entry1'):
>>>>>>> 337b09d3
                if focused_widget_name == 'jid_entry1':
                    func = self.on_jid_entry1_focus_out_event
                elif focused_widget_name == 'resource_entry1':
                    func = self.on_resource_entry1_focus_out_event
                elif focused_widget_name == 'custom_port_entry':
                    func = self.on_custom_port_entry_focus_out_event
<<<<<<< HEAD
=======
                elif focused_widget_name == 'cert_entry1':
                    func = self.on_cert_entry1_focus_out_event
>>>>>>> 337b09d3
                if func(focused_widget, None):
                    # Error detected in entry, don't change account, re-put cursor on
                    # previous row
                    self.select_account(self.current_account)
                    return True
                self.window.set_focus(widget)

        self.check_resend_relog()

        if account:
            self.remove_button.set_sensitive(True)
            self.rename_button.set_sensitive(True)
        else:
            self.remove_button.set_sensitive(False)
            self.rename_button.set_sensitive(False)
        if iter_:
            self.current_account = account
            if account == gajim.ZEROCONF_ACC_NAME:
                self.remove_button.set_sensitive(False)
        self.init_account()
        self.update_proxy_list()

<<<<<<< HEAD
=======
    def on_browse_for_client_cert_button_clicked(self, widget, data=None):
        def on_ok(widget, path_to_clientcert_file):
            self.dialog.destroy()
            if not path_to_clientcert_file:
                return
            self.xml.get_object('cert_entry1').set_text(path_to_clientcert_file)
            gajim.config.set_per('accounts', self.current_account,
                'client_cert', path_to_clientcert_file)

        def on_cancel(widget):
            self.dialog.destroy()

        path_to_clientcert_file = self.xml.get_object('cert_entry1').get_text()
        self.dialog = dialogs.ClientCertChooserDialog(path_to_clientcert_file,
            on_ok, on_cancel)

>>>>>>> 337b09d3
    def update_proxy_list(self):
        if self.current_account:
            our_proxy = gajim.config.get_per('accounts', self.current_account,
                    'proxy')
        else:
            our_proxy = ''

        if not our_proxy:
            our_proxy = _('None')
        proxy_combobox = self.xml.get_object('proxies_combobox1')
        model = gtk.ListStore(str)
        proxy_combobox.set_model(model)
        l = gajim.config.get_per('proxies')
        l.insert(0, _('None'))
        for i in xrange(len(l)):
            model.append([l[i]])
            if our_proxy == l[i]:
                proxy_combobox.set_active(i)

    def init_account(self):
        if not self.current_account:
            self.notebook.set_current_page(0)
            return
        if gajim.config.get_per('accounts', self.current_account, 'is_zeroconf'):
            self.ignore_events = True
            self.init_zeroconf_account()
            self.ignore_events = False
            self.notebook.set_current_page(2)
            return
        self.ignore_events = True
        self.init_normal_account()
        self.ignore_events = False
        self.notebook.set_current_page(1)

    def init_zeroconf_account(self):
        active = gajim.config.get_per('accounts', gajim.ZEROCONF_ACC_NAME,
                'active')
        self.xml.get_object('enable_zeroconf_checkbutton2').set_active(active)
        if not gajim.HAVE_ZEROCONF:
            self.xml.get_object('enable_zeroconf_checkbutton2').set_sensitive(
                    False)
        self.xml.get_object('zeroconf_notebook').set_sensitive(active)
        # General tab
        st = gajim.config.get_per('accounts', gajim.ZEROCONF_ACC_NAME,
                'autoconnect')
        self.xml.get_object('autoconnect_checkbutton2').set_active(st)

        list_no_log_for = gajim.config.get_per('accounts',
                gajim.ZEROCONF_ACC_NAME, 'no_log_for').split()
        if gajim.ZEROCONF_ACC_NAME in list_no_log_for:
            self.xml.get_object('log_history_checkbutton2').set_active(0)
        else:
            self.xml.get_object('log_history_checkbutton2').set_active(1)

        st = gajim.config.get_per('accounts', gajim.ZEROCONF_ACC_NAME,
                'sync_with_global_status')
        self.xml.get_object('sync_with_global_status_checkbutton2').set_active(st)

        st = gajim.config.get_per('accounts', gajim.ZEROCONF_ACC_NAME,
                'use_custom_host')
        self.xml.get_object('custom_port_checkbutton2').set_active(st)
        self.xml.get_object('custom_port_entry2').set_sensitive(st)

        st = gajim.config.get_per('accounts', gajim.ZEROCONF_ACC_NAME,
                'custom_port')
        if not st:
            gajim.config.set_per('accounts', gajim.ZEROCONF_ACC_NAME,
                    'custom_port', '5298')
            st = '5298'
        self.xml.get_object('custom_port_entry2').set_text(str(st))

        # Personal tab
        gpg_key_label = self.xml.get_object('gpg_key_label2')
        if gajim.ZEROCONF_ACC_NAME in gajim.connections and \
        gajim.connections[gajim.ZEROCONF_ACC_NAME].gpg:
            self.xml.get_object('gpg_choose_button2').set_sensitive(True)
            self.init_account_gpg()
        else:
            gpg_key_label.set_text(_('OpenPGP is not usable on this computer'))
            self.xml.get_object('gpg_choose_button2').set_sensitive(False)

        for opt in ('first_name', 'last_name', 'jabber_id', 'email'):
            st = gajim.config.get_per('accounts', gajim.ZEROCONF_ACC_NAME,
                    'zeroconf_' + opt)
            self.xml.get_object(opt + '_entry2').set_text(st)

    def init_account_gpg(self):
        account = self.current_account
        keyid = gajim.config.get_per('accounts', account, 'keyid')
        keyname = gajim.config.get_per('accounts', account, 'keyname')
        use_gpg_agent = gajim.config.get('use_gpg_agent')

        if account == gajim.ZEROCONF_ACC_NAME:
            widget_name_add = '2'
        else:
            widget_name_add = '1'

        gpg_key_label = self.xml.get_object('gpg_key_label' + widget_name_add)
        gpg_name_label = self.xml.get_object('gpg_name_label' + widget_name_add)
        use_gpg_agent_checkbutton = self.xml.get_object(
                'use_gpg_agent_checkbutton' + widget_name_add)

        if not keyid:
            use_gpg_agent_checkbutton.set_sensitive(False)
            gpg_key_label.set_text(_('No key selected'))
            gpg_name_label.set_text('')
            return

        gpg_key_label.set_text(keyid)
        gpg_name_label.set_text(keyname)
        use_gpg_agent_checkbutton.set_sensitive(True)
        use_gpg_agent_checkbutton.set_active(use_gpg_agent)

    def draw_normal_jid(self):
        account = self.current_account
        self.ignore_events = True
        active = gajim.config.get_per('accounts', account, 'active')
        self.xml.get_object('enable_checkbutton1').set_active(active)
        self.xml.get_object('normal_notebook1').set_sensitive(active)
        if gajim.config.get_per('accounts', account, 'anonymous_auth'):
            self.xml.get_object('anonymous_checkbutton1').set_active(True)
            self.xml.get_object('jid_label1').set_text(_('Server:'))
            save_password = self.xml.get_object('save_password_checkbutton1')
            save_password.set_active(False)
            save_password.set_sensitive(False)
            password_entry = self.xml.get_object('password_entry1')
            password_entry.set_text('')
            password_entry.set_sensitive(False)
            jid = gajim.config.get_per('accounts', account, 'hostname')
        else:
            self.xml.get_object('anonymous_checkbutton1').set_active(False)
            self.xml.get_object('jid_label1').set_text(_('Jabber ID:'))
            savepass = gajim.config.get_per('accounts', account, 'savepass')
            save_password = self.xml.get_object('save_password_checkbutton1')
            save_password.set_sensitive(True)
            save_password.set_active(savepass)
            password_entry = self.xml.get_object('password_entry1')
            if savepass:
                passstr = passwords.get_password(account) or ''
                password_entry.set_sensitive(True)
            else:
                passstr = ''
                password_entry.set_sensitive(False)
            password_entry.set_text(passstr)

            jid = gajim.config.get_per('accounts', account, 'name') \
                    + '@' + gajim.config.get_per('accounts', account, 'hostname')
        self.xml.get_object('jid_entry1').set_text(jid)
        self.ignore_events = False

    def init_normal_account(self):
        account = self.current_account
        # Account tab
        self.draw_normal_jid()
        self.xml.get_object('resource_entry1').set_text(gajim.config.get_per(
<<<<<<< HEAD
                'accounts', account, 'resource'))
        self.xml.get_object('adjust_priority_with_status_checkbutton1').\
                set_active(gajim.config.get_per('accounts', account,
                'adjust_priority_with_status'))
=======
            'accounts', account, 'resource'))

        client_cert = gajim.config.get_per('accounts', account, 'client_cert')
        self.xml.get_object('cert_entry1').set_text(client_cert)

        self.xml.get_object('adjust_priority_with_status_checkbutton1').\
            set_active(gajim.config.get_per('accounts', account,
            'adjust_priority_with_status'))
>>>>>>> 337b09d3
        spinbutton = self.xml.get_object('priority_spinbutton1')
        if gajim.config.get('enable_negative_priority'):
            spinbutton.set_range(-128, 127)
        else:
            spinbutton.set_range(0, 127)
        spinbutton.set_value(gajim.config.get_per('accounts', account,
                'priority'))

        # Connection tab
        use_env_http_proxy = gajim.config.get_per('accounts', account,
                'use_env_http_proxy')
        self.xml.get_object('use_env_http_proxy_checkbutton1').set_active(
                use_env_http_proxy)
        self.xml.get_object('proxy_hbox1').set_sensitive(not use_env_http_proxy)

        warn_when_insecure_ssl = gajim.config.get_per('accounts', account,
                'warn_when_insecure_ssl_connection')
        self.xml.get_object('warn_when_insecure_connection_checkbutton1').\
                set_active(warn_when_insecure_ssl)

        self.xml.get_object('send_keepalive_checkbutton1').set_active(
                gajim.config.get_per('accounts', account, 'keep_alives_enabled'))

        use_custom_host = gajim.config.get_per('accounts', account,
                'use_custom_host')
        self.xml.get_object('custom_host_port_checkbutton1').set_active(
                use_custom_host)
        custom_host = gajim.config.get_per('accounts', account, 'custom_host')
        if not custom_host:
            custom_host = gajim.config.get_per('accounts', account, 'hostname')
            gajim.config.set_per('accounts', account, 'custom_host', custom_host)
        self.xml.get_object('custom_host_entry1').set_text(custom_host)
        custom_port = gajim.config.get_per('accounts', account, 'custom_port')
        if not custom_port:
            custom_port = 5222
            gajim.config.set_per('accounts', account, 'custom_port', custom_port)
        self.xml.get_object('custom_port_entry1').set_text(unicode(custom_port))

        # Personal tab
        gpg_key_label = self.xml.get_object('gpg_key_label1')
        if gajim.HAVE_GPG:
            self.xml.get_object('gpg_choose_button1').set_sensitive(True)
            self.init_account_gpg()
        else:
            gpg_key_label.set_text(_('OpenPGP is not usable on this computer'))
            self.xml.get_object('gpg_choose_button1').set_sensitive(False)

        # General tab
        self.xml.get_object('autoconnect_checkbutton1').set_active(gajim.config.\
                get_per('accounts', account, 'autoconnect'))
        self.xml.get_object('autoreconnect_checkbutton1').set_active(gajim.
                config.get_per('accounts', account, 'autoreconnect'))

        list_no_log_for = gajim.config.get_per('accounts', account,
                'no_log_for').split()
        if account in list_no_log_for:
            self.xml.get_object('log_history_checkbutton1').set_active(False)
        else:
            self.xml.get_object('log_history_checkbutton1').set_active(True)

        self.xml.get_object('sync_with_global_status_checkbutton1').set_active(
                gajim.config.get_per('accounts', account, 'sync_with_global_status'))
        self.xml.get_object('use_ft_proxies_checkbutton1').set_active(
                gajim.config.get_per('accounts', account, 'use_ft_proxies'))

    def on_add_button_clicked(self, widget):
        """
        When add button is clicked: open an account information window
        """
        if 'account_creation_wizard' in gajim.interface.instances:
            gajim.interface.instances['account_creation_wizard'].window.present()
        else:
            gajim.interface.instances['account_creation_wizard'] = \
                    AccountCreationWizardWindow()

    def on_remove_button_clicked(self, widget):
        """
        When delete button is clicked: Remove an account from the listStore and
        from the config file
        """
        if not self.current_account:
            return
        account = self.current_account
        if len(gajim.events.get_events(account)):
            dialogs.ErrorDialog(_('Unread events'),
                    _('Read all pending events before removing this account.'))
            return

        if gajim.config.get_per('accounts', account, 'is_zeroconf'):
            # Should never happen as button is insensitive
            return

        win_opened = False
<<<<<<< HEAD
        if gajim.interface.msg_win_mgr.get_controls(acct = account):
            win_opened = True
        else:
=======
        if gajim.interface.msg_win_mgr.get_controls(acct=account):
            win_opened = True
        elif account in gajim.interface.instances:
>>>>>>> 337b09d3
            for key in gajim.interface.instances[account]:
                if gajim.interface.instances[account][key] and key != \
                'remove_account':
                    win_opened = True
                    break
        # Detect if we have opened windows for this account
        def remove(account):
<<<<<<< HEAD
            if 'remove_account' in gajim.interface.instances[account]:
                gajim.interface.instances[account]['remove_account'].window.\
                        present()
            else:
=======
            if account in gajim.interface.instances and \
            'remove_account' in gajim.interface.instances[account]:
                gajim.interface.instances[account]['remove_account'].window.\
                    present()
            else:
                if not account in gajim.interface.instances:
                    gajim.interface.instances[account] = {}
>>>>>>> 337b09d3
                gajim.interface.instances[account]['remove_account'] = \
                        RemoveAccountWindow(account)
        if win_opened:
            dialogs.ConfirmationDialog(
                    _('You have opened chat in account %s') % account,
                    _('All chat and groupchat windows will be closed. Do you want to '
                    'continue?'),
                    on_response_ok = (remove, account))
        else:
            remove(account)

    def on_rename_button_clicked(self, widget):
        if not self.current_account:
            return
        active = gajim.config.get_per('accounts', self.current_account, 'active')
        if active and gajim.connections[self.current_account].connected != 0:
            dialogs.ErrorDialog(
                    _('You are currently connected to the server'),
                    _('To change the account name, you must be disconnected.'))
            return
        if len(gajim.events.get_events(self.current_account)):
            dialogs.ErrorDialog(_('Unread events'),
                    _('To change the account name, you must read all pending '
                    'events.'))
            return
        # Get the new name
        def on_renamed(new_name, old_name):
            if new_name in gajim.connections:
                dialogs.ErrorDialog(_('Account Name Already Used'),
                        _('This name is already used by another of your accounts. '
                        'Please choose another name.'))
                return
            if (new_name == ''):
                dialogs.ErrorDialog(_('Invalid account name'),
                        _('Account name cannot be empty.'))
                return
            if new_name.find(' ') != -1:
                dialogs.ErrorDialog(_('Invalid account name'),
                        _('Account name cannot contain spaces.'))
                return
            if active:
                # update variables
                gajim.interface.instances[new_name] = gajim.interface.instances[
                        old_name]
                gajim.interface.minimized_controls[new_name] = \
                        gajim.interface.minimized_controls[old_name]
                gajim.nicks[new_name] = gajim.nicks[old_name]
                gajim.block_signed_in_notifications[new_name] = \
                        gajim.block_signed_in_notifications[old_name]
                gajim.groups[new_name] = gajim.groups[old_name]
                gajim.gc_connected[new_name] = gajim.gc_connected[old_name]
                gajim.automatic_rooms[new_name] = gajim.automatic_rooms[old_name]
                gajim.newly_added[new_name] = gajim.newly_added[old_name]
                gajim.to_be_removed[new_name] = gajim.to_be_removed[old_name]
                gajim.sleeper_state[new_name] = gajim.sleeper_state[old_name]
                gajim.encrypted_chats[new_name] = gajim.encrypted_chats[old_name]
                gajim.last_message_time[new_name] = \
                        gajim.last_message_time[old_name]
                gajim.status_before_autoaway[new_name] = \
                        gajim.status_before_autoaway[old_name]
                gajim.transport_avatar[new_name] = gajim.transport_avatar[old_name]
                gajim.gajim_optional_features[new_name] = \
                        gajim.gajim_optional_features[old_name]
                gajim.caps_hash[new_name] = gajim.caps_hash[old_name]

                gajim.contacts.change_account_name(old_name, new_name)
                gajim.events.change_account_name(old_name, new_name)

                # change account variable for chat / gc controls
                gajim.interface.msg_win_mgr.change_account_name(old_name, new_name)
                # upgrade account variable in opened windows
                for kind in ('infos', 'disco', 'gc_config', 'search',
                'online_dialog'):
                    for j in gajim.interface.instances[new_name][kind]:
                        gajim.interface.instances[new_name][kind][j].account = \
                                new_name

                # ServiceCache object keep old property account
                if hasattr(gajim.connections[old_name], 'services_cache'):
                    gajim.connections[old_name].services_cache.account = new_name
                del gajim.interface.instances[old_name]
                del gajim.interface.minimized_controls[old_name]
                del gajim.nicks[old_name]
                del gajim.block_signed_in_notifications[old_name]
                del gajim.groups[old_name]
                del gajim.gc_connected[old_name]
                del gajim.automatic_rooms[old_name]
                del gajim.newly_added[old_name]
                del gajim.to_be_removed[old_name]
                del gajim.sleeper_state[old_name]
                del gajim.encrypted_chats[old_name]
                del gajim.last_message_time[old_name]
                del gajim.status_before_autoaway[old_name]
                del gajim.transport_avatar[old_name]
                del gajim.gajim_optional_features[old_name]
                del gajim.caps_hash[old_name]
                gajim.connections[old_name].name = new_name
                gajim.connections[new_name] = gajim.connections[old_name]
                del gajim.connections[old_name]
            gajim.config.add_per('accounts', new_name)
            old_config = gajim.config.get_per('accounts', old_name)
            for opt in old_config:
                gajim.config.set_per('accounts', new_name, opt, old_config[opt][1])
            gajim.config.del_per('accounts', old_name)
            if self.current_account == old_name:
                self.current_account = new_name
            if old_name == gajim.ZEROCONF_ACC_NAME:
                gajim.ZEROCONF_ACC_NAME = new_name
            # refresh roster
            gajim.interface.roster.setup_and_draw_roster()
            self.init_accounts()
            self.select_account(new_name)

        title = _('Rename Account')
        message = _('Enter a new name for account %s') % self.current_account
        old_text = self.current_account
        dialogs.InputDialog(title, message, old_text, is_modal=False,
                ok_handler=(on_renamed, self.current_account))

    def option_changed(self, option, value):
        return gajim.config.get_per('accounts', self.current_account, option) != \
                value

    def on_jid_entry1_focus_out_event(self, widget, event):
        if self.ignore_events:
            return
        jid = widget.get_text()
        # check if jid is conform to RFC and stringprep it
        try:
            jid = helpers.parse_jid(jid)
        except helpers.InvalidFormat, s:
            if not widget.is_focus():
                pritext = _('Invalid Jabber ID')
                dialogs.ErrorDialog(pritext, str(s))
                gobject.idle_add(lambda: widget.grab_focus())
            return True

        jid_splited = jid.split('@', 1)
        if len(jid_splited) != 2 and not gajim.config.get_per('accounts',
        self.current_account, 'anonymous_auth'):
            if not widget.is_focus():
                pritext = _('Invalid Jabber ID')
                sectext = _('A Jabber ID must be in the form "user@servername".')
                dialogs.ErrorDialog(pritext, sectext)
                gobject.idle_add(lambda: widget.grab_focus())
            return True


        if gajim.config.get_per('accounts', self.current_account,
        'anonymous_auth'):
            gajim.config.set_per('accounts', self.current_account, 'hostname',
                    jid_splited[0])
            if self.option_changed('hostname', jid_splited[0]):
                self.need_relogin = True
        else:
            if self.option_changed('name', jid_splited[0]) or \
            self.option_changed('hostname', jid_splited[1]):
                self.need_relogin = True

            gajim.config.set_per('accounts', self.current_account, 'name',
                    jid_splited[0])
            gajim.config.set_per('accounts', self.current_account, 'hostname',
                    jid_splited[1])

<<<<<<< HEAD
=======
    def on_cert_entry1_focus_out_event(self, widget, event):
        if self.ignore_events:
            return
        client_cert = widget.get_text()
        if self.option_changed('client_cert', client_cert):
            self.need_relogin = True
        gajim.config.set_per('accounts', self.current_account, 'client_cert',
            client_cert)

>>>>>>> 337b09d3
    def on_anonymous_checkbutton1_toggled(self, widget):
        if self.ignore_events:
            return
        active = widget.get_active()
        gajim.config.set_per('accounts', self.current_account, 'anonymous_auth',
                active)
        self.draw_normal_jid()

    def on_password_entry1_changed(self, widget):
        if self.ignore_events:
            return
        passwords.save_password(self.current_account, widget.get_text().decode(
                'utf-8'))

    def on_save_password_checkbutton1_toggled(self, widget):
        if self.ignore_events:
            return
        active = widget.get_active()
        password_entry = self.xml.get_object('password_entry1')
        password_entry.set_sensitive(active)
        gajim.config.set_per('accounts', self.current_account, 'savepass', active)
        if active:
            password = password_entry.get_text()
            passwords.save_password(self.current_account, password)
        else:
            passwords.save_password(self.current_account, '')

    def on_resource_entry1_focus_out_event(self, widget, event):
        if self.ignore_events:
            return
        resource = self.xml.get_object('resource_entry1').get_text().decode(
                'utf-8')
        try:
            resource = helpers.parse_resource(resource)
        except helpers.InvalidFormat, s:
            if not widget.is_focus():
                pritext = _('Invalid Jabber ID')
                dialogs.ErrorDialog(pritext, str(s))
                gobject.idle_add(lambda: widget.grab_focus())
            return True

        if self.option_changed('resource', resource):
            self.need_relogin = True

        gajim.config.set_per('accounts', self.current_account, 'resource',
                resource)

    def on_adjust_priority_with_status_checkbutton1_toggled(self, widget):
        self.xml.get_object('priority_spinbutton1').set_sensitive(
                not widget.get_active())
        self.on_checkbutton_toggled(widget, 'adjust_priority_with_status',
                account = self.current_account)

    def on_priority_spinbutton1_value_changed(self, widget):
        prio = widget.get_value_as_int()

        if self.option_changed('priority', prio):
            self.resend_presence = True

        gajim.config.set_per('accounts', self.current_account, 'priority', prio)

    def on_synchronise_contacts_button1_clicked(self, widget):
        try:
            dialogs.SynchroniseSelectAccountDialog(self.current_account)
        except GajimGeneralException:
            # If we showed ErrorDialog, there will not be dialog instance
            return

    def on_change_password_button1_clicked(self, widget):
        def on_changed(new_password):
            if new_password is not None:
                gajim.connections[self.current_account].change_password(
                        new_password)
                if self.xml.get_object('save_password_checkbutton1').get_active():
                    self.xml.get_object('password_entry1').set_text(new_password)

        try:
            dialogs.ChangePasswordDialog(self.current_account, on_changed)
        except GajimGeneralException:
            # if we showed ErrorDialog, there will not be dialog instance
            return

    def on_autoconnect_checkbutton_toggled(self, widget):
        if self.ignore_events:
            return
        self.on_checkbutton_toggled(widget, 'autoconnect',
                account=self.current_account)

    def on_autoreconnect_checkbutton_toggled(self, widget):
        if self.ignore_events:
            return
        self.on_checkbutton_toggled(widget, 'autoreconnect',
                account=self.current_account)

    def on_log_history_checkbutton_toggled(self, widget):
        if self.ignore_events:
            return
        list_no_log_for = gajim.config.get_per('accounts', self.current_account,
                'no_log_for').split()
        if self.current_account in list_no_log_for:
            list_no_log_for.remove(self.current_account)

        if not widget.get_active():
            list_no_log_for.append(self.current_account)
        gajim.config.set_per('accounts', self.current_account, 'no_log_for',
                ' '.join(list_no_log_for))

    def on_sync_with_global_status_checkbutton_toggled(self, widget):
        if self.ignore_events:
            return
        self.on_checkbutton_toggled(widget, 'sync_with_global_status',
                account=self.current_account)
        gajim.interface.roster.update_status_combobox()

    def on_use_ft_proxies_checkbutton1_toggled(self, widget):
        if self.ignore_events:
            return
        self.on_checkbutton_toggled(widget, 'use_ft_proxies',
                account=self.current_account)

    def on_use_env_http_proxy_checkbutton1_toggled(self, widget):
        if self.ignore_events:
            return
        self.on_checkbutton_toggled(widget, 'use_env_http_proxy',
                account=self.current_account)
        hbox = self.xml.get_object('proxy_hbox1')
        hbox.set_sensitive(not widget.get_active())

    def on_proxies_combobox1_changed(self, widget):
        active = widget.get_active()
        proxy = widget.get_model()[active][0].decode('utf-8')
        if proxy == _('None'):
            proxy = ''

        if self.option_changed('proxy', proxy):
            self.need_relogin = True

        gajim.config.set_per('accounts', self.current_account, 'proxy', proxy)

    def on_manage_proxies_button1_clicked(self, widget):
        if 'manage_proxies' in gajim.interface.instances:
            gajim.interface.instances['manage_proxies'].window.present()
        else:
            gajim.interface.instances['manage_proxies'] = ManageProxiesWindow()

    def on_warn_when_insecure_connection_checkbutton1_toggled(self, widget):
        if self.ignore_events:
            return

        self.on_checkbutton_toggled(widget, 'warn_when_insecure_ssl_connection',
                account=self.current_account)

    def on_send_keepalive_checkbutton1_toggled(self, widget):
        if self.ignore_events:
            return
        self.on_checkbutton_toggled(widget, 'keep_alives_enabled',
                account=self.current_account)
        gajim.config.set_per('accounts', self.current_account,
                'ping_alives_enabled', widget.get_active())

    def on_custom_host_port_checkbutton1_toggled(self, widget):
        if self.option_changed('use_custom_host', widget.get_active()):
            self.need_relogin = True

        self.on_checkbutton_toggled(widget, 'use_custom_host',
                account=self.current_account)
        active = widget.get_active()
        self.xml.get_object('custom_host_port_hbox1').set_sensitive(active)

    def on_custom_host_entry1_changed(self, widget):
        if self.ignore_events:
            return
        host = widget.get_text().decode('utf-8')
        if self.option_changed('custom_host', host):
            self.need_relogin = True
        gajim.config.set_per('accounts', self.current_account, 'custom_host',
                host)

    def on_custom_port_entry_focus_out_event(self, widget, event):
        if self.ignore_events:
            return
        custom_port = widget.get_text()
        try:
            custom_port = int(custom_port)
        except Exception:
            if not widget.is_focus():
                dialogs.ErrorDialog(_('Invalid entry'),
                        _('Custom port must be a port number.'))
                gobject.idle_add(lambda: widget.grab_focus())
            return True
        if self.option_changed('custom_port', custom_port):
            self.need_relogin = True
        gajim.config.set_per('accounts', self.current_account, 'custom_port',
                custom_port)

    def on_gpg_choose_button_clicked(self, widget, data = None):
        if self.current_account in gajim.connections and \
        gajim.connections[self.current_account].gpg:
            secret_keys = gajim.connections[self.current_account].\
                    ask_gpg_secrete_keys()

        # self.current_account is None and/or gajim.connections is {}
        else:
            if gajim.HAVE_GPG:
                secret_keys = GnuPG.GnuPG().get_secret_keys()
            else:
                secret_keys = []
        if not secret_keys:
            dialogs.ErrorDialog(_('Failed to get secret keys'),
                    _('There is no OpenPGP secret key available.'))
        secret_keys[_('None')] = _('None')

        def on_key_selected(keyID):
            if keyID is None:
                return
            if self.current_account == gajim.ZEROCONF_ACC_NAME:
                wiget_name_ext = '2'
            else:
                wiget_name_ext = '1'
            gpg_key_label = self.xml.get_object('gpg_key_label' + wiget_name_ext)
            gpg_name_label = self.xml.get_object('gpg_name_label' + wiget_name_ext)
            use_gpg_agent_checkbutton = self.xml.get_object(
                    'use_gpg_agent_checkbutton' + wiget_name_ext)
            if keyID[0] == _('None'):
                gpg_key_label.set_text(_('No key selected'))
                gpg_name_label.set_text('')
                use_gpg_agent_checkbutton.set_sensitive(False)
                if self.option_changed('keyid', ''):
                    self.need_relogin = True
                gajim.config.set_per('accounts', self.current_account, 'keyname',
                        '')
                gajim.config.set_per('accounts', self.current_account, 'keyid', '')
            else:
                gpg_key_label.set_text(keyID[0])
                gpg_name_label.set_text(keyID[1])
                use_gpg_agent_checkbutton.set_sensitive(True)
                if self.option_changed('keyid', keyID[0]):
                    self.need_relogin = True
                gajim.config.set_per('accounts', self.current_account, 'keyname',
                        keyID[1])
                gajim.config.set_per('accounts', self.current_account, 'keyid',
                        keyID[0])

        dialogs.ChooseGPGKeyDialog(_('OpenPGP Key Selection'),
                _('Choose your OpenPGP key'), secret_keys, on_key_selected)

    def on_use_gpg_agent_checkbutton_toggled(self, widget):
        self.on_checkbutton_toggled(widget, 'use_gpg_agent')

    def on_edit_details_button1_clicked(self, widget):
        if self.current_account not in gajim.interface.instances:
            dialogs.ErrorDialog(_('No such account available'),
                    _('You must create your account before editing your personal '
                    'information.'))
            return

        # show error dialog if account is newly created (not in gajim.connections)
        if self.current_account not in gajim.connections or \
        gajim.connections[self.current_account].connected < 2:
            dialogs.ErrorDialog(_('You are not connected to the server'),
            _('Without a connection, you can not edit your personal information.'))
            return

        if not gajim.connections[self.current_account].vcard_supported:
            dialogs.ErrorDialog(_("Your server doesn't support Vcard"),
            _("Your server can't save your personal information."))
            return

        gajim.interface.edit_own_details(self.current_account)

    def on_checkbutton_toggled(self, widget, config_name,
            change_sensitivity_widgets = None, account = None):
        if account:
            gajim.config.set_per('accounts', account, config_name,
                    widget.get_active())
        else:
            gajim.config.set(config_name, widget.get_active())
        if change_sensitivity_widgets:
            for w in change_sensitivity_widgets:
                w.set_sensitive(widget.get_active())
        gajim.interface.save_config()

    def on_merge_checkbutton_toggled(self, widget):
        self.on_checkbutton_toggled(widget, 'mergeaccounts')
        if len(gajim.connections) >= 2: # Do not merge accounts if only one active
            gajim.interface.roster.regroup = gajim.config.get('mergeaccounts')
        else:
            gajim.interface.roster.regroup = False
        gajim.interface.roster.setup_and_draw_roster()

    def _disable_account(self, account):
        gajim.interface.roster.close_all(account)
        if account == gajim.ZEROCONF_ACC_NAME:
            gajim.connections[account].disable_account()
        del gajim.connections[account]
        gajim.interface.save_config()
        del gajim.interface.instances[account]
        del gajim.interface.minimized_controls[account]
        del gajim.nicks[account]
        del gajim.block_signed_in_notifications[account]
        del gajim.groups[account]
        gajim.contacts.remove_account(account)
        del gajim.gc_connected[account]
        del gajim.automatic_rooms[account]
        del gajim.to_be_removed[account]
        del gajim.newly_added[account]
        del gajim.sleeper_state[account]
        del gajim.encrypted_chats[account]
        del gajim.last_message_time[account]
        del gajim.status_before_autoaway[account]
        del gajim.transport_avatar[account]
        del gajim.gajim_optional_features[account]
        del gajim.caps_hash[account]
        if len(gajim.connections) >= 2:
            # Do not merge accounts if only one exists
            gajim.interface.roster.regroup = gajim.config.get('mergeaccounts')
        else:
            gajim.interface.roster.regroup = False
        gajim.interface.roster.setup_and_draw_roster()
        gajim.interface.roster.set_actions_menu_needs_rebuild()

    def _enable_account(self, account):
        if account == gajim.ZEROCONF_ACC_NAME:
            gajim.connections[account] = connection_zeroconf.ConnectionZeroconf(
                    account)
            if gajim.connections[account].gpg:
                self.xml.get_object('gpg_choose_button2').set_sensitive(True)
        else:
            gajim.connections[account] = common.connection.Connection(account)
            if gajim.connections[account].gpg:
                self.xml.get_object('gpg_choose_button1').set_sensitive(True)
        self.init_account_gpg()
        # update variables
        gajim.interface.instances[account] = {'infos': {},
                'disco': {}, 'gc_config': {}, 'search': {}, 'online_dialog': {}}
        gajim.interface.minimized_controls[account] = {}
        gajim.connections[account].connected = 0
        gajim.groups[account] = {}
        gajim.contacts.add_account(account)
        gajim.gc_connected[account] = {}
        gajim.automatic_rooms[account] = {}
        gajim.newly_added[account] = []
        gajim.to_be_removed[account] = []
        if account == gajim.ZEROCONF_ACC_NAME:
            gajim.nicks[account] = gajim.ZEROCONF_ACC_NAME
        else:
            gajim.nicks[account] = gajim.config.get_per('accounts', account,
                    'name')
        gajim.block_signed_in_notifications[account] = True
        gajim.sleeper_state[account] = 'off'
        gajim.encrypted_chats[account] = []
        gajim.last_message_time[account] = {}
        gajim.status_before_autoaway[account] = ''
        gajim.transport_avatar[account] = {}
        gajim.gajim_optional_features[account] = []
        gajim.caps_hash[account] = ''
        # refresh roster
        if len(gajim.connections) >= 2:
            # Do not merge accounts if only one exists
            gajim.interface.roster.regroup = gajim.config.get('mergeaccounts')
        else:
            gajim.interface.roster.regroup = False
        gajim.interface.roster.setup_and_draw_roster()
        gajim.interface.roster.set_actions_menu_needs_rebuild()
        gajim.interface.save_config()

    def on_enable_zeroconf_checkbutton2_toggled(self, widget):
        # don't do anything if there is an account with the local name but is a
        # normal account
        if self.ignore_events:
            return
        if self.current_account in gajim.connections and \
        gajim.connections[self.current_account].connected > 0:
            self.ignore_events = True
            self.xml.get_object('enable_zeroconf_checkbutton2').set_active(True)
            self.ignore_events = False
            dialogs.ErrorDialog(
                    _('You are currently connected to the server'),
                    _('To disable the account, you must be disconnected.'))
            return
        if gajim.ZEROCONF_ACC_NAME in gajim.connections and not \
        gajim.connections[gajim.ZEROCONF_ACC_NAME].is_zeroconf:
            gajim.connections[gajim.ZEROCONF_ACC_NAME].dispatch('ERROR',
                    (_('Account Local already exists.'),
                    _('Please rename or remove it before enabling link-local messaging'
                    '.')))
            return

        if gajim.config.get_per('accounts', gajim.ZEROCONF_ACC_NAME, 'active') \
        and not widget.get_active():
            self.xml.get_object('zeroconf_notebook').set_sensitive(False)
            # disable
            self._disable_account(gajim.ZEROCONF_ACC_NAME)

        elif not gajim.config.get_per('accounts', gajim.ZEROCONF_ACC_NAME,
        'active') and widget.get_active():
            self.xml.get_object('zeroconf_notebook').set_sensitive(True)
            # enable (will create new account if not present)
            self._enable_account(gajim.ZEROCONF_ACC_NAME)

        self.on_checkbutton_toggled(widget, 'active',
                account=gajim.ZEROCONF_ACC_NAME)

    def on_enable_checkbutton1_toggled(self, widget):
        if self.ignore_events:
            return
        if self.current_account in gajim.connections and \
        gajim.connections[self.current_account].connected > 0:
            # connecting or connected
            self.ignore_events = True
            self.xml.get_object('enable_checkbutton1').set_active(True)
            self.ignore_events = False
            dialogs.ErrorDialog(
                    _('You are currently connected to the server'),
                    _('To disable the account, you must be disconnected.'))
            return
        # add/remove account in roster and all variables
        if widget.get_active():
            # enable
            self._enable_account(self.current_account)
        else:
            # disable
            self._disable_account(self.current_account)
        self.on_checkbutton_toggled(widget, 'active',
                account=self.current_account, change_sensitivity_widgets=[
                self.xml.get_object('normal_notebook1')])

    def on_custom_port_checkbutton2_toggled(self, widget):
        self.xml.get_object('custom_port_entry2').set_sensitive(
                widget.get_active())
        self.on_checkbutton_toggled(widget, 'use_custom_host',
                account = self.current_account)
        if not widget.get_active():
            self.xml.get_object('custom_port_entry2').set_text('5298')

    def on_first_name_entry2_changed(self, widget):
        if self.ignore_events:
            return
        name = widget.get_text().decode('utf-8')
        if self.option_changed('zeroconf_first_name', name):
            self.need_relogin = True
        gajim.config.set_per('accounts', self.current_account,
                'zeroconf_first_name', name)

    def on_last_name_entry2_changed(self, widget):
        if self.ignore_events:
            return
        name = widget.get_text().decode('utf-8')
        if self.option_changed('zeroconf_last_name', name):
            self.need_relogin = True
        gajim.config.set_per('accounts', self.current_account,
                'zeroconf_last_name', name)

    def on_jabber_id_entry2_changed(self, widget):
        if self.ignore_events:
            return
        id_ = widget.get_text().decode('utf-8')
        if self.option_changed('zeroconf_jabber_id', id_):
            self.need_relogin = True
        gajim.config.set_per('accounts', self.current_account,
                'zeroconf_jabber_id', id_)

    def on_email_entry2_changed(self, widget):
        if self.ignore_events:
            return
        email = widget.get_text().decode('utf-8')
        if self.option_changed('zeroconf_email', email):
            self.need_relogin = True
        gajim.config.set_per('accounts', self.current_account,
                'zeroconf_email', email)

class FakeDataForm(gtk.Table, object):
    """
    Class for forms that are in XML format <entry1>value1</entry1> infos in a
    table {entry1: value1}
    """

    def __init__(self, infos):
        gtk.Table.__init__(self)
        self.infos = infos
        self.entries = {}
        self._draw_table()

    def _draw_table(self):
        """
        Draw the table
        """
        nbrow = 0
        if 'instructions' in self.infos:
            nbrow = 1
            self.resize(rows = nbrow, columns = 2)
            label = gtk.Label(self.infos['instructions'])
            self.attach(label, 0, 2, 0, 1, 0, 0, 0, 0)
        for name in self.infos.keys():
            if name in ('key', 'instructions', 'x', 'registered'):
                continue
            if not name:
                continue

            nbrow = nbrow + 1
            self.resize(rows = nbrow, columns = 2)
            label = gtk.Label(name.capitalize() + ':')
            self.attach(label, 0, 1, nbrow - 1, nbrow, 0, 0, 0, 0)
            entry = gtk.Entry()
            entry.set_activates_default(True)
            if self.infos[name]:
                entry.set_text(self.infos[name])
            if name == 'password':
                entry.set_visibility(False)
            self.attach(entry, 1, 2, nbrow - 1, nbrow, 0, 0, 0, 0)
            self.entries[name] = entry
            if nbrow == 1:
                entry.grab_focus()

    def get_infos(self):
        for name in self.entries.keys():
            self.infos[name] = self.entries[name].get_text().decode('utf-8')
        return self.infos

class ServiceRegistrationWindow:
    """
    Class for Service registration window. Window that appears when we want to
    subscribe to a service if is_form we use dataforms_widget else we use
    service_registarion_window
    """
    def __init__(self, service, infos, account, is_form):
        self.service = service
        self.account = account
        self.is_form = is_form
        self.xml = gtkgui_helpers.get_gtk_builder('service_registration_window.ui')
        self.window = self.xml.get_object('service_registration_window')
        self.window.set_transient_for(gajim.interface.roster.window)
        if self.is_form:
            dataform = dataforms.ExtendForm(node = infos)
            self.data_form_widget = dataforms_widget.DataFormWidget(dataform)
            if self.data_form_widget.title:
                self.window.set_title('%s - Gajim' % self.data_form_widget.title)
            table = self.xml.get_object('table')
            table.attach(self.data_form_widget, 0, 2, 0, 1)
        else:
            if 'registered' in infos:
                self.window.set_title(_('Edit %s') % service)
            else:
                self.window.set_title(_('Register to %s') % service)
            self.data_form_widget = FakeDataForm(infos)
            table = self.xml.get_object('table')
            table.attach(self.data_form_widget, 0, 2, 0, 1)

        self.xml.connect_signals(self)
        self.window.show_all()

    def on_cancel_button_clicked(self, widget):
        self.window.destroy()

    def on_ok_button_clicked(self, widget):
        # send registration info to the core
        if self.is_form:
            form = self.data_form_widget.data_form
            gajim.connections[self.account].register_agent(self.service,
                    form, True) # True is for is_form
        else:
            infos = self.data_form_widget.get_infos()
            if 'instructions' in infos:
                del infos['instructions']
            if 'registered' in infos:
                del infos['registered']
            gajim.connections[self.account].register_agent(self.service, infos)

        self.window.destroy()

class GroupchatConfigWindow:

    def __init__(self, account, room_jid, form = None):
        self.account = account
        self.room_jid = room_jid
        self.form = form
        self.remove_button = {}
        self.affiliation_treeview = {}
        self.start_users_dict = {} # list at the beginning
        self.affiliation_labels = {'outcast': _('Ban List'),
                'member': _('Member List'),
                'owner': _('Owner List'),
                'admin':_('Administrator List')}

        self.xml = gtkgui_helpers.get_gtk_builder('data_form_window.ui', 'data_form_window')
        self.window = self.xml.get_object('data_form_window')
        self.window.set_transient_for(gajim.interface.roster.window)

        if self.form:
            config_vbox = self.xml.get_object('config_vbox')
            dataform = dataforms.ExtendForm(node = self.form)
            self.data_form_widget = dataforms_widget.DataFormWidget(dataform)
            # hide scrollbar of this data_form_widget, we already have in this
            # widget
            sw = self.data_form_widget.xml.get_object('single_form_scrolledwindow')
            sw.set_policy(gtk.POLICY_NEVER, gtk.POLICY_NEVER)

            self.data_form_widget.show()
            config_vbox.pack_start(self.data_form_widget)

        # Draw the edit affiliation list things
        add_on_vbox = self.xml.get_object('add_on_vbox')

        for affiliation in self.affiliation_labels.keys():
            self.start_users_dict[affiliation] = {}
            hbox = gtk.HBox(spacing = 5)
            add_on_vbox.pack_start(hbox, False)

            label = gtk.Label(self.affiliation_labels[affiliation])
            hbox.pack_start(label, False)

            bb = gtk.HButtonBox()
            bb.set_layout(gtk.BUTTONBOX_END)
            bb.set_spacing(5)
            hbox.pack_start(bb)
            add_button = gtk.Button(stock = gtk.STOCK_ADD)
            add_button.connect('clicked', self.on_add_button_clicked, affiliation)
            bb.pack_start(add_button)
            self.remove_button[affiliation] = gtk.Button(stock = gtk.STOCK_REMOVE)
            self.remove_button[affiliation].set_sensitive(False)
            self.remove_button[affiliation].connect('clicked',
                    self.on_remove_button_clicked, affiliation)
            bb.pack_start(self.remove_button[affiliation])

            liststore = gtk.ListStore(str, str, str, str) # Jid, reason, nick, role
            self.affiliation_treeview[affiliation] = gtk.TreeView(liststore)
            self.affiliation_treeview[affiliation].get_selection().set_mode(
                    gtk.SELECTION_MULTIPLE)
            self.affiliation_treeview[affiliation].connect('cursor-changed',
                    self.on_affiliation_treeview_cursor_changed, affiliation)
            renderer = gtk.CellRendererText()
            col = gtk.TreeViewColumn(_('JID'), renderer)
            col.add_attribute(renderer, 'text', 0)
            col.set_resizable(True)
            col.set_sort_column_id(0)
            self.affiliation_treeview[affiliation].append_column(col)

            if affiliation == 'outcast':
                renderer = gtk.CellRendererText()
                renderer.set_property('editable', True)
                renderer.connect('edited', self.on_cell_edited)
                col = gtk.TreeViewColumn(_('Reason'), renderer)
                col.add_attribute(renderer, 'text', 1)
                col.set_resizable(True)
                col.set_sort_column_id(1)
                self.affiliation_treeview[affiliation].append_column(col)
            elif affiliation == 'member':
                renderer = gtk.CellRendererText()
                col = gtk.TreeViewColumn(_('Nick'), renderer)
                col.add_attribute(renderer, 'text', 2)
                col.set_resizable(True)
                col.set_sort_column_id(2)
                self.affiliation_treeview[affiliation].append_column(col)
                renderer = gtk.CellRendererText()
                col = gtk.TreeViewColumn(_('Role'), renderer)
                col.add_attribute(renderer, 'text', 3)
                col.set_resizable(True)
                col.set_sort_column_id(3)
                self.affiliation_treeview[affiliation].append_column(col)

            sw = gtk.ScrolledWindow()
            sw.set_policy(gtk.POLICY_AUTOMATIC, gtk.POLICY_NEVER)
            sw.add(self.affiliation_treeview[affiliation])
            add_on_vbox.pack_start(sw)
            gajim.connections[self.account].get_affiliation_list(self.room_jid,
                    affiliation)

        self.xml.connect_signals(self)
        self.window.show_all()

    def on_cancel_button_clicked(self, widget):
        self.window.destroy()

    def on_cell_edited(self, cell, path, new_text):
        model = self.affiliation_treeview['outcast'].get_model()
        new_text = new_text.decode('utf-8')
        iter_ = model.get_iter(path)
        model[iter_][1] = new_text

    def on_add_button_clicked(self, widget, affiliation):
        if affiliation == 'outcast':
            title = _('Banning...')
            #You can move '\n' before user@domain if that line is TOO BIG
            prompt = _('<b>Whom do you want to ban?</b>\n\n')
        elif affiliation == 'member':
            title = _('Adding Member...')
            prompt = _('<b>Whom do you want to make a member?</b>\n\n')
        elif affiliation == 'owner':
            title = _('Adding Owner...')
            prompt = _('<b>Whom do you want to make an owner?</b>\n\n')
        else:
            title = _('Adding Administrator...')
            prompt = _('<b>Whom do you want to make an administrator?</b>\n\n')
        prompt += _('Can be one of the following:\n'
                        '1. user@domain/resource (only that resource matches).\n'
                        '2. user@domain (any resource matches).\n'
                        '3. domain/resource (only that resource matches).\n'
                        '4. domain (the domain itself matches, as does any user@domain,\n'
                        'domain/resource, or address containing a subdomain).')

        def on_ok(jid):
            if not jid:
                return
            model = self.affiliation_treeview[affiliation].get_model()
            model.append((jid, '', '', ''))
        dialogs.InputDialog(title, prompt, ok_handler=on_ok)

    def on_remove_button_clicked(self, widget, affiliation):
        selection = self.affiliation_treeview[affiliation].get_selection()
        model, paths = selection.get_selected_rows()
        row_refs = []
        for path in paths:
            row_refs.append(gtk.TreeRowReference(model, path))
        for row_ref in row_refs:
            path = row_ref.get_path()
            iter_ = model.get_iter(path)
            jid = model[iter_][0]
            model.remove(iter_)
        self.remove_button[affiliation].set_sensitive(False)

    def on_affiliation_treeview_cursor_changed(self, widget, affiliation):
        self.remove_button[affiliation].set_sensitive(True)

    def affiliation_list_received(self, users_dict):
        """
        Fill the affiliation treeview
        """
        for jid in users_dict:
            affiliation = users_dict[jid]['affiliation']
            if affiliation not in self.affiliation_labels.keys():
                # Unknown affiliation or 'none' affiliation, do not show it
                continue
            self.start_users_dict[affiliation][jid] = users_dict[jid]
            tv = self.affiliation_treeview[affiliation]
            model = tv.get_model()
            reason = users_dict[jid].get('reason', '')
            nick = users_dict[jid].get('nick', '')
            role = users_dict[jid].get('role', '')
            model.append((jid, reason, nick, role))

    def on_data_form_window_destroy(self, widget):
        del gajim.interface.instances[self.account]['gc_config'][self.room_jid]

    def on_ok_button_clicked(self, widget):
        if self.form:
            form = self.data_form_widget.data_form
            gajim.connections[self.account].send_gc_config(self.room_jid, form)
        for affiliation in self.affiliation_labels.keys():
            users_dict = {}
            actual_jid_list = []
            model = self.affiliation_treeview[affiliation].get_model()
            iter_ = model.get_iter_first()
            # add new jid
            while iter_:
                jid = model[iter_][0].decode('utf-8')
                actual_jid_list.append(jid)
                if jid not in self.start_users_dict[affiliation] or \
                (affiliation == 'outcast' and 'reason' in self.start_users_dict[affiliation]\
                [jid] and self.start_users_dict[affiliation][jid]\
                ['reason'] != model[iter_][1].decode('utf-8')):
                    users_dict[jid] = {'affiliation': affiliation}
                    if affiliation == 'outcast':
                        users_dict[jid]['reason'] = model[iter_][1].decode('utf-8')
                iter_ = model.iter_next(iter_)
            # remove removed one
            for jid in self.start_users_dict[affiliation]:
                if jid not in actual_jid_list:
                    users_dict[jid] = {'affiliation': 'none'}
            if users_dict:
                gajim.connections[self.account].send_gc_affiliation_list(
                        self.room_jid, users_dict)
        self.window.destroy()

#---------- RemoveAccountWindow class -------------#
class RemoveAccountWindow:
    """
    Ask for removing from gajim only or from gajim and server too and do
    removing of the account given
    """

    def on_remove_account_window_destroy(self, widget):
        if self.account in gajim.interface.instances:
            del gajim.interface.instances[self.account]['remove_account']

    def on_cancel_button_clicked(self, widget):
        self.window.destroy()

    def __init__(self, account):
        self.account = account
        xml = gtkgui_helpers.get_gtk_builder('remove_account_window.ui')
        self.window = xml.get_object('remove_account_window')
        self.window.set_transient_for(gajim.interface.roster.window)
        self.remove_and_unregister_radiobutton = xml.get_object(
                'remove_and_unregister_radiobutton')
        self.window.set_title(_('Removing %s account') % self.account)
        xml.connect_signals(self)
        self.window.show_all()

    def on_remove_button_clicked(self, widget):
        def remove():
<<<<<<< HEAD
            if gajim.connections[self.account].connected and \
=======
            if self.account in gajim.connections and \
            gajim.connections[self.account].connected and \
>>>>>>> 337b09d3
            not self.remove_and_unregister_radiobutton.get_active():
                # change status to offline only if we will not remove this JID from
                # server
                gajim.connections[self.account].change_status('offline', 'offline')
            if self.remove_and_unregister_radiobutton.get_active():
<<<<<<< HEAD
=======
                if not self.account in gajim.connections:
                    dialogs.ErrorDialog(
                        _('Account is disabled'),
                        _('To unregister from a server, account must be '
                        'enabled.'))
                    return
>>>>>>> 337b09d3
                if not gajim.connections[self.account].password:
                    def on_ok(passphrase, checked):
                        if passphrase == -1:
                            # We don't remove account cause we canceled pw window
                            return
                        gajim.connections[self.account].password = passphrase
                        gajim.connections[self.account].unregister_account(
                                self._on_remove_success)

                    dialogs.PassphraseDialog(
                            _('Password Required'),
                            _('Enter your password for account %s') % self.account,
                            _('Save password'), ok_handler=on_ok)
                    return
                gajim.connections[self.account].unregister_account(
                        self._on_remove_success)
            else:
                self._on_remove_success(True)

<<<<<<< HEAD
        if gajim.connections[self.account].connected:
            dialogs.ConfirmationDialog(
                    _('Account "%s" is connected to the server') % self.account,
                    _('If you remove it, the connection will be lost.'),
                    on_response_ok=remove)
=======
        if self.account in gajim.connections and \
        gajim.connections[self.account].connected:
            dialogs.ConfirmationDialog(
                _('Account "%s" is connected to the server') % self.account,
                _('If you remove it, the connection will be lost.'),
                on_response_ok=remove)
>>>>>>> 337b09d3
        else:
            remove()

    def on_remove_responce_ok(self, is_checked):
        if is_checked[0]:
            self._on_remove_success(True)

    def _on_remove_success(self, res):
        # action of unregistration has failed, we don't remove the account
        # Error message is send by connect_and_auth()
        if not res:
            confirmation_check = dialogs.ConfirmationDialogDoubleRadio(
                    _('Connection to server %s failed') % self.account,
                    _('What would you like to do?'),
                    _('Remove only from Gajim'),
                    _('Don\'t remove anything. I\'ll try again later'),
                    on_response_ok=self.on_remove_responce_ok, is_modal=False)
            return
        # Close all opened windows
<<<<<<< HEAD
        gajim.interface.roster.close_all(self.account, force = True)
        gajim.connections[self.account].disconnect(on_purpose = True)
        del gajim.connections[self.account]
=======
        gajim.interface.roster.close_all(self.account, force=True)
        if self.account in gajim.connections:
            gajim.connections[self.account].disconnect(on_purpose=True)
            del gajim.connections[self.account]
>>>>>>> 337b09d3
        gajim.logger.remove_roster(gajim.get_jid_from_account(self.account))
        gajim.config.del_per('accounts', self.account)
        gajim.interface.save_config()
        del gajim.interface.instances[self.account]
<<<<<<< HEAD
        del gajim.interface.minimized_controls[self.account]
        del gajim.nicks[self.account]
        del gajim.block_signed_in_notifications[self.account]
        del gajim.groups[self.account]
        gajim.contacts.remove_account(self.account)
        del gajim.gc_connected[self.account]
        del gajim.automatic_rooms[self.account]
        del gajim.to_be_removed[self.account]
        del gajim.newly_added[self.account]
        del gajim.sleeper_state[self.account]
        del gajim.encrypted_chats[self.account]
        del gajim.last_message_time[self.account]
        del gajim.status_before_autoaway[self.account]
        del gajim.transport_avatar[self.account]
        del gajim.gajim_optional_features[self.account]
        del gajim.caps_hash[self.account]
=======
        if self.account in gajim.nicks:
            del gajim.interface.minimized_controls[self.account]
            del gajim.nicks[self.account]
            del gajim.block_signed_in_notifications[self.account]
            del gajim.groups[self.account]
            gajim.contacts.remove_account(self.account)
            del gajim.gc_connected[self.account]
            del gajim.automatic_rooms[self.account]
            del gajim.to_be_removed[self.account]
            del gajim.newly_added[self.account]
            del gajim.sleeper_state[self.account]
            del gajim.encrypted_chats[self.account]
            del gajim.last_message_time[self.account]
            del gajim.status_before_autoaway[self.account]
            del gajim.transport_avatar[self.account]
            del gajim.gajim_optional_features[self.account]
            del gajim.caps_hash[self.account]
>>>>>>> 337b09d3
        if len(gajim.connections) >= 2: # Do not merge accounts if only one exists
            gajim.interface.roster.regroup = gajim.config.get('mergeaccounts')
        else:
            gajim.interface.roster.regroup = False
        gajim.interface.roster.setup_and_draw_roster()
        gajim.interface.roster.set_actions_menu_needs_rebuild()
        if 'accounts' in gajim.interface.instances:
            gajim.interface.instances['accounts'].init_accounts()
            gajim.interface.instances['accounts'].init_account()
        self.window.destroy()

#---------- ManageBookmarksWindow class -------------#
class ManageBookmarksWindow:
    def __init__(self):
        self.xml = gtkgui_helpers.get_gtk_builder('manage_bookmarks_window.ui')
        self.window = self.xml.get_object('manage_bookmarks_window')
        self.window.set_transient_for(gajim.interface.roster.window)

        # Account-JID, RoomName, Room-JID, Autojoin, Minimize, Passowrd, Nick,
        # Show_Status
        self.treestore = gtk.TreeStore(str, str, str, bool, bool, str, str, str)
        self.treestore.set_sort_column_id(1, gtk.SORT_ASCENDING)

        # Store bookmarks in treeview.
        for account in gajim.connections:
            if gajim.connections[account].connected <= 1:
                continue
            if gajim.connections[account].is_zeroconf:
                continue
            if not gajim.connections[account].private_storage_supported:
                continue
            iter_ = self.treestore.append(None, [None, account, None, None,
                    None, None, None, None])

            for bookmark in gajim.connections[account].bookmarks:
                if bookmark['name'] == '':
                    # No name was given for this bookmark.
                    # Use the first part of JID instead...
                    name = bookmark['jid'].split("@")[0]
                    bookmark['name'] = name

                # make '1', '0', 'true', 'false' (or other) to True/False
                autojoin = helpers.from_xs_boolean_to_python_boolean(
                        bookmark['autojoin'])

                minimize = helpers.from_xs_boolean_to_python_boolean(
                        bookmark['minimize'])

                print_status = bookmark.get('print_status', '')
                if print_status not in ('', 'all', 'in_and_out', 'none'):
                    print_status = ''
                self.treestore.append(iter_, [
                                account,
                                bookmark['name'],
                                bookmark['jid'],
                                autojoin,
                                minimize,
                                bookmark['password'],
                                bookmark['nick'],
                                print_status ])

        self.print_status_combobox = self.xml.get_object('print_status_combobox')
        model = gtk.ListStore(str, str)

        self.option_list = {'': _('Default'), 'all': Q_('?print_status:All'),
                'in_and_out': _('Enter and leave only'),
                'none': Q_('?print_status:None')}
        opts = sorted(self.option_list.keys())
        for opt in opts:
            model.append([self.option_list[opt], opt])

        self.print_status_combobox.set_model(model)
        self.print_status_combobox.set_active(1)

        self.view = self.xml.get_object('bookmarks_treeview')
        self.view.set_model(self.treestore)
        self.view.expand_all()

        renderer = gtk.CellRendererText()
        column = gtk.TreeViewColumn('Bookmarks', renderer, text=1)
        self.view.append_column(column)

        self.selection = self.view.get_selection()
        self.selection.connect('changed', self.bookmark_selected)

        #Prepare input fields
        self.title_entry = self.xml.get_object('title_entry')
        self.title_entry.connect('changed', self.on_title_entry_changed)
        self.nick_entry = self.xml.get_object('nick_entry')
        self.nick_entry.connect('changed', self.on_nick_entry_changed)
        self.server_entry = self.xml.get_object('server_entry')
        self.server_entry.connect('changed', self.on_server_entry_changed)
        self.room_entry = self.xml.get_object('room_entry')
        self.room_entry.connect('changed', self.on_room_entry_changed)
        self.pass_entry = self.xml.get_object('pass_entry')
        self.pass_entry.connect('changed', self.on_pass_entry_changed)
        self.autojoin_checkbutton = self.xml.get_object('autojoin_checkbutton')
        self.minimize_checkbutton = self.xml.get_object('minimize_checkbutton')

        self.xml.connect_signals(self)
        self.window.show_all()

    def on_bookmarks_treeview_button_press_event(self, widget, event):
        (model, iter_) = self.selection.get_selected()
        if not iter_:
            # Removed a bookmark before
            return

        if model.iter_parent(iter_):
            # The currently selected node is a bookmark
            return not self.check_valid_bookmark()

    def on_manage_bookmarks_window_destroy(self, widget, event):
        del gajim.interface.instances['manage_bookmarks']

    def on_add_bookmark_button_clicked(self, widget):
        """
        Add a new bookmark
        """
        # Get the account that is currently used
        # (the parent of the currently selected item)
        (model, iter_) = self.selection.get_selected()
        if not iter_: # Nothing selected, do nothing
            return

        parent = model.iter_parent(iter_)

        if parent:
            # We got a bookmark selected, so we add_to the parent
            add_to = parent
        else:
            # No parent, so we got an account -> add to this.
            add_to = iter_

        account = model[add_to][1].decode('utf-8')
        nick = gajim.nicks[account]
        iter_ = self.treestore.append(add_to, [account, _('New Group Chat'), '',
                False, False, '', nick, 'in_and_out'])

        self.view.expand_row(model.get_path(add_to), True)
        self.view.set_cursor(model.get_path(iter_))

    def on_remove_bookmark_button_clicked(self, widget):
        """
        Remove selected bookmark
        """
        (model, iter_) = self.selection.get_selected()
        if not iter_: # Nothing selected
            return

        if not model.iter_parent(iter_):
            # Don't remove account iters
            return

        model.remove(iter_)
        self.clear_fields()

    def check_valid_bookmark(self):
        """
        Check if all neccessary fields are entered correctly
        """
        (model, iter_) = self.selection.get_selected()

        if not model.iter_parent(iter_):
            #Account data can't be changed
            return

        if self.server_entry.get_text().decode('utf-8') == '' or \
        self.room_entry.get_text().decode('utf-8') == '':
            dialogs.ErrorDialog(_('This bookmark has invalid data'),
                    _('Please be sure to fill out server and room fields or remove this'
                    ' bookmark.'))
            return False

        return True

    def on_ok_button_clicked(self, widget):
        """
        Parse the treestore data into our new bookmarks array, then send the new
        bookmarks to the server.
        """
        (model, iter_) = self.selection.get_selected()
        if iter_ and model.iter_parent(iter_):
            #bookmark selected, check it
            if not self.check_valid_bookmark():
                return

        for account in self.treestore:
            account_unicode = account[1].decode('utf-8')
            gajim.connections[account_unicode].bookmarks = []

            for bm in account.iterchildren():
                #Convert True/False/None to '1' or '0'
                autojoin = unicode(int(bm[3]))
                minimize = unicode(int(bm[4]))

                #create the bookmark-dict
                bmdict = { 'name': bm[1], 'jid': bm[2], 'autojoin': autojoin,
                        'minimize': minimize, 'password': bm[5], 'nick': bm[6],
                        'print_status': bm[7]}

                gajim.connections[account_unicode].bookmarks.append(bmdict)

            gajim.connections[account_unicode].store_bookmarks()
        gajim.interface.roster.set_actions_menu_needs_rebuild()
        self.window.destroy()

    def on_cancel_button_clicked(self, widget):
        self.window.destroy()

    def bookmark_selected(self, selection):
        """
        Fill in the bookmark's data into the fields.
        """
        (model, iter_) = selection.get_selected()

        if not iter_:
            # After removing the last bookmark for one account
            # this will be None, so we will just:
            return

        widgets = [ self.title_entry, self.nick_entry, self.room_entry,
                self.server_entry, self.pass_entry, self.autojoin_checkbutton,
                self.minimize_checkbutton, self.print_status_combobox]

        if model.iter_parent(iter_):
            # make the fields sensitive
            for field in widgets:
                field.set_sensitive(True)
        else:
            # Top-level has no data (it's the account fields)
            # clear fields & make them insensitive
            self.clear_fields()
            for field in widgets:
                field.set_sensitive(False)
            return

        # Fill in the data for childs
        self.title_entry.set_text(model[iter_][1])
        room_jid = model[iter_][2].decode('utf-8')
        try:
            (room, server) = room_jid.split('@')
        except ValueError:
            # We just added this one
            room = ''
            server = ''
        self.room_entry.set_text(room)
        self.server_entry.set_text(server)

        self.autojoin_checkbutton.set_active(model[iter_][3])
        self.minimize_checkbutton.set_active(model[iter_][4])
        # sensitive only if auto join is checked
        self.minimize_checkbutton.set_sensitive(model[iter_][3])

        if model[iter_][5] is not None:
            password = model[iter_][5].decode('utf-8')
        else:
            password = None

        if password:
            self.pass_entry.set_text(password)
        else:
            self.pass_entry.set_text('')
        nick = model[iter_][6]
        if nick:
            nick = nick.decode('utf-8')
            self.nick_entry.set_text(nick)
        else:
            self.nick_entry.set_text('')

        print_status = model[iter_][7]
        opts = sorted(self.option_list.keys())
        self.print_status_combobox.set_active(opts.index(print_status))

    def on_title_entry_changed(self, widget):
        (model, iter_) = self.selection.get_selected()
        if iter_: # After removing a bookmark, we got nothing selected
            if model.iter_parent(iter_):
                # Don't clear the title field for account nodes
                model[iter_][1] = self.title_entry.get_text()

    def on_nick_entry_changed(self, widget):
        (model, iter_) = self.selection.get_selected()
        if iter_:
            nick = self.nick_entry.get_text().decode('utf-8')
            try:
                nick = helpers.parse_resource(nick)
            except helpers.InvalidFormat, e:
                dialogs.ErrorDialog(_('Invalid nickname'),
                        _('Character not allowed'))
                self.nick_entry.set_text(model[iter_][6])
                return True
            model[iter_][6] = nick

    def on_server_entry_changed(self, widget):
        (model, iter_) = self.selection.get_selected()
        if iter_:
            room_jid = self.room_entry.get_text().decode('utf-8').strip() + '@' + \
                    self.server_entry.get_text().decode('utf-8').strip()
            try:
                room_jid = helpers.parse_resource(room_jid)
            except helpers.InvalidFormat, e:
                dialogs.ErrorDialog(_('Invalid server'),
                        _('Character not allowed'))
                self.server_entry.set_text(model[iter_][2].split('@')[1])
                return True
            model[iter_][2] = room_jid

    def on_room_entry_changed(self, widget):
        (model, iter_) = self.selection.get_selected()
        if iter_:
            room_jid = self.room_entry.get_text().decode('utf-8').strip() + '@' + \
                    self.server_entry.get_text().decode('utf-8').strip()
            try:
                room_jid = helpers.parse_resource(room_jid)
            except helpers.InvalidFormat, e:
                dialogs.ErrorDialog(_('Invalid room'),
                        _('Character not allowed'))
                self.room_entry.set_text(model[iter_][2].split('@')[0])
                return True
            model[iter_][2] = room_jid

    def on_pass_entry_changed(self, widget):
        (model, iter_) = self.selection.get_selected()
        if iter_:
            model[iter_][5] = self.pass_entry.get_text()

    def on_autojoin_checkbutton_toggled(self, widget):
        (model, iter_) = self.selection.get_selected()
        if iter_:
            model[iter_][3] = self.autojoin_checkbutton.get_active()
            self.minimize_checkbutton.set_sensitive(model[iter_][3])

    def on_minimize_checkbutton_toggled(self, widget):
        (model, iter_) = self.selection.get_selected()
        if iter_:
            model[iter_][4] = self.minimize_checkbutton.get_active()

    def on_print_status_combobox_changed(self, widget):
        active = widget.get_active()
        model = widget.get_model()
        print_status = model[active][1]
        (model2, iter_) = self.selection.get_selected()
        if iter_:
            model2[iter_][7] = print_status

    def clear_fields(self):
        widgets = [ self.title_entry, self.nick_entry, self.room_entry,
                self.server_entry, self.pass_entry ]
        for field in widgets:
            field.set_text('')
        self.autojoin_checkbutton.set_active(False)
        self.minimize_checkbutton.set_active(False)
        self.print_status_combobox.set_active(1)

class AccountCreationWizardWindow:
    def __init__(self):
        self.xml = gtkgui_helpers.get_gtk_builder(
                'account_creation_wizard_window.ui')
        self.window = self.xml.get_object('account_creation_wizard_window')
        self.window.set_transient_for(gajim.interface.roster.window)

        completion = gtk.EntryCompletion()
<<<<<<< HEAD
=======
        completion1 = gtk.EntryCompletion()
>>>>>>> 337b09d3
        # Connect events from comboboxentry.child
        server_comboboxentry = self.xml.get_object('server_comboboxentry')
        entry = server_comboboxentry.child
        entry.connect('key_press_event',
<<<<<<< HEAD
                self.on_server_comboboxentry_key_press_event, server_comboboxentry)
=======
            self.on_server_comboboxentry_key_press_event, server_comboboxentry)
>>>>>>> 337b09d3
        entry.set_completion(completion)
        # Do the same for the other server comboboxentry
        server_comboboxentry1 = self.xml.get_object('server_comboboxentry1')
        entry = server_comboboxentry1.child
<<<<<<< HEAD
        entry.connect('key_press_event',
                self.on_server_comboboxentry_key_press_event, server_comboboxentry1)
        entry.set_completion(completion)
=======
        entry.set_completion(completion1)
>>>>>>> 337b09d3

        self.update_proxy_list()

        # parse servers.xml
        servers_xml = os.path.join(gajim.DATA_DIR, 'other', 'servers.xml')
        servers = gtkgui_helpers.parse_server_xml(servers_xml)
        servers_model = gtk.ListStore(str, int)
        for server in servers:
            if not server[2]['hidden']:
                servers_model.append((str(server[0]), int(server[1])))

        completion.set_model(servers_model)
        completion.set_text_column(0)
<<<<<<< HEAD
=======
        completion1.set_model(servers_model)
        completion1.set_text_column(0)
>>>>>>> 337b09d3

        # Put servers into comboboxentries
        server_comboboxentry.set_model(servers_model)
        server_comboboxentry.set_text_column(0)
        server_comboboxentry1.set_model(servers_model)
        server_comboboxentry1.set_text_column(0)

        # Generic widgets
        self.notebook = self.xml.get_object('notebook')
        self.cancel_button = self.xml.get_object('cancel_button')
        self.back_button = self.xml.get_object('back_button')
        self.forward_button = self.xml.get_object('forward_button')
        self.finish_button = self.xml.get_object('finish_button')
        self.advanced_button = self.xml.get_object('advanced_button')
        self.finish_label = self.xml.get_object('finish_label')
        self.go_online_checkbutton = self.xml.get_object(
<<<<<<< HEAD
                'go_online_checkbutton')
        self.show_vcard_checkbutton = self.xml.get_object(
                'show_vcard_checkbutton')
=======
            'go_online_checkbutton')
        self.show_vcard_checkbutton = self.xml.get_object(
            'show_vcard_checkbutton')
>>>>>>> 337b09d3
        self.progressbar = self.xml.get_object('progressbar')

        # some vars
        self.update_progressbar_timeout_id = None

        self.notebook.set_current_page(0)
        self.xml.connect_signals(self)
        self.window.show_all()
        gajim.ged.register_event_handler('NEW_ACC_CONNECTED', ged.CORE,
<<<<<<< HEAD
                self.new_acc_connected)
        gajim.ged.register_event_handler('NEW_ACC_NOT_CONNECTED', ged.CORE,
                self.new_acc_not_connected)
        gajim.ged.register_event_handler('ACC_OK', ged.CORE, self.acc_is_ok)
        gajim.ged.register_event_handler('ACC_NOT_OK', ged.CORE,
                self.acc_is_not_ok)
=======
            self.new_acc_connected)
        gajim.ged.register_event_handler('NEW_ACC_NOT_CONNECTED', ged.CORE,
            self.new_acc_not_connected)
        gajim.ged.register_event_handler('ACC_OK', ged.CORE, self.acc_is_ok)
        gajim.ged.register_event_handler('ACC_NOT_OK', ged.CORE,
            self.acc_is_not_ok)
>>>>>>> 337b09d3

    def on_wizard_window_destroy(self, widget):
        page = self.notebook.get_current_page()
        if page in (4, 5) and self.account in gajim.connections:
<<<<<<< HEAD
            # connection instance is saved in gajim.connections and we canceled the
            # addition of the account
=======
            # connection instance is saved in gajim.connections and we canceled
            # the addition of the account
>>>>>>> 337b09d3
            del gajim.connections[self.account]
            if self.account in gajim.config.get_per('accounts'):
                gajim.config.del_per('accounts', self.account)
        gajim.ged.remove_event_handler('NEW_ACC_CONNECTED', ged.CORE,
<<<<<<< HEAD
                self.new_acc_connected)
        gajim.ged.remove_event_handler('NEW_ACC_NOT_CONNECTED', ged.CORE,
                self.new_acc_not_connected)
        gajim.ged.remove_event_handler('ACC_OK', ged.CORE, self.acc_is_ok)
        gajim.ged.remove_event_handler('ACC_NOT_OK', ged.CORE,
                self.acc_is_not_ok)
=======
            self.new_acc_connected)
        gajim.ged.remove_event_handler('NEW_ACC_NOT_CONNECTED', ged.CORE,
            self.new_acc_not_connected)
        gajim.ged.remove_event_handler('ACC_OK', ged.CORE, self.acc_is_ok)
        gajim.ged.remove_event_handler('ACC_NOT_OK', ged.CORE,
            self.acc_is_not_ok)
>>>>>>> 337b09d3
        del gajim.interface.instances['account_creation_wizard']

    def on_register_server_features_button_clicked(self, widget):
        helpers.launch_browser_mailer('url',
<<<<<<< HEAD
                'http://www.jabber.org/network/oldnetwork.shtml')
=======
            'http://www.jabber.org/network/oldnetwork.shtml')
>>>>>>> 337b09d3

    def on_save_password_checkbutton_toggled(self, widget):
        self.xml.get_object('password_entry').grab_focus()

    def on_cancel_button_clicked(self, widget):
        self.window.destroy()

    def on_back_button_clicked(self, widget):
        cur_page = self.notebook.get_current_page()
        if cur_page in (1, 2):
            self.notebook.set_current_page(0)
            self.back_button.set_sensitive(False)
        elif cur_page == 3:
            self.xml.get_object('form_vbox').remove(self.data_form_widget)
            self.notebook.set_current_page(2) # show server page
        elif cur_page == 4:
            if self.account in gajim.connections:
                del gajim.connections[self.account]
            self.notebook.set_current_page(2)
            self.xml.get_object('form_vbox').remove(self.data_form_widget)
        elif cur_page == 6: # finish page
            self.forward_button.show()
            if self.modify:
                self.notebook.set_current_page(1) # Go to parameters page
            else:
                self.notebook.set_current_page(2) # Go to server page

    def on_anonymous_checkbutton1_toggled(self, widget):
        active = widget.get_active()
        self.xml.get_object('username_entry').set_sensitive(not active)
        self.xml.get_object('password_entry').set_sensitive(not active)
<<<<<<< HEAD
        self.xml.get_object('save_password_checkbutton').set_sensitive(not active)
=======
        self.xml.get_object('save_password_checkbutton').set_sensitive(
            not active)
>>>>>>> 337b09d3

    def show_finish_page(self):
        self.cancel_button.hide()
        self.back_button.hide()
        self.forward_button.hide()
        if self.modify:
            finish_text = '<big><b>%s</b></big>\n\n%s' % (
<<<<<<< HEAD
                    _('Account has been added successfully'),
                    _('You can set advanced account options by pressing the '
                    'Advanced button, or later by choosing the Accounts menu item '
                    'under the Edit menu from the main window.'))
        else:
            finish_text = '<big><b>%s</b></big>\n\n%s' % (
                    _('Your new account has been created successfully'),
                    _('You can set advanced account options by pressing the Advanced '
                    'button, or later by choosing the Accounts menu item under the Edit'
                    ' menu from the main window.'))
=======
                _('Account has been added successfully'),
                _('You can set advanced account options by pressing the '
                'Advanced button, or later by choosing the Accounts menu item '
                'under the Edit menu from the main window.'))
        else:
            finish_text = '<big><b>%s</b></big>\n\n%s' % (
                _('Your new account has been created successfully'),
                _('You can set advanced account options by pressing the '
                'Advanced button, or later by choosing the Accounts menu item '
                'under the Edit menu from the main window.'))
>>>>>>> 337b09d3
        self.finish_label.set_markup(finish_text)
        self.finish_button.show()
        self.finish_button.set_property('has-default', True)
        self.advanced_button.show()
        self.go_online_checkbutton.show()
        img = self.xml.get_object('finish_image')
        if self.modify:
            img.set_from_stock(gtk.STOCK_APPLY, gtk.ICON_SIZE_DIALOG)
        else:
            path_to_file = gtkgui_helpers.get_icon_path('gajim', 48)
            img.set_from_file(path_to_file)
        self.show_vcard_checkbutton.set_active(not self.modify)
        self.notebook.set_current_page(6) # show finish page

    def on_forward_button_clicked(self, widget):
        cur_page = self.notebook.get_current_page()

        if cur_page == 0:
            widget = self.xml.get_object('use_existing_account_radiobutton')
            if widget.get_active():
                self.modify = True
                self.notebook.set_current_page(1)
            else:
                self.modify = False
                self.notebook.set_current_page(2)
            self.back_button.set_sensitive(True)
            return

        elif cur_page == 1:
            # We are adding an existing account
<<<<<<< HEAD
            anonymous = self.xml.get_object('anonymous_checkbutton1').get_active()
            username = self.xml.get_object('username_entry').get_text().decode(
                    'utf-8').strip()
            if not username and not anonymous:
                pritext = _('Invalid username')
                sectext = _(
                        'You must provide a username to configure this account.')
                dialogs.ErrorDialog(pritext, sectext)
                return
            server = self.xml.get_object('server_comboboxentry').child.get_text().\
                    decode('utf-8').strip()
            savepass = self.xml.get_object('save_password_checkbutton').\
                    get_active()
            password = self.xml.get_object('password_entry').get_text().decode(
                    'utf-8')
=======
            anonymous = self.xml.get_object('anonymous_checkbutton1').\
                get_active()
            username = self.xml.get_object('username_entry').get_text().decode(
                'utf-8').strip()
            if not username and not anonymous:
                pritext = _('Invalid username')
                sectext = _(
                    'You must provide a username to configure this account.')
                dialogs.ErrorDialog(pritext, sectext)
                return
            server = self.xml.get_object('server_comboboxentry').child.\
                get_text().decode('utf-8').strip()
            savepass = self.xml.get_object('save_password_checkbutton').\
                get_active()
            password = self.xml.get_object('password_entry').get_text().decode(
                'utf-8')
>>>>>>> 337b09d3

            jid = username + '@' + server
            # check if jid is conform to RFC and stringprep it
            try:
                jid = helpers.parse_jid(jid)
            except helpers.InvalidFormat, s:
                pritext = _('Invalid Jabber ID')
                dialogs.ErrorDialog(pritext, str(s))
                return

            self.account = server
            i = 1
            while self.account in gajim.connections:
                self.account = server + str(i)
                i += 1

            username, server = gajim.get_name_and_server_from_jid(jid)
            if self.xml.get_object('anonymous_checkbutton1').get_active():
                self.save_account('', server, False, '', anonymous=True)
            else:
                self.save_account(username, server, savepass, password)
            self.show_finish_page()
        elif cur_page == 2:
            # We are creating a new account
<<<<<<< HEAD
            server = self.xml.get_object('server_comboboxentry1').child.get_text()\
                    .decode('utf-8')

            if not server:
                dialogs.ErrorDialog(_('Invalid server'),
                        _('Please provide a server on which you want to register.'))
=======
            server = self.xml.get_object('server_comboboxentry1').child.\
                get_text().decode('utf-8')

            if not server:
                dialogs.ErrorDialog(_('Invalid server'),
                    _('Please provide a server on which you want to register.'))
>>>>>>> 337b09d3
                return
            self.account = server
            i = 1
            while self.account in gajim.connections:
                self.account = server + str(i)
                i += 1

            config = self.get_config('', server, '', '')
            # Get advanced options
            proxies_combobox = self.xml.get_object('proxies_combobox')
            active = proxies_combobox.get_active()
            proxy = proxies_combobox.get_model()[active][0].decode('utf-8')
            if proxy == _('None'):
                proxy = ''
            config['proxy'] = proxy

            config['use_custom_host'] = self.xml.get_object(
<<<<<<< HEAD
                    'custom_host_port_checkbutton').get_active()
=======
                'custom_host_port_checkbutton').get_active()
>>>>>>> 337b09d3
            custom_port = self.xml.get_object('custom_port_entry').get_text()
            try:
                custom_port = int(custom_port)
            except Exception:
                dialogs.ErrorDialog(_('Invalid entry'),
<<<<<<< HEAD
                        _('Custom port must be a port number.'))
                return
            config['custom_port'] = custom_port
            config['custom_host'] = self.xml.get_object(
                    'custom_host_entry').get_text().decode('utf-8')
=======
                    _('Custom port must be a port number.'))
                return
            config['custom_port'] = custom_port
            config['custom_host'] = self.xml.get_object(
                'custom_host_entry').get_text().decode('utf-8')
>>>>>>> 337b09d3

            if self.xml.get_object('anonymous_checkbutton2').get_active():
                self.modify = True
                self.save_account('', server, False, '', anonymous=True)
                self.show_finish_page()
            else:
                self.notebook.set_current_page(5) # show creating page
                self.back_button.hide()
                self.forward_button.hide()
                self.update_progressbar_timeout_id = gobject.timeout_add(100,
<<<<<<< HEAD
                        self.update_progressbar)
=======
                    self.update_progressbar)
>>>>>>> 337b09d3
                # Get form from serveur
                con = connection.Connection(self.account)
                gajim.connections[self.account] = con
                con.new_account(self.account, config)
        elif cur_page == 3:
            checked = self.xml.get_object('ssl_checkbutton').get_active()
            if checked:
                hostname = gajim.connections[self.account].new_account_info[
<<<<<<< HEAD
                        'hostname']
=======
                    'hostname']
>>>>>>> 337b09d3
                # Check if cert is already in file
                certs = ''
                if os.path.isfile(gajim.MY_CACERTS):
                    f = open(gajim.MY_CACERTS)
                    certs = f.read()
                    f.close()
                if self.ssl_cert in certs:
                    dialogs.ErrorDialog(_('Certificate Already in File'),
<<<<<<< HEAD
                            _('This certificate is already in file %s, so it\'s not added again.') % gajim.MY_CACERTS)
=======
                        _('This certificate is already in file %s, so it\'s '
                        'not added again.') % gajim.MY_CACERTS)
>>>>>>> 337b09d3
                else:
                    f = open(gajim.MY_CACERTS, 'a')
                    f.write(hostname + '\n')
                    f.write(self.ssl_cert + '\n\n')
                    f.close()
                    gajim.connections[self.account].new_account_info[
<<<<<<< HEAD
                            'ssl_fingerprint_sha1'] = self.ssl_fingerprint
=======
                        'ssl_fingerprint_sha1'] = self.ssl_fingerprint
>>>>>>> 337b09d3
            self.notebook.set_current_page(4) # show fom page
        elif cur_page == 4:
            if self.is_form:
                form = self.data_form_widget.data_form
            else:
                form = self.data_form_widget.get_infos()
            gajim.connections[self.account].send_new_account_infos(form,
<<<<<<< HEAD
                    self.is_form)
            self.xml.get_object('form_vbox').remove(self.data_form_widget)
            self.xml.get_object('progressbar_label').set_markup('<b>Account is being created</b>\n\nPlease wait...')
=======
                self.is_form)
            self.xml.get_object('form_vbox').remove(self.data_form_widget)
            self.xml.get_object('progressbar_label').set_markup(
                '<b>Account is being created</b>\n\nPlease wait...')
>>>>>>> 337b09d3
            self.notebook.set_current_page(5) # show creating page
            self.back_button.hide()
            self.forward_button.hide()
            self.update_progressbar_timeout_id = gobject.timeout_add(100,
<<<<<<< HEAD
                    self.update_progressbar)
=======
                self.update_progressbar)
>>>>>>> 337b09d3

    def update_proxy_list(self):
        proxies_combobox = self.xml.get_object('proxies_combobox')
        model = gtk.ListStore(str)
        proxies_combobox.set_model(model)
        l = gajim.config.get_per('proxies')
        l.insert(0, _('None'))
        for i in xrange(len(l)):
            model.append([l[i]])
        proxies_combobox.set_active(0)

    def on_manage_proxies_button_clicked(self, widget):
        if 'manage_proxies' in gajim.interface.instances:
            gajim.interface.instances['manage_proxies'].window.present()
        else:
            gajim.interface.instances['manage_proxies'] = \
<<<<<<< HEAD
                    ManageProxiesWindow()

    def on_custom_host_port_checkbutton_toggled(self, widget):
        self.xml.get_object('custom_host_hbox').set_sensitive(widget.get_active())
=======
                ManageProxiesWindow()

    def on_custom_host_port_checkbutton_toggled(self, widget):
        self.xml.get_object('custom_host_hbox').set_sensitive(widget.\
            get_active())
>>>>>>> 337b09d3

    def update_progressbar(self):
        self.progressbar.pulse()
        return True # loop forever

    def new_acc_connected(self, account, array):
        """
        Connection to server succeded, present the form to the user
        """
        # We receive events from all accounts from GED
        if account != self.account:
            return
        form, is_form, ssl_msg, ssl_err, ssl_cert, ssl_fingerprint = array
        if self.update_progressbar_timeout_id is not None:
            gobject.source_remove(self.update_progressbar_timeout_id)
        self.back_button.show()
        self.forward_button.show()
        self.is_form = is_form
        if is_form:
            dataform = dataforms.ExtendForm(node = form)
            self.data_form_widget = dataforms_widget.DataFormWidget(dataform)
        else:
            self.data_form_widget = FakeDataForm(form)
        self.data_form_widget.show_all()
        self.xml.get_object('form_vbox').pack_start(self.data_form_widget)
        self.ssl_fingerprint = ssl_fingerprint
        self.ssl_cert = ssl_cert
        if ssl_msg:
            # An SSL warning occured, show it
            hostname = gajim.connections[self.account].new_account_info['hostname']
<<<<<<< HEAD
            self.xml.get_object('ssl_label').set_markup(_('<b>Security Warning</b>'
                    '\n\nThe authenticity of the %(hostname)s SSL certificate could be '
                    'invalid.\nSSL Error: %(error)s\n'
                    'Do you still want to connect to this server?') % {
                    'hostname': hostname, 'error': ssl_msg})
            if ssl_err in (18, 27):
                text = _('Add this certificate to the list of trusted certificates.\nSHA1 fingerprint of the certificate:\n%s') % ssl_fingerprint
=======
            self.xml.get_object('ssl_label').set_markup(_(
                '<b>Security Warning</b>'
                '\n\nThe authenticity of the %(hostname)s SSL certificate could'
                ' be invalid.\nSSL Error: %(error)s\n'
                'Do you still want to connect to this server?') % {
                'hostname': hostname, 'error': ssl_msg})
            if ssl_err in (18, 27):
                text = _('Add this certificate to the list of trusted '
                    'certificates.\nSHA1 fingerprint of the certificate:\n%s') \
                    % ssl_fingerprint
>>>>>>> 337b09d3
                self.xml.get_object('ssl_checkbutton').set_label(text)
            else:
                self.xml.get_object('ssl_checkbutton').set_no_show_all(True)
                self.xml.get_object('ssl_checkbutton').hide()
            self.notebook.set_current_page(3) # show SSL page
        else:
            self.notebook.set_current_page(4) # show form page

    def new_acc_not_connected(self, account, reason):
        """
        Account creation failed: connection to server failed
        """
        # We receive events from all accounts from GED
        if account != self.account:
            return
        if self.account not in gajim.connections:
            return
        if self.update_progressbar_timeout_id is not None:
            gobject.source_remove(self.update_progressbar_timeout_id)
        del gajim.connections[self.account]
        if self.account in gajim.config.get_per('accounts'):
            gajim.config.del_per('accounts', self.account)
        self.back_button.show()
        self.cancel_button.show()
        self.go_online_checkbutton.hide()
        self.show_vcard_checkbutton.hide()
        img = self.xml.get_object('finish_image')
        img.set_from_stock(gtk.STOCK_DIALOG_ERROR, gtk.ICON_SIZE_DIALOG)
        finish_text = '<big><b>%s</b></big>\n\n%s' % (
<<<<<<< HEAD
                _('An error occurred during account creation'), reason)
=======
            _('An error occurred during account creation'), reason)
>>>>>>> 337b09d3
        self.finish_label.set_markup(finish_text)
        self.notebook.set_current_page(6) # show finish page

    def acc_is_ok(self, account, config):
        """
        Account creation succeeded
        """
        # We receive events from all accounts from GED
        if account != self.account:
            return
        self.create_vars(config)
        self.show_finish_page()

        if self.update_progressbar_timeout_id is not None:
            gobject.source_remove(self.update_progressbar_timeout_id)

    def acc_is_not_ok(self, account, reason):
        """
        Account creation failed
        """
        # We receive events from all accounts from GED
        if account != self.account:
            return
        self.back_button.show()
        self.cancel_button.show()
        self.go_online_checkbutton.hide()
        self.show_vcard_checkbutton.hide()
        del gajim.connections[self.account]
        if self.account in gajim.config.get_per('accounts'):
            gajim.config.del_per('accounts', self.account)
        img = self.xml.get_object('finish_image')
        img.set_from_stock(gtk.STOCK_DIALOG_ERROR, gtk.ICON_SIZE_DIALOG)
<<<<<<< HEAD
        finish_text = '<big><b>%s</b></big>\n\n%s' % (_('An error occurred during '
                'account creation'), reason)
=======
        finish_text = '<big><b>%s</b></big>\n\n%s' % (_(
            'An error occurred during account creation'), reason)
>>>>>>> 337b09d3
        self.finish_label.set_markup(finish_text)
        self.notebook.set_current_page(6) # show finish page

        if self.update_progressbar_timeout_id is not None:
            gobject.source_remove(self.update_progressbar_timeout_id)

    def on_advanced_button_clicked(self, widget):
        if 'accounts' in gajim.interface.instances:
            gajim.interface.instances['accounts'].window.present()
        else:
            gajim.interface.instances['accounts'] = AccountsWindow()
<<<<<<< HEAD
        gajim.interface.instances['accounts'].select_account(
                self.account)
=======
        gajim.interface.instances['accounts'].select_account(self.account)
>>>>>>> 337b09d3
        self.window.destroy()

    def on_finish_button_clicked(self, widget):
        go_online = self.xml.get_object('go_online_checkbutton').get_active()
        show_vcard = self.xml.get_object('show_vcard_checkbutton').get_active()
        self.window.destroy()
        if show_vcard:
            gajim.interface.show_vcard_when_connect.append(self.account)
        if go_online:
            gajim.interface.roster.send_status(self.account, 'online', '')

    def on_username_entry_key_press_event(self, widget, event):
        # Check for pressed @ and jump to combobox if found
        if event.keyval == gtk.keysyms.at:
            combobox = self.xml.get_object('server_comboboxentry')
            combobox.grab_focus()
            combobox.child.set_position(-1)
            return True

    def on_server_comboboxentry_key_press_event(self, widget, event, combobox):
        # If backspace is pressed in empty field, return to the nick entry field
        backspace = event.keyval == gtk.keysyms.BackSpace
        empty = len(combobox.get_active_text()) == 0
        if backspace and empty and self.modify:
            username_entry = self.xml.get_object('username_entry')
            username_entry.grab_focus()
            username_entry.set_position(-1)
            return True

    def get_config(self, login, server, savepass, password, anonymous=False):
        config = {}
        config['name'] = login
        config['hostname'] = server
        config['savepass'] = savepass
        config['password'] = password
        config['resource'] = 'Gajim'
        config['anonymous_auth'] = anonymous
        config['priority'] = 5
        config['autoconnect'] = True
        config['no_log_for'] = ''
        config['sync_with_global_status'] = True
        config['proxy'] = ''
        config['usessl'] = False
        config['use_custom_host'] = False
        config['custom_port'] = 0
        config['custom_host'] = ''
        config['keyname'] = ''
        config['keyid'] = ''
        return config

    def save_account(self, login, server, savepass, password, anonymous=False):
        if self.account in gajim.connections:
            dialogs.ErrorDialog(_('Account name is in use'),
<<<<<<< HEAD
                    _('You already have an account using this name.'))
=======
                _('You already have an account using this name.'))
>>>>>>> 337b09d3
            return
        con = connection.Connection(self.account)
        con.password = password

        config = self.get_config(login, server, savepass, password, anonymous)

        if not self.modify:
            con.new_account(self.account, config)
            return
        gajim.connections[self.account] = con
        self.create_vars(config)

    def create_vars(self, config):
        gajim.config.add_per('accounts', self.account)

        if not config['savepass']:
            config['password'] = ''

        for opt in config:
            gajim.config.set_per('accounts', self.account, opt, config[opt])

        # update variables
        gajim.interface.instances[self.account] = {'infos': {}, 'disco': {},
<<<<<<< HEAD
                'gc_config': {}, 'search': {}, 'online_dialog': {}}
        gajim.interface.minimized_controls[self.account] = {}
        gajim.connections[self.account].connected = 0
        gajim.connections[self.account].keepalives = gajim.config.get_per(
                'accounts', self.account, 'keep_alive_every_foo_secs')
=======
            'gc_config': {}, 'search': {}, 'online_dialog': {}}
        gajim.interface.minimized_controls[self.account] = {}
        gajim.connections[self.account].connected = 0
        gajim.connections[self.account].keepalives = gajim.config.get_per(
            'accounts', self.account, 'keep_alive_every_foo_secs')
>>>>>>> 337b09d3
        gajim.groups[self.account] = {}
        gajim.contacts.add_account(self.account)
        gajim.gc_connected[self.account] = {}
        gajim.automatic_rooms[self.account] = {}
        gajim.newly_added[self.account] = []
        gajim.to_be_removed[self.account] = []
        gajim.nicks[self.account] = config['name']
        gajim.block_signed_in_notifications[self.account] = True
        gajim.sleeper_state[self.account] = 'off'
        gajim.encrypted_chats[self.account] = []
        gajim.last_message_time[self.account] = {}
        gajim.status_before_autoaway[self.account] = ''
        gajim.transport_avatar[self.account] = {}
        gajim.gajim_optional_features[self.account] = []
        gajim.caps_hash[self.account] = ''
        # refresh accounts window
        if 'accounts' in gajim.interface.instances:
            gajim.interface.instances['accounts'].init_accounts()
        # refresh roster
<<<<<<< HEAD
        if len(gajim.connections) >= 2: # Do not merge accounts if only one exists
=======
        if len(gajim.connections) >= 2:
            # Do not merge accounts if only one exists
>>>>>>> 337b09d3
            gajim.interface.roster.regroup = gajim.config.get('mergeaccounts')
        else:
            gajim.interface.roster.regroup = False
        gajim.interface.roster.setup_and_draw_roster()
        gajim.interface.roster.set_actions_menu_needs_rebuild()
        gajim.interface.save_config()

class ManagePEPServicesWindow:
    def __init__(self, account):
        self.xml = gtkgui_helpers.get_gtk_builder('manage_pep_services_window.ui')
        self.window = self.xml.get_object('manage_pep_services_window')
        self.window.set_transient_for(gajim.interface.roster.window)
        self.xml.get_object('configure_button').set_sensitive(False)
        self.xml.get_object('delete_button').set_sensitive(False)
        self.xml.connect_signals(self)
        self.account = account

        self.init_services()
        self.xml.get_object('services_treeview').get_selection().connect(
                'changed', self.on_services_selection_changed)
        self.window.show_all()

    def on_manage_pep_services_window_destroy(self, widget):
        '''close window'''
        del gajim.interface.instances[self.account]['pep_services']

    def on_close_button_clicked(self, widget):
        self.window.destroy()

    def on_services_selection_changed(self, sel):
        self.xml.get_object('configure_button').set_sensitive(True)
        self.xml.get_object('delete_button').set_sensitive(True)

    def init_services(self):
        self.treeview = self.xml.get_object('services_treeview')
        # service, access_model, group
        self.treestore = gtk.ListStore(str)
        self.treeview.set_model(self.treestore)

        col = gtk.TreeViewColumn('Service')
        self.treeview.append_column(col)

        cellrenderer_text = gtk.CellRendererText()
        col.pack_start(cellrenderer_text)
        col.add_attribute(cellrenderer_text, 'text', 0)

        our_jid = gajim.get_jid_from_account(self.account)
        gajim.connections[self.account].discoverItems(our_jid)

    def items_received(self, items):
        our_jid = gajim.get_jid_from_account(self.account)
        for item in items:
            if 'jid' in item and item['jid'] == our_jid and 'node' in item:
                self.treestore.append([item['node']])

    def node_removed(self, node):
        model = self.treeview.get_model()
        iter_ = model.get_iter_root()
        while iter_:
            if model[iter_][0] == node:
                model.remove(iter_)
                break
            iter_ = model.get_iter_next(iter_)

    def on_delete_button_clicked(self, widget):
        selection = self.treeview.get_selection()
        if not selection:
            return
        model, iter_ = selection.get_selected()
        node = model[iter_][0]
        our_jid = gajim.get_jid_from_account(self.account)
        gajim.connections[self.account].send_pb_delete(our_jid, node)

    def on_configure_button_clicked(self, widget):
        selection = self.treeview.get_selection()
        if not selection:
            return
        model, iter_ = selection.get_selected()
        node = model[iter_][0]
        our_jid = gajim.get_jid_from_account(self.account)
        gajim.connections[self.account].request_pb_configuration(our_jid, node)

    def config(self, node, form):
        def on_ok(form, node):
            form.type = 'submit'
            our_jid = gajim.get_jid_from_account(self.account)
            gajim.connections[self.account].send_pb_configure(our_jid, node, form)
        window = dialogs.DataFormWindow(form, (on_ok, node))
        title = "Configure %s" % node
        window.set_title(title)
        window.show_all()

class ManageSoundsWindow:
    def __init__(self):
        self.xml = gtkgui_helpers.get_gtk_builder('manage_sounds_window.ui')
        self.window = self.xml.get_object('manage_sounds_window')

        # sounds treeview
        self.sound_tree = self.xml.get_object('sounds_treeview')

        # active, event ui name, path to sound file, event_config_name
        model = gtk.ListStore(bool, str, str, str)
        self.sound_tree.set_model(model)

        col = gtk.TreeViewColumn(_('Active'))
        self.sound_tree.append_column(col)
        renderer = gtk.CellRendererToggle()
        renderer.set_property('activatable', True)
        renderer.connect('toggled', self.sound_toggled_cb)
        col.pack_start(renderer)
        col.set_attributes(renderer, active = 0)

        col = gtk.TreeViewColumn(_('Event'))
        self.sound_tree.append_column(col)
        renderer = gtk.CellRendererText()
        col.pack_start(renderer)
        col.set_attributes(renderer, text = 1)

        self.fill_sound_treeview()

        self.xml.connect_signals(self)

        self.sound_tree.get_model().connect('row-changed',
                self.on_sounds_treemodel_row_changed)

        self.window.show_all()

    def on_sounds_treemodel_row_changed(self, model, path, iter_):
        sound_event = model[iter_][3].decode('utf-8')
        gajim.config.set_per('soundevents', sound_event, 'enabled',
                                bool(model[path][0]))
        gajim.config.set_per('soundevents', sound_event, 'path',
                                model[iter_][2].decode('utf-8'))
        gajim.interface.save_config()

    def sound_toggled_cb(self, cell, path):
        model = self.sound_tree.get_model()
        model[path][0] = not model[path][0]

    def fill_sound_treeview(self):
        model = self.sound_tree.get_model()
        model.clear()
        model.set_sort_column_id(1, gtk.SORT_ASCENDING)

        # NOTE: sounds_ui_names MUST have all items of
        # sounds = gajim.config.get_per('soundevents') as keys
        sounds_dict = {
                'first_message_received': _('First Message Received'),
                'next_message_received_focused': _('Next Message Received Focused'),
                'next_message_received_unfocused':
                        _('Next Message Received Unfocused'),
                'contact_connected': _('Contact Connected'),
                'contact_disconnected': _('Contact Disconnected'),
                'message_sent': _('Message Sent'),
                'muc_message_highlight': _('Group Chat Message Highlight'),
                'muc_message_received': _('Group Chat Message Received'),
                'gmail_received': _('GMail Email Received')
        }

        for sound_event_config_name, sound_ui_name in sounds_dict.items():
            enabled = gajim.config.get_per('soundevents',
                    sound_event_config_name, 'enabled')
            path = gajim.config.get_per('soundevents',
                    sound_event_config_name, 'path')
            model.append((enabled, sound_ui_name, path, sound_event_config_name))

    def on_treeview_sounds_cursor_changed(self, widget, data = None):
        (model, iter_) = self.sound_tree.get_selection().get_selected()
        sounds_entry = self.xml.get_object('sounds_entry')
        if not iter_:
            sounds_entry.set_text('')
            return
        path_to_snd_file = model[iter_][2]
        sounds_entry.set_text(path_to_snd_file)

    def on_browse_for_sounds_button_clicked(self, widget, data = None):
        (model, iter_) = self.sound_tree.get_selection().get_selected()
        if not iter_:
            return
        def on_ok(widget, path_to_snd_file):
            self.dialog.destroy()
            model, iter_ = self.sound_tree.get_selection().get_selected()
            if not path_to_snd_file:
                model[iter_][2] = ''
                self.xml.get_object('sounds_entry').set_text('')
                model[iter_][0] = False
                return
            directory = os.path.dirname(path_to_snd_file)
            gajim.config.set('last_sounds_dir', directory)
            path_to_snd_file = helpers.strip_soundfile_path(path_to_snd_file)
            self.xml.get_object('sounds_entry').set_text(path_to_snd_file)

            model[iter_][2] = path_to_snd_file # set new path to sounds_model
            model[iter_][0] = True # set the sound to enabled

        def on_cancel(widget):
            self.dialog.destroy()

        path_to_snd_file = model[iter_][2].decode('utf-8')
        self.dialog = dialogs.SoundChooserDialog(path_to_snd_file, on_ok,
                on_cancel)

    def on_sounds_entry_changed(self, widget):
        path_to_snd_file = widget.get_text()
        model, iter_ = self.sound_tree.get_selection().get_selected()
        model[iter_][2] = path_to_snd_file # set new path to sounds_model

    def on_play_button_clicked(self, widget):
        model, iter_ = self.sound_tree.get_selection().get_selected()
        if not iter_:
            return
        snd_event_config_name = model[iter_][3]
        helpers.play_sound(snd_event_config_name)

    def on_close_button_clicked(self, widget):
        self.window.hide()

    def on_manage_sounds_window_delete_event(self, widget, event):
        self.window.hide()
        return True # do NOT destroy the window<|MERGE_RESOLUTION|>--- conflicted
+++ resolved
@@ -429,24 +429,14 @@
         buf.connect('changed', self.on_msg_textview_changed)
 
         ### Audio / Video tab ###
-<<<<<<< HEAD
-        def create_av_combobox(opt_name, device_dict):
-=======
         def create_av_combobox(opt_name, device_dict, config_name=None,
         key=None):
->>>>>>> 337b09d3
             combobox = self.xml.get_object(opt_name + '_combobox')
             cell = gtk.CellRendererText()
             combobox.pack_start(cell, True)
             combobox.add_attribute(cell, 'text', 0)
             model = gtk.ListStore(str, str)
             combobox.set_model(model)
-<<<<<<< HEAD
-
-            for index, (name, value) in enumerate(sorted(device_dict.iteritems())):
-                model.append((name, value))
-                if gajim.config.get(opt_name + '_device') == value:
-=======
             if config_name:
                 config = gajim.config.get(config_name)
             else:
@@ -456,19 +446,10 @@
             iteritems(), key=key)):
                 model.append((name, value))
                 if config == value:
->>>>>>> 337b09d3
                     combobox.set_active(index)
 
         if HAS_GST:
             create_av_combobox('audio_input', AudioInputManager().get_devices())
-<<<<<<< HEAD
-            create_av_combobox('audio_output', AudioOutputManager().get_devices())
-            create_av_combobox('video_input', VideoInputManager().get_devices())
-            create_av_combobox('video_output', VideoOutputManager().get_devices())
-        else:
-            for opt_name in ('audio_input', 'audio_output', 'video_input',
-            'video_output'):
-=======
             create_av_combobox('audio_output', AudioOutputManager().get_devices(
                 ))
             create_av_combobox('video_input', VideoInputManager().get_devices())
@@ -487,7 +468,6 @@
         else:
             for opt_name in ('audio_input', 'audio_output', 'video_input',
             'video_output', 'video_framerate', 'video_size'):
->>>>>>> 337b09d3
                 combobox = self.xml.get_object(opt_name + '_combobox')
                 combobox.set_sensitive(False)
 
@@ -1114,25 +1094,6 @@
     def on_msg_treemodel_row_deleted(self, model, path):
         self.save_status_messages(model)
 
-<<<<<<< HEAD
-    def on_av_combobox_changed(self, combobox, opt_name):
-        model = combobox.get_model()
-        active = combobox.get_active()
-        device = model[active][1].decode('utf-8')
-        gajim.config.set(opt_name + '_device', device)
-
-    def on_audio_input_combobox_changed(self, widget):
-        self.on_av_combobox_changed(widget, 'audio_input')
-
-    def on_audio_output_combobox_changed(self, widget):
-        self.on_av_combobox_changed(widget, 'audio_output')
-
-    def on_video_input_combobox_changed(self, widget):
-        self.on_av_combobox_changed(widget, 'video_input')
-
-    def on_video_output_combobox_changed(self, widget):
-        self.on_av_combobox_changed(widget, 'video_output')
-=======
     def on_av_combobox_changed(self, combobox, config_name):
         model = combobox.get_model()
         active = combobox.get_active()
@@ -1156,7 +1117,6 @@
 
     def on_video_size_combobox_changed(self, widget):
         self.on_av_combobox_changed(widget, 'video_size')
->>>>>>> 337b09d3
 
     def on_stun_checkbutton_toggled(self, widget):
         self.on_checkbutton_toggled(widget, 'use_stun_server',
@@ -1676,22 +1636,15 @@
             focused_widget = self.window.get_focus()
             focused_widget_name = focused_widget.get_name()
             if focused_widget_name in ('jid_entry1', 'resource_entry1',
-<<<<<<< HEAD
-            'custom_port_entry'):
-=======
             'custom_port_entry', 'cert_entry1'):
->>>>>>> 337b09d3
                 if focused_widget_name == 'jid_entry1':
                     func = self.on_jid_entry1_focus_out_event
                 elif focused_widget_name == 'resource_entry1':
                     func = self.on_resource_entry1_focus_out_event
                 elif focused_widget_name == 'custom_port_entry':
                     func = self.on_custom_port_entry_focus_out_event
-<<<<<<< HEAD
-=======
                 elif focused_widget_name == 'cert_entry1':
                     func = self.on_cert_entry1_focus_out_event
->>>>>>> 337b09d3
                 if func(focused_widget, None):
                     # Error detected in entry, don't change account, re-put cursor on
                     # previous row
@@ -1714,8 +1667,6 @@
         self.init_account()
         self.update_proxy_list()
 
-<<<<<<< HEAD
-=======
     def on_browse_for_client_cert_button_clicked(self, widget, data=None):
         def on_ok(widget, path_to_clientcert_file):
             self.dialog.destroy()
@@ -1732,7 +1683,6 @@
         self.dialog = dialogs.ClientCertChooserDialog(path_to_clientcert_file,
             on_ok, on_cancel)
 
->>>>>>> 337b09d3
     def update_proxy_list(self):
         if self.current_account:
             our_proxy = gajim.config.get_per('accounts', self.current_account,
@@ -1888,12 +1838,6 @@
         # Account tab
         self.draw_normal_jid()
         self.xml.get_object('resource_entry1').set_text(gajim.config.get_per(
-<<<<<<< HEAD
-                'accounts', account, 'resource'))
-        self.xml.get_object('adjust_priority_with_status_checkbutton1').\
-                set_active(gajim.config.get_per('accounts', account,
-                'adjust_priority_with_status'))
-=======
             'accounts', account, 'resource'))
 
         client_cert = gajim.config.get_per('accounts', account, 'client_cert')
@@ -1902,7 +1846,6 @@
         self.xml.get_object('adjust_priority_with_status_checkbutton1').\
             set_active(gajim.config.get_per('accounts', account,
             'adjust_priority_with_status'))
->>>>>>> 337b09d3
         spinbutton = self.xml.get_object('priority_spinbutton1')
         if gajim.config.get('enable_negative_priority'):
             spinbutton.set_range(-128, 127)
@@ -1996,15 +1939,9 @@
             return
 
         win_opened = False
-<<<<<<< HEAD
-        if gajim.interface.msg_win_mgr.get_controls(acct = account):
-            win_opened = True
-        else:
-=======
         if gajim.interface.msg_win_mgr.get_controls(acct=account):
             win_opened = True
         elif account in gajim.interface.instances:
->>>>>>> 337b09d3
             for key in gajim.interface.instances[account]:
                 if gajim.interface.instances[account][key] and key != \
                 'remove_account':
@@ -2012,12 +1949,6 @@
                     break
         # Detect if we have opened windows for this account
         def remove(account):
-<<<<<<< HEAD
-            if 'remove_account' in gajim.interface.instances[account]:
-                gajim.interface.instances[account]['remove_account'].window.\
-                        present()
-            else:
-=======
             if account in gajim.interface.instances and \
             'remove_account' in gajim.interface.instances[account]:
                 gajim.interface.instances[account]['remove_account'].window.\
@@ -2025,7 +1956,6 @@
             else:
                 if not account in gajim.interface.instances:
                     gajim.interface.instances[account] = {}
->>>>>>> 337b09d3
                 gajim.interface.instances[account]['remove_account'] = \
                         RemoveAccountWindow(account)
         if win_opened:
@@ -2190,8 +2120,6 @@
             gajim.config.set_per('accounts', self.current_account, 'hostname',
                     jid_splited[1])
 
-<<<<<<< HEAD
-=======
     def on_cert_entry1_focus_out_event(self, widget, event):
         if self.ignore_events:
             return
@@ -2201,7 +2129,6 @@
         gajim.config.set_per('accounts', self.current_account, 'client_cert',
             client_cert)
 
->>>>>>> 337b09d3
     def on_anonymous_checkbutton1_toggled(self, widget):
         if self.ignore_events:
             return
@@ -3002,26 +2929,19 @@
 
     def on_remove_button_clicked(self, widget):
         def remove():
-<<<<<<< HEAD
-            if gajim.connections[self.account].connected and \
-=======
             if self.account in gajim.connections and \
             gajim.connections[self.account].connected and \
->>>>>>> 337b09d3
             not self.remove_and_unregister_radiobutton.get_active():
                 # change status to offline only if we will not remove this JID from
                 # server
                 gajim.connections[self.account].change_status('offline', 'offline')
             if self.remove_and_unregister_radiobutton.get_active():
-<<<<<<< HEAD
-=======
                 if not self.account in gajim.connections:
                     dialogs.ErrorDialog(
                         _('Account is disabled'),
                         _('To unregister from a server, account must be '
                         'enabled.'))
                     return
->>>>>>> 337b09d3
                 if not gajim.connections[self.account].password:
                     def on_ok(passphrase, checked):
                         if passphrase == -1:
@@ -3041,20 +2961,12 @@
             else:
                 self._on_remove_success(True)
 
-<<<<<<< HEAD
-        if gajim.connections[self.account].connected:
-            dialogs.ConfirmationDialog(
-                    _('Account "%s" is connected to the server') % self.account,
-                    _('If you remove it, the connection will be lost.'),
-                    on_response_ok=remove)
-=======
         if self.account in gajim.connections and \
         gajim.connections[self.account].connected:
             dialogs.ConfirmationDialog(
                 _('Account "%s" is connected to the server') % self.account,
                 _('If you remove it, the connection will be lost.'),
                 on_response_ok=remove)
->>>>>>> 337b09d3
         else:
             remove()
 
@@ -3074,38 +2986,14 @@
                     on_response_ok=self.on_remove_responce_ok, is_modal=False)
             return
         # Close all opened windows
-<<<<<<< HEAD
-        gajim.interface.roster.close_all(self.account, force = True)
-        gajim.connections[self.account].disconnect(on_purpose = True)
-        del gajim.connections[self.account]
-=======
         gajim.interface.roster.close_all(self.account, force=True)
         if self.account in gajim.connections:
             gajim.connections[self.account].disconnect(on_purpose=True)
             del gajim.connections[self.account]
->>>>>>> 337b09d3
         gajim.logger.remove_roster(gajim.get_jid_from_account(self.account))
         gajim.config.del_per('accounts', self.account)
         gajim.interface.save_config()
         del gajim.interface.instances[self.account]
-<<<<<<< HEAD
-        del gajim.interface.minimized_controls[self.account]
-        del gajim.nicks[self.account]
-        del gajim.block_signed_in_notifications[self.account]
-        del gajim.groups[self.account]
-        gajim.contacts.remove_account(self.account)
-        del gajim.gc_connected[self.account]
-        del gajim.automatic_rooms[self.account]
-        del gajim.to_be_removed[self.account]
-        del gajim.newly_added[self.account]
-        del gajim.sleeper_state[self.account]
-        del gajim.encrypted_chats[self.account]
-        del gajim.last_message_time[self.account]
-        del gajim.status_before_autoaway[self.account]
-        del gajim.transport_avatar[self.account]
-        del gajim.gajim_optional_features[self.account]
-        del gajim.caps_hash[self.account]
-=======
         if self.account in gajim.nicks:
             del gajim.interface.minimized_controls[self.account]
             del gajim.nicks[self.account]
@@ -3123,7 +3011,6 @@
             del gajim.transport_avatar[self.account]
             del gajim.gajim_optional_features[self.account]
             del gajim.caps_hash[self.account]
->>>>>>> 337b09d3
         if len(gajim.connections) >= 2: # Do not merge accounts if only one exists
             gajim.interface.roster.regroup = gajim.config.get('mergeaccounts')
         else:
@@ -3487,30 +3374,17 @@
         self.window.set_transient_for(gajim.interface.roster.window)
 
         completion = gtk.EntryCompletion()
-<<<<<<< HEAD
-=======
         completion1 = gtk.EntryCompletion()
->>>>>>> 337b09d3
         # Connect events from comboboxentry.child
         server_comboboxentry = self.xml.get_object('server_comboboxentry')
         entry = server_comboboxentry.child
         entry.connect('key_press_event',
-<<<<<<< HEAD
-                self.on_server_comboboxentry_key_press_event, server_comboboxentry)
-=======
             self.on_server_comboboxentry_key_press_event, server_comboboxentry)
->>>>>>> 337b09d3
         entry.set_completion(completion)
         # Do the same for the other server comboboxentry
         server_comboboxentry1 = self.xml.get_object('server_comboboxentry1')
         entry = server_comboboxentry1.child
-<<<<<<< HEAD
-        entry.connect('key_press_event',
-                self.on_server_comboboxentry_key_press_event, server_comboboxentry1)
-        entry.set_completion(completion)
-=======
         entry.set_completion(completion1)
->>>>>>> 337b09d3
 
         self.update_proxy_list()
 
@@ -3524,11 +3398,8 @@
 
         completion.set_model(servers_model)
         completion.set_text_column(0)
-<<<<<<< HEAD
-=======
         completion1.set_model(servers_model)
         completion1.set_text_column(0)
->>>>>>> 337b09d3
 
         # Put servers into comboboxentries
         server_comboboxentry.set_model(servers_model)
@@ -3545,15 +3416,9 @@
         self.advanced_button = self.xml.get_object('advanced_button')
         self.finish_label = self.xml.get_object('finish_label')
         self.go_online_checkbutton = self.xml.get_object(
-<<<<<<< HEAD
-                'go_online_checkbutton')
-        self.show_vcard_checkbutton = self.xml.get_object(
-                'show_vcard_checkbutton')
-=======
             'go_online_checkbutton')
         self.show_vcard_checkbutton = self.xml.get_object(
             'show_vcard_checkbutton')
->>>>>>> 337b09d3
         self.progressbar = self.xml.get_object('progressbar')
 
         # some vars
@@ -3563,60 +3428,33 @@
         self.xml.connect_signals(self)
         self.window.show_all()
         gajim.ged.register_event_handler('NEW_ACC_CONNECTED', ged.CORE,
-<<<<<<< HEAD
-                self.new_acc_connected)
-        gajim.ged.register_event_handler('NEW_ACC_NOT_CONNECTED', ged.CORE,
-                self.new_acc_not_connected)
-        gajim.ged.register_event_handler('ACC_OK', ged.CORE, self.acc_is_ok)
-        gajim.ged.register_event_handler('ACC_NOT_OK', ged.CORE,
-                self.acc_is_not_ok)
-=======
             self.new_acc_connected)
         gajim.ged.register_event_handler('NEW_ACC_NOT_CONNECTED', ged.CORE,
             self.new_acc_not_connected)
         gajim.ged.register_event_handler('ACC_OK', ged.CORE, self.acc_is_ok)
         gajim.ged.register_event_handler('ACC_NOT_OK', ged.CORE,
             self.acc_is_not_ok)
->>>>>>> 337b09d3
 
     def on_wizard_window_destroy(self, widget):
         page = self.notebook.get_current_page()
         if page in (4, 5) and self.account in gajim.connections:
-<<<<<<< HEAD
-            # connection instance is saved in gajim.connections and we canceled the
-            # addition of the account
-=======
             # connection instance is saved in gajim.connections and we canceled
             # the addition of the account
->>>>>>> 337b09d3
             del gajim.connections[self.account]
             if self.account in gajim.config.get_per('accounts'):
                 gajim.config.del_per('accounts', self.account)
         gajim.ged.remove_event_handler('NEW_ACC_CONNECTED', ged.CORE,
-<<<<<<< HEAD
-                self.new_acc_connected)
-        gajim.ged.remove_event_handler('NEW_ACC_NOT_CONNECTED', ged.CORE,
-                self.new_acc_not_connected)
-        gajim.ged.remove_event_handler('ACC_OK', ged.CORE, self.acc_is_ok)
-        gajim.ged.remove_event_handler('ACC_NOT_OK', ged.CORE,
-                self.acc_is_not_ok)
-=======
             self.new_acc_connected)
         gajim.ged.remove_event_handler('NEW_ACC_NOT_CONNECTED', ged.CORE,
             self.new_acc_not_connected)
         gajim.ged.remove_event_handler('ACC_OK', ged.CORE, self.acc_is_ok)
         gajim.ged.remove_event_handler('ACC_NOT_OK', ged.CORE,
             self.acc_is_not_ok)
->>>>>>> 337b09d3
         del gajim.interface.instances['account_creation_wizard']
 
     def on_register_server_features_button_clicked(self, widget):
         helpers.launch_browser_mailer('url',
-<<<<<<< HEAD
-                'http://www.jabber.org/network/oldnetwork.shtml')
-=======
             'http://www.jabber.org/network/oldnetwork.shtml')
->>>>>>> 337b09d3
 
     def on_save_password_checkbutton_toggled(self, widget):
         self.xml.get_object('password_entry').grab_focus()
@@ -3648,12 +3486,8 @@
         active = widget.get_active()
         self.xml.get_object('username_entry').set_sensitive(not active)
         self.xml.get_object('password_entry').set_sensitive(not active)
-<<<<<<< HEAD
-        self.xml.get_object('save_password_checkbutton').set_sensitive(not active)
-=======
         self.xml.get_object('save_password_checkbutton').set_sensitive(
             not active)
->>>>>>> 337b09d3
 
     def show_finish_page(self):
         self.cancel_button.hide()
@@ -3661,18 +3495,6 @@
         self.forward_button.hide()
         if self.modify:
             finish_text = '<big><b>%s</b></big>\n\n%s' % (
-<<<<<<< HEAD
-                    _('Account has been added successfully'),
-                    _('You can set advanced account options by pressing the '
-                    'Advanced button, or later by choosing the Accounts menu item '
-                    'under the Edit menu from the main window.'))
-        else:
-            finish_text = '<big><b>%s</b></big>\n\n%s' % (
-                    _('Your new account has been created successfully'),
-                    _('You can set advanced account options by pressing the Advanced '
-                    'button, or later by choosing the Accounts menu item under the Edit'
-                    ' menu from the main window.'))
-=======
                 _('Account has been added successfully'),
                 _('You can set advanced account options by pressing the '
                 'Advanced button, or later by choosing the Accounts menu item '
@@ -3683,7 +3505,6 @@
                 _('You can set advanced account options by pressing the '
                 'Advanced button, or later by choosing the Accounts menu item '
                 'under the Edit menu from the main window.'))
->>>>>>> 337b09d3
         self.finish_label.set_markup(finish_text)
         self.finish_button.show()
         self.finish_button.set_property('has-default', True)
@@ -3714,23 +3535,6 @@
 
         elif cur_page == 1:
             # We are adding an existing account
-<<<<<<< HEAD
-            anonymous = self.xml.get_object('anonymous_checkbutton1').get_active()
-            username = self.xml.get_object('username_entry').get_text().decode(
-                    'utf-8').strip()
-            if not username and not anonymous:
-                pritext = _('Invalid username')
-                sectext = _(
-                        'You must provide a username to configure this account.')
-                dialogs.ErrorDialog(pritext, sectext)
-                return
-            server = self.xml.get_object('server_comboboxentry').child.get_text().\
-                    decode('utf-8').strip()
-            savepass = self.xml.get_object('save_password_checkbutton').\
-                    get_active()
-            password = self.xml.get_object('password_entry').get_text().decode(
-                    'utf-8')
-=======
             anonymous = self.xml.get_object('anonymous_checkbutton1').\
                 get_active()
             username = self.xml.get_object('username_entry').get_text().decode(
@@ -3747,7 +3551,6 @@
                 get_active()
             password = self.xml.get_object('password_entry').get_text().decode(
                 'utf-8')
->>>>>>> 337b09d3
 
             jid = username + '@' + server
             # check if jid is conform to RFC and stringprep it
@@ -3772,21 +3575,12 @@
             self.show_finish_page()
         elif cur_page == 2:
             # We are creating a new account
-<<<<<<< HEAD
-            server = self.xml.get_object('server_comboboxentry1').child.get_text()\
-                    .decode('utf-8')
-
-            if not server:
-                dialogs.ErrorDialog(_('Invalid server'),
-                        _('Please provide a server on which you want to register.'))
-=======
             server = self.xml.get_object('server_comboboxentry1').child.\
                 get_text().decode('utf-8')
 
             if not server:
                 dialogs.ErrorDialog(_('Invalid server'),
                     _('Please provide a server on which you want to register.'))
->>>>>>> 337b09d3
                 return
             self.account = server
             i = 1
@@ -3804,29 +3598,17 @@
             config['proxy'] = proxy
 
             config['use_custom_host'] = self.xml.get_object(
-<<<<<<< HEAD
-                    'custom_host_port_checkbutton').get_active()
-=======
                 'custom_host_port_checkbutton').get_active()
->>>>>>> 337b09d3
             custom_port = self.xml.get_object('custom_port_entry').get_text()
             try:
                 custom_port = int(custom_port)
             except Exception:
                 dialogs.ErrorDialog(_('Invalid entry'),
-<<<<<<< HEAD
-                        _('Custom port must be a port number.'))
-                return
-            config['custom_port'] = custom_port
-            config['custom_host'] = self.xml.get_object(
-                    'custom_host_entry').get_text().decode('utf-8')
-=======
                     _('Custom port must be a port number.'))
                 return
             config['custom_port'] = custom_port
             config['custom_host'] = self.xml.get_object(
                 'custom_host_entry').get_text().decode('utf-8')
->>>>>>> 337b09d3
 
             if self.xml.get_object('anonymous_checkbutton2').get_active():
                 self.modify = True
@@ -3837,11 +3619,7 @@
                 self.back_button.hide()
                 self.forward_button.hide()
                 self.update_progressbar_timeout_id = gobject.timeout_add(100,
-<<<<<<< HEAD
-                        self.update_progressbar)
-=======
                     self.update_progressbar)
->>>>>>> 337b09d3
                 # Get form from serveur
                 con = connection.Connection(self.account)
                 gajim.connections[self.account] = con
@@ -3850,11 +3628,7 @@
             checked = self.xml.get_object('ssl_checkbutton').get_active()
             if checked:
                 hostname = gajim.connections[self.account].new_account_info[
-<<<<<<< HEAD
-                        'hostname']
-=======
                     'hostname']
->>>>>>> 337b09d3
                 # Check if cert is already in file
                 certs = ''
                 if os.path.isfile(gajim.MY_CACERTS):
@@ -3863,23 +3637,15 @@
                     f.close()
                 if self.ssl_cert in certs:
                     dialogs.ErrorDialog(_('Certificate Already in File'),
-<<<<<<< HEAD
-                            _('This certificate is already in file %s, so it\'s not added again.') % gajim.MY_CACERTS)
-=======
                         _('This certificate is already in file %s, so it\'s '
                         'not added again.') % gajim.MY_CACERTS)
->>>>>>> 337b09d3
                 else:
                     f = open(gajim.MY_CACERTS, 'a')
                     f.write(hostname + '\n')
                     f.write(self.ssl_cert + '\n\n')
                     f.close()
                     gajim.connections[self.account].new_account_info[
-<<<<<<< HEAD
-                            'ssl_fingerprint_sha1'] = self.ssl_fingerprint
-=======
                         'ssl_fingerprint_sha1'] = self.ssl_fingerprint
->>>>>>> 337b09d3
             self.notebook.set_current_page(4) # show fom page
         elif cur_page == 4:
             if self.is_form:
@@ -3887,25 +3653,15 @@
             else:
                 form = self.data_form_widget.get_infos()
             gajim.connections[self.account].send_new_account_infos(form,
-<<<<<<< HEAD
-                    self.is_form)
-            self.xml.get_object('form_vbox').remove(self.data_form_widget)
-            self.xml.get_object('progressbar_label').set_markup('<b>Account is being created</b>\n\nPlease wait...')
-=======
                 self.is_form)
             self.xml.get_object('form_vbox').remove(self.data_form_widget)
             self.xml.get_object('progressbar_label').set_markup(
                 '<b>Account is being created</b>\n\nPlease wait...')
->>>>>>> 337b09d3
             self.notebook.set_current_page(5) # show creating page
             self.back_button.hide()
             self.forward_button.hide()
             self.update_progressbar_timeout_id = gobject.timeout_add(100,
-<<<<<<< HEAD
-                    self.update_progressbar)
-=======
                 self.update_progressbar)
->>>>>>> 337b09d3
 
     def update_proxy_list(self):
         proxies_combobox = self.xml.get_object('proxies_combobox')
@@ -3922,18 +3678,11 @@
             gajim.interface.instances['manage_proxies'].window.present()
         else:
             gajim.interface.instances['manage_proxies'] = \
-<<<<<<< HEAD
-                    ManageProxiesWindow()
-
-    def on_custom_host_port_checkbutton_toggled(self, widget):
-        self.xml.get_object('custom_host_hbox').set_sensitive(widget.get_active())
-=======
                 ManageProxiesWindow()
 
     def on_custom_host_port_checkbutton_toggled(self, widget):
         self.xml.get_object('custom_host_hbox').set_sensitive(widget.\
             get_active())
->>>>>>> 337b09d3
 
     def update_progressbar(self):
         self.progressbar.pulse()
@@ -3964,15 +3713,6 @@
         if ssl_msg:
             # An SSL warning occured, show it
             hostname = gajim.connections[self.account].new_account_info['hostname']
-<<<<<<< HEAD
-            self.xml.get_object('ssl_label').set_markup(_('<b>Security Warning</b>'
-                    '\n\nThe authenticity of the %(hostname)s SSL certificate could be '
-                    'invalid.\nSSL Error: %(error)s\n'
-                    'Do you still want to connect to this server?') % {
-                    'hostname': hostname, 'error': ssl_msg})
-            if ssl_err in (18, 27):
-                text = _('Add this certificate to the list of trusted certificates.\nSHA1 fingerprint of the certificate:\n%s') % ssl_fingerprint
-=======
             self.xml.get_object('ssl_label').set_markup(_(
                 '<b>Security Warning</b>'
                 '\n\nThe authenticity of the %(hostname)s SSL certificate could'
@@ -3983,7 +3723,6 @@
                 text = _('Add this certificate to the list of trusted '
                     'certificates.\nSHA1 fingerprint of the certificate:\n%s') \
                     % ssl_fingerprint
->>>>>>> 337b09d3
                 self.xml.get_object('ssl_checkbutton').set_label(text)
             else:
                 self.xml.get_object('ssl_checkbutton').set_no_show_all(True)
@@ -4013,11 +3752,7 @@
         img = self.xml.get_object('finish_image')
         img.set_from_stock(gtk.STOCK_DIALOG_ERROR, gtk.ICON_SIZE_DIALOG)
         finish_text = '<big><b>%s</b></big>\n\n%s' % (
-<<<<<<< HEAD
-                _('An error occurred during account creation'), reason)
-=======
             _('An error occurred during account creation'), reason)
->>>>>>> 337b09d3
         self.finish_label.set_markup(finish_text)
         self.notebook.set_current_page(6) # show finish page
 
@@ -4050,13 +3785,8 @@
             gajim.config.del_per('accounts', self.account)
         img = self.xml.get_object('finish_image')
         img.set_from_stock(gtk.STOCK_DIALOG_ERROR, gtk.ICON_SIZE_DIALOG)
-<<<<<<< HEAD
-        finish_text = '<big><b>%s</b></big>\n\n%s' % (_('An error occurred during '
-                'account creation'), reason)
-=======
         finish_text = '<big><b>%s</b></big>\n\n%s' % (_(
             'An error occurred during account creation'), reason)
->>>>>>> 337b09d3
         self.finish_label.set_markup(finish_text)
         self.notebook.set_current_page(6) # show finish page
 
@@ -4068,12 +3798,7 @@
             gajim.interface.instances['accounts'].window.present()
         else:
             gajim.interface.instances['accounts'] = AccountsWindow()
-<<<<<<< HEAD
-        gajim.interface.instances['accounts'].select_account(
-                self.account)
-=======
         gajim.interface.instances['accounts'].select_account(self.account)
->>>>>>> 337b09d3
         self.window.destroy()
 
     def on_finish_button_clicked(self, widget):
@@ -4127,11 +3852,7 @@
     def save_account(self, login, server, savepass, password, anonymous=False):
         if self.account in gajim.connections:
             dialogs.ErrorDialog(_('Account name is in use'),
-<<<<<<< HEAD
-                    _('You already have an account using this name.'))
-=======
                 _('You already have an account using this name.'))
->>>>>>> 337b09d3
             return
         con = connection.Connection(self.account)
         con.password = password
@@ -4155,19 +3876,11 @@
 
         # update variables
         gajim.interface.instances[self.account] = {'infos': {}, 'disco': {},
-<<<<<<< HEAD
-                'gc_config': {}, 'search': {}, 'online_dialog': {}}
-        gajim.interface.minimized_controls[self.account] = {}
-        gajim.connections[self.account].connected = 0
-        gajim.connections[self.account].keepalives = gajim.config.get_per(
-                'accounts', self.account, 'keep_alive_every_foo_secs')
-=======
             'gc_config': {}, 'search': {}, 'online_dialog': {}}
         gajim.interface.minimized_controls[self.account] = {}
         gajim.connections[self.account].connected = 0
         gajim.connections[self.account].keepalives = gajim.config.get_per(
             'accounts', self.account, 'keep_alive_every_foo_secs')
->>>>>>> 337b09d3
         gajim.groups[self.account] = {}
         gajim.contacts.add_account(self.account)
         gajim.gc_connected[self.account] = {}
@@ -4187,12 +3900,8 @@
         if 'accounts' in gajim.interface.instances:
             gajim.interface.instances['accounts'].init_accounts()
         # refresh roster
-<<<<<<< HEAD
-        if len(gajim.connections) >= 2: # Do not merge accounts if only one exists
-=======
         if len(gajim.connections) >= 2:
             # Do not merge accounts if only one exists
->>>>>>> 337b09d3
             gajim.interface.roster.regroup = gajim.config.get('mergeaccounts')
         else:
             gajim.interface.roster.regroup = False
