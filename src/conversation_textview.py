# -*- coding:utf-8 -*-
## src/conversation_textview.py
##
## Copyright (C) 2005 Norman Rasmussen <norman AT rasmussen.co.za>
## Copyright (C) 2005-2006 Alex Mauer <hawke AT hawkesnest.net>
##                         Travis Shirk <travis AT pobox.com>
## Copyright (C) 2005-2007 Nikos Kouremenos <kourem AT gmail.com>
## Copyright (C) 2005-2010 Yann Leboulanger <asterix AT lagaule.org>
## Copyright (C) 2006 Dimitur Kirov <dkirov AT gmail.com>
## Copyright (C) 2006-2008 Jean-Marie Traissard <jim AT lapin.org>
## Copyright (C) 2008 Jonathan Schleifer <js-gajim AT webkeks.org>
##                    Julien Pivotto <roidelapluie AT gmail.com>
##                    Stephan Erb <steve-e AT h3c.de>
##
## This file is part of Gajim.
##
## Gajim is free software; you can redistribute it and/or modify
## it under the terms of the GNU General Public License as published
## by the Free Software Foundation; version 3 only.
##
## Gajim is distributed in the hope that it will be useful,
## but WITHOUT ANY WARRANTY; without even the implied warranty of
## MERCHANTABILITY or FITNESS FOR A PARTICULAR PURPOSE. See the
## GNU General Public License for more details.
##
## You should have received a copy of the GNU General Public License
## along with Gajim. If not, see <http://www.gnu.org/licenses/>.
##

from threading import Timer # for smooth scrolling

import gtk
import pango
import gobject
import time
import os
import tooltips
import dialogs
import locale
import Queue

import gtkgui_helpers
from common import gajim
from common import helpers
from common import latex
from common import i18n
from calendar import timegm
from common.fuzzyclock import FuzzyClock

from htmltextview import HtmlTextView
from common.exceptions import GajimGeneralException
from common.exceptions import LatexError

NOT_SHOWN = 0
ALREADY_RECEIVED = 1
SHOWN = 2

def is_selection_modified(mark):
    name = mark.get_name()
    if name and name in ('selection_bound', 'insert'):
        return True
    else:
        return False

def has_focus(widget):
    return widget.flags() & gtk.HAS_FOCUS == gtk.HAS_FOCUS

class TextViewImage(gtk.Image):

    def __init__(self, anchor, text):
        super(TextViewImage, self).__init__()
        self.anchor = anchor
        self._selected = False
        self._disconnect_funcs = []
        self.connect('parent-set', self.on_parent_set)
        self.connect('expose-event', self.on_expose)
        self.set_tooltip_text(text)
        self.anchor.set_data('plaintext', text)

    def _get_selected(self):
        parent = self.get_parent()
        if not parent or not self.anchor: return False
        buffer_ = parent.get_buffer()
        position = buffer_.get_iter_at_child_anchor(self.anchor)
        bounds = buffer_.get_selection_bounds()
        if bounds and position.in_range(*bounds):
            return True
        else:
            return False

    def get_state(self):
        parent = self.get_parent()
        if not parent:
            return gtk.STATE_NORMAL
        if self._selected:
            if has_focus(parent):
                return gtk.STATE_SELECTED
            else:
                return gtk.STATE_ACTIVE
        else:
            return gtk.STATE_NORMAL

    def _update_selected(self):
        selected = self._get_selected()
        if self._selected != selected:
            self._selected = selected
            self.queue_draw()

    def _do_connect(self, widget, signal, callback):
        id_ = widget.connect(signal, callback)
        def disconnect():
            widget.disconnect(id_)
        self._disconnect_funcs.append(disconnect)

    def _disconnect_signals(self):
        for func in self._disconnect_funcs:
            func()
        self._disconnect_funcs = []

    def on_parent_set(self, widget, old_parent):
        parent = self.get_parent()
        if not parent:
            self._disconnect_signals()
            return

        self._do_connect(parent, 'style-set', self.do_queue_draw)
        self._do_connect(parent, 'focus-in-event', self.do_queue_draw)
        self._do_connect(parent, 'focus-out-event', self.do_queue_draw)

        textbuf = parent.get_buffer()
        self._do_connect(textbuf, 'mark-set', self.on_mark_set)
        self._do_connect(textbuf, 'mark-deleted', self.on_mark_deleted)

    def do_queue_draw(self, *args):
        self.queue_draw()
        return False

    def on_mark_set(self, buf, iterat, mark):
        self.on_mark_modified(mark)
        return False

    def on_mark_deleted(self, buf, mark):
        self.on_mark_modified(mark)
        return False

    def on_mark_modified(self, mark):
        if is_selection_modified(mark):
            self._update_selected()

    def on_expose(self, widget, event):
        state = self.get_state()
        if state != gtk.STATE_NORMAL:
            gc = widget.get_style().base_gc[state]
            area = widget.allocation
            widget.window.draw_rectangle(gc, True, area.x, area.y,
                    area.width, area.height)
        return False


class ConversationTextview(gobject.GObject):
    """
    Class for the conversation textview (where user reads already said messages)
    for chat/groupchat windows
    """
    __gsignals__ = dict(
            quote = (gobject.SIGNAL_RUN_LAST | gobject.SIGNAL_ACTION,
                    None, # return value
                    (str, ) # arguments
            )
    )

<<<<<<< HEAD
    FOCUS_OUT_LINE_PIXBUF = gtk.gdk.pixbuf_new_from_file(os.path.join(
            gajim.DATA_DIR, 'pixmaps', 'muc_separator.png'))
    XEP0184_WARNING_PIXBUF = gtk.gdk.pixbuf_new_from_file(os.path.join(
            gajim.DATA_DIR, 'pixmaps', 'receipt_missing.png'))
=======
    FOCUS_OUT_LINE_PIXBUF = gtkgui_helpers.get_icon_pixmap('gajim-muc_separator')
    XEP0184_WARNING_PIXBUF = gtkgui_helpers.get_icon_pixmap(
            'gajim-receipt_missing')
>>>>>>> 30a1bb50

    # smooth scroll constants
    MAX_SCROLL_TIME = 0.4 # seconds
    SCROLL_DELAY = 33 # milliseconds

    def __init__(self, account, used_in_history_window = False):
        """
        If used_in_history_window is True, then we do not show Clear menuitem in
        context menu
        """
        gobject.GObject.__init__(self)
        self.used_in_history_window = used_in_history_window

        self.fc = FuzzyClock()


        # no need to inherit TextView, use it as atrribute is safer
        self.tv = HtmlTextView()
        self.tv.html_hyperlink_handler = self.html_hyperlink_handler

        # set properties
        self.tv.set_border_width(1)
        self.tv.set_accepts_tab(True)
        self.tv.set_editable(False)
        self.tv.set_cursor_visible(False)
        self.tv.set_wrap_mode(gtk.WRAP_WORD_CHAR)
        self.tv.set_left_margin(2)
        self.tv.set_right_margin(2)
        self.handlers = {}
        self.images = []
        self.image_cache = {}
        self.xep0184_marks = {}
        self.xep0184_shown = {}

        # It's True when we scroll in the code, so we can detect scroll from user
        self.auto_scrolling = False

        # connect signals
        id_ = self.tv.connect('motion_notify_event',
                self.on_textview_motion_notify_event)
        self.handlers[id_] = self.tv
        id_ = self.tv.connect('populate_popup', self.on_textview_populate_popup)
        self.handlers[id_] = self.tv
        id_ = self.tv.connect('button_press_event',
                self.on_textview_button_press_event)
        self.handlers[id_] = self.tv

        id_ = self.tv.connect('expose-event',
                self.on_textview_expose_event)
        self.handlers[id_] = self.tv


        self.account = account
        self.change_cursor = False
        self.last_time_printout = 0

        font = pango.FontDescription(gajim.config.get('conversation_font'))
        self.tv.modify_font(font)
        buffer_ = self.tv.get_buffer()
        end_iter = buffer_.get_end_iter()
        buffer_.create_mark('end', end_iter, False)

        self.tagIn = buffer_.create_tag('incoming')
        color = gajim.config.get('inmsgcolor')
        font = pango.FontDescription(gajim.config.get('inmsgfont'))
        self.tagIn.set_property('foreground', color)
        self.tagIn.set_property('font-desc', font)

        self.tagOut = buffer_.create_tag('outgoing')
        color = gajim.config.get('outmsgcolor')
        font = pango.FontDescription(gajim.config.get('outmsgfont'))
        self.tagOut.set_property('foreground', color)
        self.tagOut.set_property('font-desc', font)

        self.tagStatus = buffer_.create_tag('status')
        color = gajim.config.get('statusmsgcolor')
        font = pango.FontDescription(gajim.config.get('satusmsgfont'))
        self.tagStatus.set_property('foreground', color)
        self.tagStatus.set_property('font-desc', font)

        self.tagInText = buffer_.create_tag('incomingtxt')
        color = gajim.config.get('inmsgtxtcolor')
        font = pango.FontDescription(gajim.config.get('inmsgtxtfont'))
        if color:
            self.tagInText.set_property('foreground', color)
        self.tagInText.set_property('font-desc', font)

        self.tagOutText = buffer_.create_tag('outgoingtxt')
        color = gajim.config.get('outmsgtxtcolor')
        if color:
            font = pango.FontDescription(gajim.config.get('outmsgtxtfont'))
        self.tagOutText.set_property('foreground', color)
        self.tagOutText.set_property('font-desc', font)

        colors = gajim.config.get('gc_nicknames_colors')
        colors = colors.split(':')
        for i, color in enumerate(colors):
            tagname = 'gc_nickname_color_' + str(i)
            tag = buffer_.create_tag(tagname)
            tag.set_property('foreground', color)

        tag = buffer_.create_tag('marked')
        color = gajim.config.get('markedmsgcolor')
        tag.set_property('foreground', color)
        tag.set_property('weight', pango.WEIGHT_BOLD)

        tag = buffer_.create_tag('time_sometimes')
        tag.set_property('foreground', 'darkgrey')
        tag.set_property('scale', pango.SCALE_SMALL)
        tag.set_property('justification', gtk.JUSTIFY_CENTER)

        tag = buffer_.create_tag('small')
        tag.set_property('scale', pango.SCALE_SMALL)

        tag = buffer_.create_tag('restored_message')
        color = gajim.config.get('restored_messages_color')
        tag.set_property('foreground', color)

        self.tagURL = buffer_.create_tag('url')
        color = gajim.config.get('urlmsgcolor')
        self.tagURL.set_property('foreground', color)
        self.tagURL.set_property('underline', pango.UNDERLINE_SINGLE)
        id_ = self.tagURL.connect('event', self.hyperlink_handler, 'url')
        self.handlers[id_] = self.tagURL

        self.tagMail = buffer_.create_tag('mail')
        self.tagMail.set_property('foreground', color)
        self.tagMail.set_property('underline', pango.UNDERLINE_SINGLE)
        id_ = self.tagMail.connect('event', self.hyperlink_handler, 'mail')
        self.handlers[id_] = self.tagMail

        self.tagXMPP = buffer_.create_tag('xmpp')
        self.tagXMPP.set_property('foreground', color)
        self.tagXMPP.set_property('underline', pango.UNDERLINE_SINGLE)
        id_ = self.tagXMPP.connect('event', self.hyperlink_handler, 'xmpp')
        self.handlers[id_] = self.tagXMPP

        self.tagSthAtSth = buffer_.create_tag('sth_at_sth')
        self.tagSthAtSth.set_property('foreground', color)
        self.tagSthAtSth.set_property('underline', pango.UNDERLINE_SINGLE)
        id_ = self.tagSthAtSth.connect('event', self.hyperlink_handler,
                'sth_at_sth')
        self.handlers[id_] = self.tagSthAtSth

        tag = buffer_.create_tag('bold')
        tag.set_property('weight', pango.WEIGHT_BOLD)

        tag = buffer_.create_tag('italic')
        tag.set_property('style', pango.STYLE_ITALIC)

        tag = buffer_.create_tag('underline')
        tag.set_property('underline', pango.UNDERLINE_SINGLE)

        buffer_.create_tag('focus-out-line', justification = gtk.JUSTIFY_CENTER)

        tag = buffer_.create_tag('xep0184-warning')

        # One mark at the begining then 2 marks between each lines
        size = gajim.config.get('max_conversation_lines')
        size = 2 * size - 1
        self.marks_queue = Queue.Queue(size)

        self.allow_focus_out_line = True
        # holds a mark at the end of --- line
        self.focus_out_end_mark = None

        self.xep0184_warning_tooltip = tooltips.BaseTooltip()

        self.line_tooltip = tooltips.BaseTooltip()
        # use it for hr too
        self.tv.focus_out_line_pixbuf = ConversationTextview.FOCUS_OUT_LINE_PIXBUF
        self.smooth_id = None

    def del_handlers(self):
        for i in self.handlers.keys():
            if self.handlers[i].handler_is_connected(i):
                self.handlers[i].disconnect(i)
        del self.handlers
        self.tv.destroy()
        #FIXME:
        # self.line_tooltip.destroy()

    def update_tags(self):
        self.tagIn.set_property('foreground', gajim.config.get('inmsgcolor'))
        self.tagOut.set_property('foreground', gajim.config.get('outmsgcolor'))
        self.tagStatus.set_property('foreground',
                gajim.config.get('statusmsgcolor'))
        self.tagURL.set_property('foreground', gajim.config.get('urlmsgcolor'))
        self.tagMail.set_property('foreground', gajim.config.get('urlmsgcolor'))

    def at_the_end(self):
        buffer_ = self.tv.get_buffer()
        end_iter = buffer_.get_end_iter()
        end_rect = self.tv.get_iter_location(end_iter)
        visible_rect = self.tv.get_visible_rect()
        if end_rect.y <= (visible_rect.y + visible_rect.height):
            return True
        return False

    # Smooth scrolling inspired by Pidgin code
    def smooth_scroll(self):
        parent = self.tv.get_parent()
        if not parent:
            return False
        vadj = parent.get_vadjustment()
        max_val = vadj.upper - vadj.page_size + 1
        cur_val = vadj.get_value()
        # scroll by 1/3rd of remaining distance
        onethird = cur_val + ((max_val - cur_val) / 3.0)
        self.auto_scrolling = True
        vadj.set_value(onethird)
        self.auto_scrolling = False
        if max_val - onethird < 0.01:
            self.smooth_id = None
            self.smooth_scroll_timer.cancel()
            return False
        return True

    def smooth_scroll_timeout(self):
        gobject.idle_add(self.do_smooth_scroll_timeout)
        return

    def do_smooth_scroll_timeout(self):
        if not self.smooth_id:
            # we finished scrolling
            return
        gobject.source_remove(self.smooth_id)
        self.smooth_id = None
        parent = self.tv.get_parent()
        if parent:
            vadj = parent.get_vadjustment()
            self.auto_scrolling = True
            vadj.set_value(vadj.upper - vadj.page_size + 1)
            self.auto_scrolling = False

    def smooth_scroll_to_end(self):
        if None != self.smooth_id: # already scrolling
            return False
        self.smooth_id = gobject.timeout_add(self.SCROLL_DELAY,
                self.smooth_scroll)
        self.smooth_scroll_timer = Timer(self.MAX_SCROLL_TIME,
                self.smooth_scroll_timeout)
        self.smooth_scroll_timer.start()
        return False

    def scroll_to_end(self):
        parent = self.tv.get_parent()
        buffer_ = self.tv.get_buffer()
        end_mark = buffer_.get_mark('end')
        if not end_mark:
            return False
        self.auto_scrolling = True
        self.tv.scroll_to_mark(end_mark, 0, True, 0, 1)
        adjustment = parent.get_hadjustment()
        adjustment.set_value(0)
        self.auto_scrolling = False
        return False # when called in an idle_add, just do it once

    def bring_scroll_to_end(self, diff_y = 0,
    use_smooth=gajim.config.get('use_smooth_scrolling')):
        ''' scrolls to the end of textview if end is not visible '''
        buffer_ = self.tv.get_buffer()
        end_iter = buffer_.get_end_iter()
        end_rect = self.tv.get_iter_location(end_iter)
        visible_rect = self.tv.get_visible_rect()
        # scroll only if expected end is not visible
        if end_rect.y >= (visible_rect.y + visible_rect.height + diff_y):
            if use_smooth:
                gobject.idle_add(self.smooth_scroll_to_end)
            else:
                gobject.idle_add(self.scroll_to_end_iter)

    def scroll_to_end_iter(self):
        buffer_ = self.tv.get_buffer()
        end_iter = buffer_.get_end_iter()
        if not end_iter:
            return False
        self.tv.scroll_to_iter(end_iter, 0, False, 1, 1)
        return False # when called in an idle_add, just do it once

    def stop_scrolling(self):
        if self.smooth_id:
            gobject.source_remove(self.smooth_id)
            self.smooth_id = None
            self.smooth_scroll_timer.cancel()

    def show_xep0184_warning(self, id_):
        if id_ in self.xep0184_marks:
            return

        buffer_ = self.tv.get_buffer()
        buffer_.begin_user_action()

        self.xep0184_marks[id_] = buffer_.create_mark(None,
                buffer_.get_end_iter(), left_gravity=True)
        self.xep0184_shown[id_] = NOT_SHOWN

        def show_it():
            if (not id_ in self.xep0184_shown) or \
            self.xep0184_shown[id_] == ALREADY_RECEIVED:
                return False

<<<<<<< HEAD
            end_iter = buffer_.get_iter_at_mark(
                    self.xep0184_marks[id_])
            buffer_.insert(end_iter, ' ')
            buffer_.insert_pixbuf(end_iter,
                    ConversationTextview.XEP0184_WARNING_PIXBUF)
            before_img_iter = buffer_.get_iter_at_mark(
                    self.xep0184_marks[id_])
=======
            end_iter = buffer_.get_iter_at_mark(self.xep0184_marks[id_])
            buffer_.insert(end_iter, ' ')
            anchor = buffer_.create_child_anchor(end_iter)
            img = TextViewImage(anchor, '')
            img.set_from_pixbuf(ConversationTextview.XEP0184_WARNING_PIXBUF)
            img.show()
            self.tv.add_child_at_anchor(img, anchor)
            before_img_iter = buffer_.get_iter_at_mark(self.xep0184_marks[id_])
>>>>>>> 30a1bb50
            before_img_iter.forward_char()
            post_img_iter = before_img_iter.copy()
            post_img_iter.forward_char()
            buffer_.apply_tag_by_name('xep0184-warning', before_img_iter,
                    post_img_iter)

            self.xep0184_shown[id_] = SHOWN
            return False
        gobject.timeout_add_seconds(3, show_it)

        buffer_.end_user_action()

    def hide_xep0184_warning(self, id_):
        if id_ not in self.xep0184_marks:
            return

        if self.xep0184_shown[id_] == NOT_SHOWN:
            self.xep0184_shown[id_] = ALREADY_RECEIVED
            return

        buffer_ = self.tv.get_buffer()
        buffer_.begin_user_action()

        begin_iter = buffer_.get_iter_at_mark(self.xep0184_marks[id_])

        end_iter = begin_iter.copy()
        # XXX: Is there a nicer way?
        end_iter.forward_char()
        end_iter.forward_char()

        buffer_.delete(begin_iter, end_iter)
        buffer_.delete_mark(self.xep0184_marks[id_])

        buffer_.end_user_action()

        del self.xep0184_marks[id_]
        del self.xep0184_shown[id_]

    def show_focus_out_line(self):
        if not self.allow_focus_out_line:
            # if room did not receive focus-in from the last time we added
            # --- line then do not readd
            return

        print_focus_out_line = False
        buffer_ = self.tv.get_buffer()

        if self.focus_out_end_mark is None:
            # this happens only first time we focus out on this room
            print_focus_out_line = True

        else:
            focus_out_end_iter = buffer_.get_iter_at_mark(self.focus_out_end_mark)
            focus_out_end_iter_offset = focus_out_end_iter.get_offset()
            if focus_out_end_iter_offset != buffer_.get_end_iter().get_offset():
                # this means after last-focus something was printed
                # (else end_iter's offset is the same as before)
                # only then print ---- line (eg. we avoid printing many following
                # ---- lines)
                print_focus_out_line = True

        if print_focus_out_line and buffer_.get_char_count() > 0:
            buffer_.begin_user_action()

            # remove previous focus out line if such focus out line exists
            if self.focus_out_end_mark is not None:
                end_iter_for_previous_line = buffer_.get_iter_at_mark(
                        self.focus_out_end_mark)
                begin_iter_for_previous_line = end_iter_for_previous_line.copy()
                # img_char+1 (the '\n')
                begin_iter_for_previous_line.backward_chars(2)

                # remove focus out line
                buffer_.delete(begin_iter_for_previous_line,
                        end_iter_for_previous_line)
                buffer_.delete_mark(self.focus_out_end_mark)

            # add the new focus out line
            end_iter = buffer_.get_end_iter()
            buffer_.insert(end_iter, '\n')
            buffer_.insert_pixbuf(end_iter,
                    ConversationTextview.FOCUS_OUT_LINE_PIXBUF)

            end_iter = buffer_.get_end_iter()
            before_img_iter = end_iter.copy()
            # one char back (an image also takes one char)
            before_img_iter.backward_char()
            buffer_.apply_tag_by_name('focus-out-line', before_img_iter, end_iter)

            self.allow_focus_out_line = False

            # update the iter we hold to make comparison the next time
            self.focus_out_end_mark = buffer_.create_mark(None,
                    buffer_.get_end_iter(), left_gravity=True)

            buffer_.end_user_action()

            # scroll to the end (via idle in case the scrollbar has appeared)
            gobject.idle_add(self.scroll_to_end)

    def show_xep0184_warning_tooltip(self):
        pointer = self.tv.get_pointer()
        x, y = self.tv.window_to_buffer_coords(gtk.TEXT_WINDOW_TEXT,
                pointer[0], pointer[1])
        tags = self.tv.get_iter_at_location(x, y).get_tags()
        tag_table = self.tv.get_buffer().get_tag_table()
        xep0184_warning = False
        for tag in tags:
            if tag == tag_table.lookup('xep0184-warning'):
                xep0184_warning = True
                break
        if xep0184_warning and not self.xep0184_warning_tooltip.win:
            # check if the current pointer is still over the line
            position = self.tv.window.get_origin()
            self.xep0184_warning_tooltip.show_tooltip(_('This icon indicates that '
                    'this message has not yet\nbeen received by the remote end. '
                    "If this icon stays\nfor a long time, it's likely the message got "
                    'lost.'), 8, position[1] + pointer[1])

    def show_line_tooltip(self):
        pointer = self.tv.get_pointer()
        x, y = self.tv.window_to_buffer_coords(gtk.TEXT_WINDOW_TEXT,
                pointer[0], pointer[1])
        tags = self.tv.get_iter_at_location(x, y).get_tags()
        tag_table = self.tv.get_buffer().get_tag_table()
        over_line = False
        for tag in tags:
            if tag == tag_table.lookup('focus-out-line'):
                over_line = True
                break
        if over_line and not self.line_tooltip.win:
            # check if the current pointer is still over the line
            position = self.tv.window.get_origin()
            self.line_tooltip.show_tooltip(_('Text below this line is what has '
                    'been said since the\nlast time you paid attention to this group '
                    'chat'), 8, position[1] + pointer[1])

    def on_textview_expose_event(self, widget, event):
        expalloc = event.area
        exp_x0 = expalloc.x
        exp_y0 = expalloc.y
        exp_x1 = exp_x0 + expalloc.width
        exp_y1 = exp_y0 + expalloc.height

        try:
            tryfirst = [self.image_cache[(exp_x0, exp_y0)]]
        except KeyError:
            tryfirst = []

        for image in tryfirst + self.images:
            imgalloc = image.allocation
            img_x0 = imgalloc.x
            img_y0 = imgalloc.y
            img_x1 = img_x0 + imgalloc.width
            img_y1 = img_y0 + imgalloc.height

            if img_x0 <= exp_x0 and img_y0 <= exp_y0 and \
            exp_x1 <= img_x1 and exp_y1 <= img_y1:
                self.image_cache[(img_x0, img_y0)] = image
                widget.propagate_expose(image, event)
                return True
        return False

    def on_textview_motion_notify_event(self, widget, event):
        """
        Change the cursor to a hand when we are over a mail or an url
        """
        pointer_x, pointer_y = self.tv.window.get_pointer()[0:2]
        x, y = self.tv.window_to_buffer_coords(gtk.TEXT_WINDOW_TEXT,
                pointer_x, pointer_y)
        tags = self.tv.get_iter_at_location(x, y).get_tags()
        if self.change_cursor:
            self.tv.get_window(gtk.TEXT_WINDOW_TEXT).set_cursor(
                    gtk.gdk.Cursor(gtk.gdk.XTERM))
            self.change_cursor = False
        tag_table = self.tv.get_buffer().get_tag_table()
        over_line = False
        xep0184_warning = False
        for tag in tags:
            if tag in (tag_table.lookup('url'), tag_table.lookup('mail'), \
            tag_table.lookup('xmpp'), tag_table.lookup('sth_at_sth')):
                self.tv.get_window(gtk.TEXT_WINDOW_TEXT).set_cursor(
                        gtk.gdk.Cursor(gtk.gdk.HAND2))
                self.change_cursor = True
            elif tag == tag_table.lookup('focus-out-line'):
                over_line = True
            elif tag == tag_table.lookup('xep0184-warning'):
                xep0184_warning = True

        if self.line_tooltip.timeout != 0:
            # Check if we should hide the line tooltip
            if not over_line:
                self.line_tooltip.hide_tooltip()
        if self.xep0184_warning_tooltip.timeout != 0:
            # Check if we should hide the XEP-184 warning tooltip
            if not xep0184_warning:
                self.xep0184_warning_tooltip.hide_tooltip()
        if over_line and not self.line_tooltip.win:
            self.line_tooltip.timeout = gobject.timeout_add(500,
                    self.show_line_tooltip)
            self.tv.get_window(gtk.TEXT_WINDOW_TEXT).set_cursor(
                    gtk.gdk.Cursor(gtk.gdk.LEFT_PTR))
            self.change_cursor = True
        if xep0184_warning and not self.xep0184_warning_tooltip.win:
            self.xep0184_warning_tooltip.timeout = gobject.timeout_add(500,
                    self.show_xep0184_warning_tooltip)
            self.tv.get_window(gtk.TEXT_WINDOW_TEXT).set_cursor(
                    gtk.gdk.Cursor(gtk.gdk.LEFT_PTR))
            self.change_cursor = True

    def clear(self, tv = None):
        """
        Clear text in the textview
        """
        buffer_ = self.tv.get_buffer()
        start, end = buffer_.get_bounds()
        buffer_.delete(start, end)
        size = gajim.config.get('max_conversation_lines')
        size = 2 * size - 1
        self.marks_queue = Queue.Queue(size)
        self.focus_out_end_mark = None
<<<<<<< HEAD
=======
        self.just_cleared = True
>>>>>>> 30a1bb50

    def visit_url_from_menuitem(self, widget, link):
        """
        Basically it filters out the widget instance
        """
        helpers.launch_browser_mailer('url', link)

    def on_textview_populate_popup(self, textview, menu):
        """
        Override the default context menu and we prepend Clear (only if
        used_in_history_window is False) and if we have sth selected we show a
        submenu with actions on the phrase (see
        on_conversation_textview_button_press_event)
        """
        separator_menuitem_was_added = False
        if not self.used_in_history_window:
            item = gtk.SeparatorMenuItem()
            menu.prepend(item)
            separator_menuitem_was_added = True

            item = gtk.ImageMenuItem(gtk.STOCK_CLEAR)
            menu.prepend(item)
            id_ = item.connect('activate', self.clear)
            self.handlers[id_] = item

        if self.selected_phrase:
            if not separator_menuitem_was_added:
                item = gtk.SeparatorMenuItem()
                menu.prepend(item)

            if not self.used_in_history_window:
                item = gtk.MenuItem(_('_Quote'))
                id_ = item.connect('activate', self.on_quote)
                self.handlers[id_] = item
                menu.prepend(item)

            _selected_phrase = helpers.reduce_chars_newlines(
                    self.selected_phrase, 25, 2)
            item = gtk.MenuItem(_('_Actions for "%s"') % _selected_phrase)
            menu.prepend(item)
            submenu = gtk.Menu()
            item.set_submenu(submenu)

            always_use_en = gajim.config.get('always_english_wikipedia')
            if always_use_en:
                link = 'http://en.wikipedia.org/wiki/Special:Search?search=%s'\
                        % self.selected_phrase
            else:
                link = 'http://%s.wikipedia.org/wiki/Special:Search?search=%s'\
                        % (gajim.LANG, self.selected_phrase)
            item = gtk.MenuItem(_('Read _Wikipedia Article'))
            id_ = item.connect('activate', self.visit_url_from_menuitem, link)
            self.handlers[id_] = item
            submenu.append(item)

            item = gtk.MenuItem(_('Look it up in _Dictionary'))
            dict_link = gajim.config.get('dictionary_url')
            if dict_link == 'WIKTIONARY':
                # special link (yeah undocumented but default)
                always_use_en = gajim.config.get('always_english_wiktionary')
                if always_use_en:
                    link = 'http://en.wiktionary.org/wiki/Special:Search?search=%s'\
                            % self.selected_phrase
                else:
                    link = 'http://%s.wiktionary.org/wiki/Special:Search?search=%s'\
                            % (gajim.LANG, self.selected_phrase)
                id_ = item.connect('activate', self.visit_url_from_menuitem, link)
                self.handlers[id_] = item
            else:
                if dict_link.find('%s') == -1:
                    # we must have %s in the url if not WIKTIONARY
                    item = gtk.MenuItem(_(
                            'Dictionary URL is missing an "%s" and it is not WIKTIONARY'))
                    item.set_property('sensitive', False)
                else:
                    link = dict_link % self.selected_phrase
                    id_ = item.connect('activate', self.visit_url_from_menuitem,
                            link)
                    self.handlers[id_] = item
            submenu.append(item)


            search_link = gajim.config.get('search_engine')
            if search_link.find('%s') == -1:
                # we must have %s in the url
                item = gtk.MenuItem(_('Web Search URL is missing an "%s"'))
                item.set_property('sensitive', False)
            else:
                item = gtk.MenuItem(_('Web _Search for it'))
                link =  search_link % self.selected_phrase
                id_ = item.connect('activate', self.visit_url_from_menuitem, link)
                self.handlers[id_] = item
            submenu.append(item)

            item = gtk.MenuItem(_('Open as _Link'))
            id_ = item.connect('activate', self.visit_url_from_menuitem, link)
            self.handlers[id_] = item
            submenu.append(item)

        menu.show_all()

    def on_quote(self, widget):
        self.emit('quote', self.selected_phrase)

    def on_textview_button_press_event(self, widget, event):
        # If we clicked on a taged text do NOT open the standard popup menu
        # if normal text check if we have sth selected
        self.selected_phrase = '' # do not move belove event button check!

        if event.button != 3: # if not right click
            return False

        x, y = self.tv.window_to_buffer_coords(gtk.TEXT_WINDOW_TEXT,
                int(event.x), int(event.y))
        iter_ = self.tv.get_iter_at_location(x, y)
        tags = iter_.get_tags()


        if tags: # we clicked on sth special (it can be status message too)
            for tag in tags:
                tag_name = tag.get_property('name')
                if tag_name in ('url', 'mail', 'xmpp', 'sth_at_sth'):
                    return True # we block normal context menu

        # we check if sth was selected and if it was we assign
        # selected_phrase variable
        # so on_conversation_textview_populate_popup can use it
        buffer_ = self.tv.get_buffer()
        return_val = buffer_.get_selection_bounds()
        if return_val: # if sth was selected when we right-clicked
            # get the selected text
            start_sel, finish_sel = return_val[0], return_val[1]
            self.selected_phrase = buffer_.get_text(start_sel, finish_sel).decode(
                    'utf-8')
        elif ord(iter_.get_char()) > 31:
            # we clicked on a word, do as if it's selected for context menu
            start_sel = iter_.copy()
            if not start_sel.starts_word():
                start_sel.backward_word_start()
            finish_sel = iter_.copy()
            if not finish_sel.ends_word():
                finish_sel.forward_word_end()
            self.selected_phrase = buffer_.get_text(start_sel, finish_sel).decode(
                    'utf-8')

    def on_open_link_activate(self, widget, kind, text):
        helpers.launch_browser_mailer(kind, text)

    def on_copy_link_activate(self, widget, text):
        clip = gtk.clipboard_get()
        clip.set_text(text)

    def on_start_chat_activate(self, widget, jid):
        gajim.interface.new_chat_from_jid(self.account, jid)

    def on_join_group_chat_menuitem_activate(self, widget, room_jid):
        if 'join_gc' in gajim.interface.instances[self.account]:
            instance = gajim.interface.instances[self.account]['join_gc']
<<<<<<< HEAD
            instance.xml.get_widget('room_jid_entry').set_text(room_jid)
=======
            instance.xml.get_object('room_jid_entry').set_text(room_jid)
>>>>>>> 30a1bb50
            gajim.interface.instances[self.account]['join_gc'].window.present()
        else:
            try:
                dialogs.JoinGroupchatWindow(account=self.account, room_jid=room_jid)
            except GajimGeneralException:
                pass

    def on_add_to_roster_activate(self, widget, jid):
        dialogs.AddNewContactWindow(self.account, jid)

    def make_link_menu(self, event, kind, text):
<<<<<<< HEAD
        xml = gtkgui_helpers.get_glade('chat_context_menu.glade')
        menu = xml.get_widget('chat_context_menu')
=======
        xml = gtkgui_helpers.get_gtk_builder('chat_context_menu.ui')
        menu = xml.get_object('chat_context_menu')
>>>>>>> 30a1bb50
        childs = menu.get_children()
        if kind == 'url':
            id_ = childs[0].connect('activate', self.on_copy_link_activate, text)
            self.handlers[id_] = childs[0]
            id_ = childs[1].connect('activate', self.on_open_link_activate, kind,
                    text)
            self.handlers[id_] = childs[1]
            childs[2].hide() # copy mail address
            childs[3].hide() # open mail composer
            childs[4].hide() # jid section separator
            childs[5].hide() # start chat
            childs[6].hide() # join group chat
            childs[7].hide() # add to roster
        else: # It's a mail or a JID
            # load muc icon
<<<<<<< HEAD
            join_group_chat_menuitem = xml.get_widget('join_group_chat_menuitem')
=======
            join_group_chat_menuitem = xml.get_object('join_group_chat_menuitem')
>>>>>>> 30a1bb50
            muc_icon = gtkgui_helpers.load_icon('muc_active')
            if muc_icon:
                join_group_chat_menuitem.set_image(muc_icon)

            text = text.lower()
            if text.startswith('xmpp:'):
                text = text[5:]
            id_ = childs[2].connect('activate', self.on_copy_link_activate, text)
            self.handlers[id_] = childs[2]
            id_ = childs[3].connect('activate', self.on_open_link_activate, kind,
                    text)
            self.handlers[id_] = childs[3]
            id_ = childs[5].connect('activate', self.on_start_chat_activate, text)
            self.handlers[id_] = childs[5]
            id_ = childs[6].connect('activate',
                    self.on_join_group_chat_menuitem_activate, text)
            self.handlers[id_] = childs[6]

<<<<<<< HEAD
            allow_add = False
            if self.account:
                c = gajim.contacts.get_first_contact_from_jid(self.account, text)
                if c and not gajim.contacts.is_pm_from_contact(self.account, c):
                    if _('Not in Roster') in c.groups:
                        allow_add = True
                else: # he or she's not at all in the account contacts
                    allow_add = True

            if allow_add:
=======
            if self.account:
>>>>>>> 30a1bb50
                id_ = childs[7].connect('activate', self.on_add_to_roster_activate,
                        text)
                self.handlers[id_] = childs[7]
                childs[7].show() # show add to roster menuitem
            else:
                childs[7].hide() # hide add to roster menuitem

            if kind == 'xmpp':
                childs[2].hide() # copy mail address
                childs[3].hide() # open mail composer
                childs[4].hide() # jid section separator
            elif kind == 'mail':
                childs[4].hide() # jid section separator
                childs[5].hide() # start chat
                childs[6].hide() # join group chat
                childs[7].hide() # add to roster

            childs[0].hide() # copy link location
            childs[1].hide() # open link in browser

        menu.popup(None, None, None, event.button, event.time)

    def hyperlink_handler(self, texttag, widget, event, iter_, kind):
        if event.type == gtk.gdk.BUTTON_PRESS:
            begin_iter = iter_.copy()
            # we get the begining of the tag
            while not begin_iter.begins_tag(texttag):
                begin_iter.backward_char()
            end_iter = iter_.copy()
            # we get the end of the tag
            while not end_iter.ends_tag(texttag):
                end_iter.forward_char()
            word = self.tv.get_buffer().get_text(begin_iter, end_iter).decode(
                    'utf-8')
            if event.button == 3: # right click
                self.make_link_menu(event, kind, word)
            else:
                # we launch the correct application
                if kind == 'xmpp':
                    word = word[5:]
                    if '?' in word:
                        (jid, action) = word.split('?')
                        if action == 'join':
                            self.on_join_group_chat_menuitem_activate(None, jid)
                        else:
                            self.on_start_chat_activate(None, jid)
                    else:
                        self.on_start_chat_activate(None, word)
                else:
                    helpers.launch_browser_mailer(kind, word)

    def html_hyperlink_handler(self, texttag, widget, event, iter_, kind, href):
        if event.type == gtk.gdk.BUTTON_PRESS:
            if event.button == 3: # right click
                self.make_link_menu(event, kind, href)
                return True
            else:
                # we launch the correct application
                helpers.launch_browser_mailer(kind, href)


    def detect_and_print_special_text(self, otext, other_tags, graphics=True):
        """
        Detect special text (emots & links & formatting), print normal text
        before any special text it founds, then print special text (that happens
        many times until last special text is printed) and then return the index
        after *last* special text, so we can print it in
        print_conversation_line()
        """
        buffer_ = self.tv.get_buffer()

        insert_tags_func = buffer_.insert_with_tags_by_name
        # detect_and_print_special_text() is also used by
        # HtmlHandler.handle_specials() and there tags is gtk.TextTag objects,
        # not strings
        if other_tags and isinstance(other_tags[0], gtk.TextTag):
            insert_tags_func = buffer_.insert_with_tags

        index = 0

        # Too many special elements (emoticons, LaTeX formulas, etc)
        # may cause Gajim to freeze (see #5129).
        # We impose an arbitrary limit of 100 specials per message.
        specials_limit = 100

        # basic: links + mail + formatting is always checked (we like that)
        if gajim.config.get('emoticons_theme') and graphics:
            # search for emoticons & urls
            iterator = gajim.interface.emot_and_basic_re.finditer(otext)
        else: # search for just urls + mail + formatting
            iterator = gajim.interface.basic_pattern_re.finditer(otext)
        for match in iterator:
            start, end = match.span()
            special_text = otext[start:end]
            if start > index:
                text_before_special_text = otext[index:start]
                end_iter = buffer_.get_end_iter()
                # we insert normal text
                insert_tags_func(end_iter, text_before_special_text, *other_tags)
            index = end # update index

            # now print it
            self.print_special_text(special_text, other_tags, graphics=graphics)
            specials_limit -= 1
            if specials_limit <= 0:
                break

        # add the rest of text located in the index and after
        end_iter = buffer_.get_end_iter()
        insert_tags_func(end_iter, otext[index:], *other_tags)

        return buffer_.get_end_iter()

    def print_special_text(self, special_text, other_tags, graphics=True):
        """
        Is called by detect_and_print_special_text and prints special text
        (emots, links, formatting)
        """
        tags = []
        use_other_tags = True
        text_is_valid_uri = False
        show_ascii_formatting_chars = \
                gajim.config.get('show_ascii_formatting_chars')
        buffer_ = self.tv.get_buffer()

        # Check if we accept this as an uri
        schemes = gajim.config.get('uri_schemes').split()
        for scheme in schemes:
            if special_text.startswith(scheme + ':'):
                text_is_valid_uri = True

        possible_emot_ascii_caps = special_text.upper() # emoticons keys are CAPS
        if gajim.config.get('emoticons_theme') and \
        possible_emot_ascii_caps in gajim.interface.emoticons.keys() and graphics:
            # it's an emoticon
            emot_ascii = possible_emot_ascii_caps
            end_iter = buffer_.get_end_iter()
            anchor = buffer_.create_child_anchor(end_iter)
            img = TextViewImage(anchor, special_text)
            animations = gajim.interface.emoticons_animations
            if not emot_ascii in animations:
                animations[emot_ascii] = gtk.gdk.PixbufAnimation(
                        gajim.interface.emoticons[emot_ascii])
            img.set_from_animation(animations[emot_ascii])
            img.show()
            self.images.append(img)
            # add with possible animation
            self.tv.add_child_at_anchor(img, anchor)
        elif special_text.startswith('www.') or \
        special_text.startswith('ftp.') or \
        text_is_valid_uri:
            tags.append('url')
            use_other_tags = False
        elif special_text.startswith('mailto:'):
            tags.append('mail')
            use_other_tags = False
        elif special_text.startswith('xmpp:'):
            tags.append('xmpp')
            use_other_tags = False
        elif gajim.interface.sth_at_sth_dot_sth_re.match(special_text):
            # it's a JID or mail
            tags.append('sth_at_sth')
            use_other_tags = False
        elif special_text.startswith('*'): # it's a bold text
            tags.append('bold')
            if special_text[1] == '/' and special_text[-2] == '/' and\
            len(special_text) > 4: # it's also italic
                tags.append('italic')
                if not show_ascii_formatting_chars:
                    special_text = special_text[2:-2] # remove */ /*
            elif special_text[1] == '_' and special_text[-2] == '_' and \
            len(special_text) > 4: # it's also underlined
                tags.append('underline')
                if not show_ascii_formatting_chars:
                    special_text = special_text[2:-2] # remove *_ _*
            else:
                if not show_ascii_formatting_chars:
                    special_text = special_text[1:-1] # remove * *
        elif special_text.startswith('/'): # it's an italic text
            tags.append('italic')
            if special_text[1] == '*' and special_text[-2] == '*' and \
            len(special_text) > 4: # it's also bold
                tags.append('bold')
                if not show_ascii_formatting_chars:
                    special_text = special_text[2:-2] # remove /* */
            elif special_text[1] == '_' and special_text[-2] == '_' and \
            len(special_text) > 4: # it's also underlined
                tags.append('underline')
                if not show_ascii_formatting_chars:
                    special_text = special_text[2:-2] # remove /_ _/
            else:
                if not show_ascii_formatting_chars:
                    special_text = special_text[1:-1] # remove / /
        elif special_text.startswith('_'): # it's an underlined text
            tags.append('underline')
            if special_text[1] == '*' and special_text[-2] == '*' and \
            len(special_text) > 4: # it's also bold
                tags.append('bold')
                if not show_ascii_formatting_chars:
                    special_text = special_text[2:-2] # remove _* *_
            elif special_text[1] == '/' and special_text[-2] == '/' and \
            len(special_text) > 4: # it's also italic
                tags.append('italic')
                if not show_ascii_formatting_chars:
                    special_text = special_text[2:-2] # remove _/ /_
            else:
                if not show_ascii_formatting_chars:
                    special_text = special_text[1:-1] # remove _ _
        elif gajim.HAVE_LATEX and special_text.startswith('$$') and \
        special_text.endswith('$$') and graphics:
            try:
                imagepath = latex.latex_to_image(special_text[2:-2])
            except LatexError, e:
                # print the error after the line has been written
                gobject.idle_add(self.print_conversation_line, str(e), '', 'info',
                        '', None)
                imagepath = None
            end_iter = buffer_.get_end_iter()
            if imagepath is not None:
                anchor = buffer_.create_child_anchor(end_iter)
<<<<<<< HEAD
                img = gtk.Image()
=======
                img = TextViewImage(anchor, special_text)
>>>>>>> 30a1bb50
                img.set_from_file(imagepath)
                img.show()
                # add
                self.tv.add_child_at_anchor(img, anchor)
                # delete old file
                try:
                    os.remove(imagepath)
                except Exception:
                    pass
            else:
                buffer_.insert(end_iter, special_text)
            use_other_tags = False
        else:
            # It's nothing special
            if use_other_tags:
                end_iter = buffer_.get_end_iter()
                insert_tags_func = buffer_.insert_with_tags_by_name
                if other_tags and isinstance(other_tags[0], gtk.TextTag):
                    insert_tags_func = buffer_.insert_with_tags

                insert_tags_func(end_iter, special_text, *other_tags)

        if tags:
            end_iter = buffer_.get_end_iter()
            all_tags = tags[:]
            if use_other_tags:
                all_tags += other_tags
<<<<<<< HEAD
            buffer_.insert_with_tags_by_name(end_iter, special_text, *all_tags)
=======
            # convert all names to TextTag
            ttt = buffer_.get_tag_table()
            all_tags = [(ttt.lookup(t) if isinstance(t, str) else t) for t in all_tags]
            buffer_.insert_with_tags(end_iter, special_text, *all_tags)
>>>>>>> 30a1bb50

    def print_empty_line(self):
        buffer_ = self.tv.get_buffer()
        end_iter = buffer_.get_end_iter()
        buffer_.insert_with_tags_by_name(end_iter, '\n', 'eol')
<<<<<<< HEAD
=======
        self.just_cleared = False
>>>>>>> 30a1bb50

    def print_conversation_line(self, text, jid, kind, name, tim,
                    other_tags_for_name=[], other_tags_for_time=[],
                    other_tags_for_text=[], subject=None, old_kind=None, xhtml=None,
                    simple=False, graphics=True):
        """
        Print 'chat' type messages
        """
        buffer_ = self.tv.get_buffer()
        buffer_.begin_user_action()
        if self.marks_queue.full():
            # remove oldest line
            m1 = self.marks_queue.get()
            m2 = self.marks_queue.get()
            i1 = buffer_.get_iter_at_mark(m1)
            i2 = buffer_.get_iter_at_mark(m2)
            buffer_.delete(i1, i2)
            buffer_.delete_mark(m1)
        end_iter = buffer_.get_end_iter()
        end_offset = end_iter.get_offset()
        at_the_end = self.at_the_end()
        move_selection = False
        if buffer_.get_has_selection() and buffer_.get_selection_bounds()[1].\
        get_offset() == end_offset:
            move_selection = True

        # Create one mark and add it to queue once if it's the first line
        # else twice (one for end bound, one for start bound)
        mark = None
        if buffer_.get_char_count() > 0:
            if not simple:
                buffer_.insert_with_tags_by_name(end_iter, '\n', 'eol')
                if move_selection:
                    sel_start, sel_end = buffer_.get_selection_bounds()
                    sel_end.backward_char()
                    buffer_.select_range(sel_start, sel_end)
            mark = buffer_.create_mark(None, end_iter, left_gravity=True)
            self.marks_queue.put(mark)
        if not mark:
            mark = buffer_.create_mark(None, end_iter, left_gravity=True)
        self.marks_queue.put(mark)
        if kind == 'incoming_queue':
            kind = 'incoming'
        if old_kind == 'incoming_queue':
            old_kind = 'incoming'
        # print the time stamp
        if not tim:
            # We don't have tim for outgoing messages...
            tim = time.localtime()
        current_print_time = gajim.config.get('print_time')
        if current_print_time == 'always' and kind != 'info' and not simple:
            timestamp_str = self.get_time_to_show(tim)
            timestamp = time.strftime(timestamp_str, tim)
            buffer_.insert_with_tags_by_name(end_iter, timestamp,
                    *other_tags_for_time)
        elif current_print_time == 'sometimes' and kind != 'info' and not simple:
            every_foo_seconds = 60 * gajim.config.get(
                    'print_ichat_every_foo_minutes')
            seconds_passed = time.mktime(tim) - self.last_time_printout
            if seconds_passed > every_foo_seconds:
                self.last_time_printout = time.mktime(tim)
                end_iter = buffer_.get_end_iter()
                if gajim.config.get('print_time_fuzzy') > 0:
                    ft = self.fc.fuzzy_time(gajim.config.get('print_time_fuzzy'), tim)
                    tim_format = ft.decode(locale.getpreferredencoding())
                else:
                    tim_format = self.get_time_to_show(tim)
                buffer_.insert_with_tags_by_name(end_iter, tim_format + '\n',
                        'time_sometimes')
        # kind = info, we print things as if it was a status: same color, ...
        if kind in ('error', 'info'):
            kind = 'status'
        other_text_tag = self.detect_other_text_tag(text, kind)
        text_tags = other_tags_for_text[:] # create a new list
        if other_text_tag:
            # note that color of /me may be overwritten in gc_control
            text_tags.append(other_text_tag)
        else: # not status nor /me
            if gajim.config.get('chat_merge_consecutive_nickname'):
<<<<<<< HEAD
                if kind != old_kind:
=======
                if kind != old_kind or self.just_cleared:
>>>>>>> 30a1bb50
                    self.print_name(name, kind, other_tags_for_name)
                else:
                    self.print_real_text(gajim.config.get(
                            'chat_merge_consecutive_nickname_indent'))
            else:
                self.print_name(name, kind, other_tags_for_name)
            if kind == 'incoming':
                text_tags.append('incomingtxt')
            elif kind == 'outgoing':
                text_tags.append('outgoingtxt')
        self.print_subject(subject)
        self.print_real_text(text, text_tags, name, xhtml, graphics=graphics)

        # scroll to the end of the textview
        if at_the_end or kind == 'outgoing':
            # we are at the end or we are sending something
            # scroll to the end (via idle in case the scrollbar has appeared)
            if gajim.config.get('use_smooth_scrolling'):
                gobject.idle_add(self.smooth_scroll_to_end)
            else:
                gobject.idle_add(self.scroll_to_end)

<<<<<<< HEAD
=======
        self.just_cleared = False
>>>>>>> 30a1bb50
        buffer_.end_user_action()

    def get_time_to_show(self, tim):
        """
        Get the time, with the day before if needed and return it. It DOESN'T
        format a fuzzy time
        """
        format = ''
        # get difference in days since epoch (86400 = 24*3600)
        # number of days since epoch for current time (in GMT) -
        # number of days since epoch for message (in GMT)
        diff_day = int(timegm(time.localtime())) / 86400 -\
                int(timegm(tim)) / 86400
        if diff_day == 0:
            day_str = ''
        else:
            #%i is day in year (1-365)
            day_str = i18n.ngettext('Yesterday', '%i days ago', diff_day,
                    replace_plural=diff_day)
        if day_str:
            format += day_str + ' '
        timestamp_str = gajim.config.get('time_stamp')
        timestamp_str = helpers.from_one_line(timestamp_str)
        format += timestamp_str
        tim_format = time.strftime(format, tim)
        if locale.getpreferredencoding() != 'KOI8-R':
            # if tim_format comes as unicode because of day_str.
            # we convert it to the encoding that we want (and that is utf-8)
            tim_format = helpers.ensure_utf8_string(tim_format)
        return tim_format

    def detect_other_text_tag(self, text, kind):
        if kind == 'status':
            return kind
        elif text.startswith('/me ') or text.startswith('/me\n'):
            return kind

    def print_name(self, name, kind, other_tags_for_name):
        if name:
            buffer_ = self.tv.get_buffer()
            end_iter = buffer_.get_end_iter()
            name_tags = other_tags_for_name[:] # create a new list
            name_tags.append(kind)
            before_str = gajim.config.get('before_nickname')
            before_str = helpers.from_one_line(before_str)
            after_str = gajim.config.get('after_nickname')
            after_str = helpers.from_one_line(after_str)
            format = before_str + name + after_str + ' '
            buffer_.insert_with_tags_by_name(end_iter, format, *name_tags)

    def print_subject(self, subject):
        if subject: # if we have subject, show it too!
            subject = _('Subject: %s\n') % subject
            buffer_ = self.tv.get_buffer()
            end_iter = buffer_.get_end_iter()
            buffer_.insert(end_iter, subject)
            self.print_empty_line()

    def print_real_text(self, text, text_tags=[], name=None, xhtml=None,
                    graphics=True):
        """
        Add normal and special text. call this to add text
        """
        if xhtml:
            try:
                if name and (text.startswith('/me ') or text.startswith('/me\n')):
                    xhtml = xhtml.replace('/me', '<i>* %s</i>' % (name,), 1)
                self.tv.display_html(xhtml.encode('utf-8'), self)
                return
            except Exception, e:
                gajim.log.debug('Error processing xhtml' + str(e))
                gajim.log.debug('with |' + xhtml + '|')

        # /me is replaced by name if name is given
        if name and (text.startswith('/me ') or text.startswith('/me\n')):
            text = '* ' + name + text[3:]
            text_tags.append('italic')
        # detect urls formatting and if the user has it on emoticons
        self.detect_and_print_special_text(text, text_tags, graphics=graphics)<|MERGE_RESOLUTION|>--- conflicted
+++ resolved
@@ -169,16 +169,9 @@
             )
     )
 
-<<<<<<< HEAD
-    FOCUS_OUT_LINE_PIXBUF = gtk.gdk.pixbuf_new_from_file(os.path.join(
-            gajim.DATA_DIR, 'pixmaps', 'muc_separator.png'))
-    XEP0184_WARNING_PIXBUF = gtk.gdk.pixbuf_new_from_file(os.path.join(
-            gajim.DATA_DIR, 'pixmaps', 'receipt_missing.png'))
-=======
     FOCUS_OUT_LINE_PIXBUF = gtkgui_helpers.get_icon_pixmap('gajim-muc_separator')
     XEP0184_WARNING_PIXBUF = gtkgui_helpers.get_icon_pixmap(
             'gajim-receipt_missing')
->>>>>>> 30a1bb50
 
     # smooth scroll constants
     MAX_SCROLL_TIME = 0.4 # seconds
@@ -481,15 +474,6 @@
             self.xep0184_shown[id_] == ALREADY_RECEIVED:
                 return False
 
-<<<<<<< HEAD
-            end_iter = buffer_.get_iter_at_mark(
-                    self.xep0184_marks[id_])
-            buffer_.insert(end_iter, ' ')
-            buffer_.insert_pixbuf(end_iter,
-                    ConversationTextview.XEP0184_WARNING_PIXBUF)
-            before_img_iter = buffer_.get_iter_at_mark(
-                    self.xep0184_marks[id_])
-=======
             end_iter = buffer_.get_iter_at_mark(self.xep0184_marks[id_])
             buffer_.insert(end_iter, ' ')
             anchor = buffer_.create_child_anchor(end_iter)
@@ -498,7 +482,6 @@
             img.show()
             self.tv.add_child_at_anchor(img, anchor)
             before_img_iter = buffer_.get_iter_at_mark(self.xep0184_marks[id_])
->>>>>>> 30a1bb50
             before_img_iter.forward_char()
             post_img_iter = before_img_iter.copy()
             post_img_iter.forward_char()
@@ -720,10 +703,7 @@
         size = 2 * size - 1
         self.marks_queue = Queue.Queue(size)
         self.focus_out_end_mark = None
-<<<<<<< HEAD
-=======
         self.just_cleared = True
->>>>>>> 30a1bb50
 
     def visit_url_from_menuitem(self, widget, link):
         """
@@ -882,11 +862,7 @@
     def on_join_group_chat_menuitem_activate(self, widget, room_jid):
         if 'join_gc' in gajim.interface.instances[self.account]:
             instance = gajim.interface.instances[self.account]['join_gc']
-<<<<<<< HEAD
-            instance.xml.get_widget('room_jid_entry').set_text(room_jid)
-=======
             instance.xml.get_object('room_jid_entry').set_text(room_jid)
->>>>>>> 30a1bb50
             gajim.interface.instances[self.account]['join_gc'].window.present()
         else:
             try:
@@ -898,13 +874,8 @@
         dialogs.AddNewContactWindow(self.account, jid)
 
     def make_link_menu(self, event, kind, text):
-<<<<<<< HEAD
-        xml = gtkgui_helpers.get_glade('chat_context_menu.glade')
-        menu = xml.get_widget('chat_context_menu')
-=======
         xml = gtkgui_helpers.get_gtk_builder('chat_context_menu.ui')
         menu = xml.get_object('chat_context_menu')
->>>>>>> 30a1bb50
         childs = menu.get_children()
         if kind == 'url':
             id_ = childs[0].connect('activate', self.on_copy_link_activate, text)
@@ -920,11 +891,7 @@
             childs[7].hide() # add to roster
         else: # It's a mail or a JID
             # load muc icon
-<<<<<<< HEAD
-            join_group_chat_menuitem = xml.get_widget('join_group_chat_menuitem')
-=======
             join_group_chat_menuitem = xml.get_object('join_group_chat_menuitem')
->>>>>>> 30a1bb50
             muc_icon = gtkgui_helpers.load_icon('muc_active')
             if muc_icon:
                 join_group_chat_menuitem.set_image(muc_icon)
@@ -943,20 +910,7 @@
                     self.on_join_group_chat_menuitem_activate, text)
             self.handlers[id_] = childs[6]
 
-<<<<<<< HEAD
-            allow_add = False
             if self.account:
-                c = gajim.contacts.get_first_contact_from_jid(self.account, text)
-                if c and not gajim.contacts.is_pm_from_contact(self.account, c):
-                    if _('Not in Roster') in c.groups:
-                        allow_add = True
-                else: # he or she's not at all in the account contacts
-                    allow_add = True
-
-            if allow_add:
-=======
-            if self.account:
->>>>>>> 30a1bb50
                 id_ = childs[7].connect('activate', self.on_add_to_roster_activate,
                         text)
                 self.handlers[id_] = childs[7]
@@ -1177,11 +1131,7 @@
             end_iter = buffer_.get_end_iter()
             if imagepath is not None:
                 anchor = buffer_.create_child_anchor(end_iter)
-<<<<<<< HEAD
-                img = gtk.Image()
-=======
                 img = TextViewImage(anchor, special_text)
->>>>>>> 30a1bb50
                 img.set_from_file(imagepath)
                 img.show()
                 # add
@@ -1209,23 +1159,16 @@
             all_tags = tags[:]
             if use_other_tags:
                 all_tags += other_tags
-<<<<<<< HEAD
-            buffer_.insert_with_tags_by_name(end_iter, special_text, *all_tags)
-=======
             # convert all names to TextTag
             ttt = buffer_.get_tag_table()
             all_tags = [(ttt.lookup(t) if isinstance(t, str) else t) for t in all_tags]
             buffer_.insert_with_tags(end_iter, special_text, *all_tags)
->>>>>>> 30a1bb50
 
     def print_empty_line(self):
         buffer_ = self.tv.get_buffer()
         end_iter = buffer_.get_end_iter()
         buffer_.insert_with_tags_by_name(end_iter, '\n', 'eol')
-<<<<<<< HEAD
-=======
         self.just_cleared = False
->>>>>>> 30a1bb50
 
     def print_conversation_line(self, text, jid, kind, name, tim,
                     other_tags_for_name=[], other_tags_for_time=[],
@@ -1305,11 +1248,7 @@
             text_tags.append(other_text_tag)
         else: # not status nor /me
             if gajim.config.get('chat_merge_consecutive_nickname'):
-<<<<<<< HEAD
-                if kind != old_kind:
-=======
                 if kind != old_kind or self.just_cleared:
->>>>>>> 30a1bb50
                     self.print_name(name, kind, other_tags_for_name)
                 else:
                     self.print_real_text(gajim.config.get(
@@ -1332,10 +1271,7 @@
             else:
                 gobject.idle_add(self.scroll_to_end)
 
-<<<<<<< HEAD
-=======
         self.just_cleared = False
->>>>>>> 30a1bb50
         buffer_.end_user_action()
 
     def get_time_to_show(self, tim):
