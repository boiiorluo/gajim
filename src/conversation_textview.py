--- conflicted
+++ resolved
@@ -326,10 +326,7 @@
         tag.set_property('underline', pango.UNDERLINE_SINGLE)
 
         buffer_.create_tag('focus-out-line', justification = gtk.JUSTIFY_CENTER)
-<<<<<<< HEAD
-=======
         self.displaymarking_tags = {}
->>>>>>> 337b09d3
 
         tag = buffer_.create_tag('xep0184-warning')
 
@@ -707,10 +704,7 @@
         size = 2 * size - 1
         self.marks_queue = Queue.Queue(size)
         self.focus_out_end_mark = None
-<<<<<<< HEAD
-=======
         self.just_cleared = True
->>>>>>> 337b09d3
 
     def visit_url_from_menuitem(self, widget, link):
         """
@@ -1175,19 +1169,12 @@
         buffer_ = self.tv.get_buffer()
         end_iter = buffer_.get_end_iter()
         buffer_.insert_with_tags_by_name(end_iter, '\n', 'eol')
-<<<<<<< HEAD
-=======
         self.just_cleared = False
->>>>>>> 337b09d3
 
     def print_conversation_line(self, text, jid, kind, name, tim,
                     other_tags_for_name=[], other_tags_for_time=[],
                     other_tags_for_text=[], subject=None, old_kind=None, xhtml=None,
-<<<<<<< HEAD
-                    simple=False, graphics=True):
-=======
                     simple=False, graphics=True, displaymarking=None):
->>>>>>> 337b09d3
         """
         Print 'chat' type messages
         """
@@ -1252,12 +1239,9 @@
                     tim_format = self.get_time_to_show(tim)
                 buffer_.insert_with_tags_by_name(end_iter, tim_format + '\n',
                         'time_sometimes')
-<<<<<<< HEAD
-=======
         # If there's a displaymarking, print it here.
         if displaymarking:
             self.print_displaymarking(displaymarking)
->>>>>>> 337b09d3
         # kind = info, we print things as if it was a status: same color, ...
         if kind in ('error', 'info'):
             kind = 'status'
@@ -1268,11 +1252,7 @@
             text_tags.append(other_text_tag)
         else: # not status nor /me
             if gajim.config.get('chat_merge_consecutive_nickname'):
-<<<<<<< HEAD
-                if kind != old_kind:
-=======
                 if kind != old_kind or self.just_cleared:
->>>>>>> 337b09d3
                     self.print_name(name, kind, other_tags_for_name)
                 else:
                     self.print_real_text(gajim.config.get(
@@ -1295,10 +1275,7 @@
             else:
                 gobject.idle_add(self.scroll_to_end)
 
-<<<<<<< HEAD
-=======
         self.just_cleared = False
->>>>>>> 337b09d3
         buffer_.end_user_action()
 
     def get_time_to_show(self, tim):
@@ -1336,8 +1313,6 @@
         elif text.startswith('/me ') or text.startswith('/me\n'):
             return kind
 
-<<<<<<< HEAD
-=======
     def print_displaymarking(self, displaymarking):
         bgcolor = displaymarking.getAttr('bgcolor') or '#FFF'
         fgcolor = displaymarking.getAttr('fgcolor') or '#000'
@@ -1351,7 +1326,6 @@
             end_iter = buffer_.get_end_iter()
             buffer_.insert_with_tags(end_iter, ' ')
 
->>>>>>> 337b09d3
     def print_name(self, name, kind, other_tags_for_name):
         if name:
             buffer_ = self.tv.get_buffer()
