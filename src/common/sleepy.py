--- conflicted
+++ resolved
@@ -44,15 +44,12 @@
 		lastInputInfo = LASTINPUTINFO()
 		lastInputInfo.cbSize = ctypes.sizeof(lastInputInfo)
 
-<<<<<<< HEAD
-	elif sys.platform == 'darwin':
-		import osx.idle as idle
-=======
 		# one or more of these may not be supported before XP.
 		OpenInputDesktop = ctypes.windll.user32.OpenInputDesktop
 		CloseDesktop = ctypes.windll.user32.CloseDesktop
 		SystemParametersInfo = ctypes.windll.user32.SystemParametersInfoW
->>>>>>> da955fd4
+	elif sys.platform == 'darwin':
+		import osx.idle as idle
 	else: # unix
 		from common import idle
 except Exception:
