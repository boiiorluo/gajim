--- conflicted
+++ resolved
@@ -33,22 +33,9 @@
 from time import time
 from common import gajim
 from common import helpers
-<<<<<<< HEAD
-from common import caps
-
-import exceptions
-try:
-    import sqlite3 as sqlite # python 2.5
-except ImportError:
-    try:
-        from pysqlite2 import dbapi2 as sqlite
-    except ImportError:
-        raise exceptions.PysqliteNotAvailable
-=======
 from common import caps_cache
 
 import sqlite3 as sqlite
->>>>>>> 30a1bb50
 import logger
 
 class OptionsParser:
@@ -226,18 +213,6 @@
             self.update_config_to_01257()
         if old < [0, 12, 5, 8] and new >= [0, 12, 5, 8]:
             self.update_config_to_01258()
-<<<<<<< HEAD
-        if old < [0, 13, 0, 1] and new >= [0, 13, 0, 1]:
-            self.update_config_to_01301()
-
-        gajim.logger.init_vars()
-        gajim.config.set('version', new_version)
-
-        caps.capscache.initialize_from_db()
-
-    def assert_unread_msgs_table_exists(self):
-        '''create table unread_messages if there is no such table'''
-=======
         if old < [0, 13, 10, 0] and new >= [0, 13, 10, 0]:
             self.update_config_to_013100()
         if old < [0, 13, 10, 1] and new >= [0, 13, 10, 1]:
@@ -253,7 +228,6 @@
         """
         Create table unread_messages if there is no such table
         """
->>>>>>> 30a1bb50
         back = os.getcwd()
         os.chdir(logger.LOG_DB_FOLDER)
         con = sqlite.connect(logger.LOG_DB_FILE)
@@ -371,15 +345,10 @@
         gajim.config.set('version', '0.10.1.2')
 
     def update_config_to_01013(self):
-<<<<<<< HEAD
-        '''create table transports_cache if there is no such table'''
-        #FIXME see #2812
-=======
         """
         Create table transports_cache if there is no such table
         """
         # FIXME see #2812
->>>>>>> 30a1bb50
         back = os.getcwd()
         os.chdir(logger.LOG_DB_FOLDER)
         con = sqlite.connect(logger.LOG_DB_FILE)
@@ -401,17 +370,11 @@
         gajim.config.set('version', '0.10.1.3')
 
     def update_config_to_01014(self):
-<<<<<<< HEAD
-        '''apply indeces to the logs database'''
-        print _('migrating logs database to indices')
-        #FIXME see #2812
-=======
         """
         Apply indeces to the logs database
         """
         print _('migrating logs database to indices')
         # FIXME see #2812
->>>>>>> 30a1bb50
         back = os.getcwd()
         os.chdir(logger.LOG_DB_FOLDER)
         con = sqlite.connect(logger.LOG_DB_FILE)
@@ -433,13 +396,9 @@
         gajim.config.set('version', '0.10.1.4')
 
     def update_config_to_01015(self):
-<<<<<<< HEAD
-        '''clean show values in logs database'''
-=======
         """
         Clean show values in logs database
         """
->>>>>>> 30a1bb50
         #FIXME see #2812
         back = os.getcwd()
         os.chdir(logger.LOG_DB_FOLDER)
@@ -458,15 +417,10 @@
         gajim.config.set('version', '0.10.1.5')
 
     def update_config_to_01016(self):
-<<<<<<< HEAD
-        '''#2494 : Now we play gc_received_message sound even if
-        notify_on_all_muc_messages is false. Keep precedent behaviour.'''
-=======
         """
         #2494 : Now we play gc_received_message sound even if
         notify_on_all_muc_messages is false. Keep precedent behaviour
         """
->>>>>>> 30a1bb50
         if 'notify_on_all_muc_messages' in self.old_values and \
         self.old_values['notify_on_all_muc_messages'] == 'False' and \
         gajim.config.get_per('soundevents', 'muc_message_received', 'enabled'):
@@ -475,66 +429,45 @@
         gajim.config.set('version', '0.10.1.6')
 
     def update_config_to_01017(self):
-<<<<<<< HEAD
-        '''trayicon_notification_on_new_messages ->
-        trayicon_notification_on_events '''
-=======
         """
         trayicon_notification_on_new_messages -> trayicon_notification_on_events
         """
->>>>>>> 30a1bb50
         if 'trayicon_notification_on_new_messages' in self.old_values:
             gajim.config.set('trayicon_notification_on_events',
                     self.old_values['trayicon_notification_on_new_messages'])
         gajim.config.set('version', '0.10.1.7')
 
     def update_config_to_01018(self):
-<<<<<<< HEAD
-        '''chat_state_notifications -> outgoing_chat_state_notifications'''
-=======
         """
         chat_state_notifications -> outgoing_chat_state_notifications
         """
->>>>>>> 30a1bb50
         if 'chat_state_notifications' in self.old_values:
             gajim.config.set('outgoing_chat_state_notifications',
                     self.old_values['chat_state_notifications'])
         gajim.config.set('version', '0.10.1.8')
 
     def update_config_to_01101(self):
-<<<<<<< HEAD
-        '''fill time_stamp from before_time and after_time'''
-=======
         """
         Fill time_stamp from before_time and after_time
         """
->>>>>>> 30a1bb50
         if 'before_time' in self.old_values:
             gajim.config.set('time_stamp', '%s%%X%s ' % (
                     self.old_values['before_time'], self.old_values['after_time']))
         gajim.config.set('version', '0.11.0.1')
 
     def update_config_to_01102(self):
-<<<<<<< HEAD
-        '''fill time_stamp from before_time and after_time'''
-=======
         """
         Fill time_stamp from before_time and after_time
         """
->>>>>>> 30a1bb50
         if 'ft_override_host_to_send' in self.old_values:
             gajim.config.set('ft_add_hosts_to_send',
                     self.old_values['ft_override_host_to_send'])
         gajim.config.set('version', '0.11.0.2')
 
     def update_config_to_01111(self):
-<<<<<<< HEAD
-        '''always_hide_chatbuttons -> compact_view'''
-=======
         """
         Always_hide_chatbuttons -> compact_view
         """
->>>>>>> 30a1bb50
         if 'always_hide_groupchat_buttons' in self.old_values and \
         'always_hide_chat_buttons' in self.old_values:
             gajim.config.set('compact_view', self.old_values['always_hide_groupchat_buttons'] and \
@@ -542,13 +475,9 @@
         gajim.config.set('version', '0.11.1.1')
 
     def update_config_to_01112(self):
-<<<<<<< HEAD
-        '''gtk+ theme is renamed to default'''
-=======
         """
         GTK+ theme is renamed to default
         """
->>>>>>> 30a1bb50
         if 'roster_theme' in self.old_values and \
         self.old_values['roster_theme'] == 'gtk+':
             gajim.config.set('roster_theme', _('default'))
@@ -657,13 +586,9 @@
         gajim.config.set('version', '0.11.4.1')
 
     def update_config_to_01142(self):
-<<<<<<< HEAD
-        '''next_message_received sound event is splittedin 2 events'''
-=======
         """
         next_message_received sound event is splittedin 2 events
         """
->>>>>>> 30a1bb50
         gajim.config.add_per('soundevents', 'next_message_received_focused')
         gajim.config.add_per('soundevents', 'next_message_received_unfocused')
         if gajim.config.get_per('soundevents', 'next_message_received'):
@@ -776,17 +701,12 @@
         gajim.config.set('version', '0.12.1.4')
 
     def update_config_to_01215(self):
-<<<<<<< HEAD
-        '''Remove hardcoded ../data/sounds from config'''
-        dirs = ('../data', gajim.gajimpaths.root, gajim.DATA_DIR)
-=======
         """
         Remove hardcoded ../data/sounds from config
         """
         dirs = ['../data', gajim.gajimpaths.data_root, gajim.DATA_DIR]
         if os.name != 'nt':
             dirs.append(os.path.expanduser(u'~/.gajim'))
->>>>>>> 30a1bb50
         for evt in gajim.config.get_per('soundevents'):
             path = gajim.config.get_per('soundevents', evt, 'path')
             # absolute and relative passes are necessary
@@ -924,11 +844,7 @@
                 'proxy.jabber.ru', 'proxy.jabbim.cz'])
         gajim.config.set('version', '0.12.5.8')
 
-<<<<<<< HEAD
-    def update_config_to_01301(self):
-=======
     def update_config_to_013100(self):
->>>>>>> 30a1bb50
         back = os.getcwd()
         os.chdir(logger.LOG_DB_FOLDER)
         con = sqlite.connect(logger.LOG_DB_FILE)
@@ -945,9 +861,6 @@
         except sqlite.OperationalError:
             pass
         con.close()
-<<<<<<< HEAD
-        gajim.config.set('version', '0.13.0.1')
-=======
         gajim.config.set('version', '0.13.10.0')
 
     def update_config_to_013101(self):
@@ -969,5 +882,4 @@
         except sqlite.OperationalError:
             pass
         con.close()
-        gajim.config.set('version', '0.13.10.1')
->>>>>>> 30a1bb50
+        gajim.config.set('version', '0.13.10.1')