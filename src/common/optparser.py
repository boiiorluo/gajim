--- conflicted
+++ resolved
@@ -115,15 +115,6 @@
             gajim.config.foreach(self.write_line, f)
         except IOError, e:
             return str(e)
-<<<<<<< HEAD
-        f.close()
-        if os.path.exists(self.__filename):
-            # win32 needs this
-            try:
-                os.remove(self.__filename)
-            except Exception:
-                pass
-=======
         f.flush()
         os.fsync(f.fileno())
         f.close()
@@ -134,7 +125,6 @@
                     os.remove(self.__filename)
                 except Exception:
                     pass
->>>>>>> 337b09d3
         try:
             os.rename(self.__tempfile, self.__filename)
         except IOError, e:
@@ -717,13 +707,9 @@
         """
         Remove hardcoded ../data/sounds from config
         """
-<<<<<<< HEAD
-        dirs = ('../data', gajim.gajimpaths.root, gajim.DATA_DIR)
-=======
         dirs = ['../data', gajim.gajimpaths.data_root, gajim.DATA_DIR]
         if os.name != 'nt':
             dirs.append(os.path.expanduser(u'~/.gajim'))
->>>>>>> 337b09d3
         for evt in gajim.config.get_per('soundevents'):
             path = gajim.config.get_per('soundevents', evt, 'path')
             # absolute and relative passes are necessary
