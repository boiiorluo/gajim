--- conflicted
+++ resolved
@@ -716,11 +716,7 @@
 				msg_id = gajim.logger.write('chat_msg_recv', frm, msgtxt, tim = tim,
 					subject = subject)
 			self.dispatch('MSG', (frm, msgtxt, tim, encrypted, mtype, subject,
-<<<<<<< HEAD
-				chatstate, msg_id, composing_xep, user_nick, msghtml))
-=======
 				chatstate, msg_id, composing_jep, user_nick, msghtml, thread))
->>>>>>> eb93f9a1
 		elif mtype == 'normal': # it's single message
 			if self.name not in no_log_for and jid not in no_log_for and msgtxt:
 				gajim.logger.write('single_msg_recv', frm, msgtxt, tim = tim,
