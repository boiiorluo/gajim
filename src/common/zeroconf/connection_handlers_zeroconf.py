##
## Copyright (C) 2006 Gajim Team
##
## Contributors for this file:
##      - Yann Leboulanger <asterix@lagaule.org>
##      - Nikos Kouremenos <nkour@jabber.org>
##      - Dimitur Kirov <dkirov@gmail.com>
##      - Travis Shirk <travis@pobox.com>
## - Stefan Bethge <stefan@lanpartei.de>
##
## This file is part of Gajim.
##
## Gajim is free software; you can redistribute it and/or modify
## it under the terms of the GNU General Public License as published
## by the Free Software Foundation; version 3 only.
##
## Gajim is distributed in the hope that it will be useful,
## but WITHOUT ANY WARRANTY; without even the implied warranty of
## MERCHANTABILITY or FITNESS FOR A PARTICULAR PURPOSE.  See the
## GNU General Public License for more details.
##
## You should have received a copy of the GNU General Public License
## along with Gajim.  If not, see <http://www.gnu.org/licenses/>.
##

import time
import socket

from calendar import timegm

import common.xmpp

from common import helpers
from common import gajim
from common.zeroconf import zeroconf
from common.commands import ConnectionCommands
from common.pep import ConnectionPEP
from common.protocol.bytestream import ConnectionSocks5BytestreamZeroconf

import logging
log = logging.getLogger('gajim.c.z.connection_handlers_zeroconf')

STATUS_LIST = ['offline', 'connecting', 'online', 'chat', 'away', 'xa', 'dnd',
        'invisible']
# kind of events we can wait for an answer
VCARD_PUBLISHED = 'vcard_published'
VCARD_ARRIVED = 'vcard_arrived'
AGENT_REMOVED = 'agent_removed'
HAS_IDLE = True
try:
    import idle
except Exception:
    log.debug(_('Unable to load idle module'))
    HAS_IDLE = False

from common import connection_handlers
from session import ChatControlSession

class ConnectionVcard(connection_handlers.ConnectionVcard):
    def add_sha(self, p, send_caps = True):
        return p

    def add_caps(self, p):
        return p

    def request_vcard(self, jid = None, is_fake_jid = False):
        pass

    def send_vcard(self, vcard):
        pass


<<<<<<< HEAD
class ConnectionHandlersZeroconf(ConnectionVcard, ConnectionBytestreamZeroconf,
ConnectionCommands, ConnectionPEP, connection_handlers.ConnectionHandlersBase):
    def __init__(self):
        ConnectionVcard.__init__(self)
        ConnectionBytestreamZeroconf.__init__(self)
        ConnectionCommands.__init__(self)
=======
class ConnectionHandlersZeroconf(ConnectionVcard,
ConnectionSocks5BytestreamZeroconf, ConnectionCommands, ConnectionPEP,
connection_handlers.ConnectionHandlersBase, connection_handlers.ConnectionJingle):
    def __init__(self):
        ConnectionVcard.__init__(self)
        ConnectionSocks5BytestreamZeroconf.__init__(self)
        ConnectionCommands.__init__(self)
        connection_handlers.ConnectionJingle.__init__(self)
>>>>>>> 337b09d3
        connection_handlers.ConnectionHandlersBase.__init__(self)

        try:
            idle.init()
        except Exception:
            global HAS_IDLE
            HAS_IDLE = False

    def _messageCB(self, ip, con, msg):
        """
        Called when we receive a message
        """
        log.debug('Zeroconf MessageCB')

        frm = msg.getFrom()
        mtype = msg.getType()
        thread_id = msg.getThread()

        if not mtype:
            mtype = 'normal'

        if frm is None:
            for key in self.connection.zeroconf.contacts:
                if ip == self.connection.zeroconf.contacts[key][zeroconf.C_ADDRESS]:
                    frm = key

        frm = unicode(frm)

        session = self.get_or_create_session(frm, thread_id)

        if thread_id and not session.received_thread_id:
            session.received_thread_id = True

        if msg.getTag('feature') and msg.getTag('feature').namespace == \
        common.xmpp.NS_FEATURE:
            if gajim.HAVE_PYCRYPTO:
                self._FeatureNegCB(con, msg, session)
            return

        if msg.getTag('init') and msg.getTag('init').namespace == \
        common.xmpp.NS_ESESSION_INIT:
            self._InitE2ECB(con, msg, session)

        encrypted = False
        tim = msg.getTimestamp()
        tim = helpers.datetime_tuple(tim)
        tim = time.localtime(timegm(tim))

        if msg.getTag('c', namespace = common.xmpp.NS_STANZA_CRYPTO):
            encrypted = True

            try:
                msg = session.decrypt_stanza(msg)
            except Exception:
                self.dispatch('FAILED_DECRYPT', (frm, tim))

        msgtxt = msg.getBody()
        subject = msg.getSubject() # if not there, it's None

        # invitations
        invite = None
        encTag = msg.getTag('x', namespace = common.xmpp.NS_ENCRYPTED)

        if not encTag:
            invite = msg.getTag('x', namespace = common.xmpp.NS_MUC_USER)
            if invite and not invite.getTag('invite'):
                invite = None

        if encTag and self.USE_GPG:
            #decrypt
            encmsg = encTag.getData()

            keyID = gajim.config.get_per('accounts', self.name, 'keyid')
            if keyID:
                decmsg = self.gpg.decrypt(encmsg, keyID)
                # \x00 chars are not allowed in C (so in GTK)
                msgtxt = decmsg.replace('\x00', '')
                encrypted = True

        if mtype == 'error':
            self.dispatch_error_msg(msg, msgtxt, session, frm, tim, subject)
        else:
            # XXX this shouldn't be hardcoded
            if isinstance(session, ChatControlSession):
                session.received(frm, msgtxt, tim, encrypted, msg)
            else:
                session.received(msg)
    # END messageCB

    def store_metacontacts(self, tags):
        """
        Fake empty method
        """
        # serverside metacontacts are not supported with zeroconf
        # (there is no server)
        pass

    def _DiscoverItemsGetCB(self, con, iq_obj):
        log.debug('DiscoverItemsGetCB')

        if not self.connection or self.connected < 2:
            return

        if self.commandItemsQuery(con, iq_obj):
            raise common.xmpp.NodeProcessed
        node = iq_obj.getTagAttr('query', 'node')
        if node is None:
            result = iq_obj.buildReply('result')
            self.connection.send(result)
            raise common.xmpp.NodeProcessed
        if node==common.xmpp.NS_COMMANDS:
            self.commandListQuery(con, iq_obj)
            raise common.xmpp.NodeProcessed<|MERGE_RESOLUTION|>--- conflicted
+++ resolved
@@ -70,14 +70,6 @@
         pass
 
 
-<<<<<<< HEAD
-class ConnectionHandlersZeroconf(ConnectionVcard, ConnectionBytestreamZeroconf,
-ConnectionCommands, ConnectionPEP, connection_handlers.ConnectionHandlersBase):
-    def __init__(self):
-        ConnectionVcard.__init__(self)
-        ConnectionBytestreamZeroconf.__init__(self)
-        ConnectionCommands.__init__(self)
-=======
 class ConnectionHandlersZeroconf(ConnectionVcard,
 ConnectionSocks5BytestreamZeroconf, ConnectionCommands, ConnectionPEP,
 connection_handlers.ConnectionHandlersBase, connection_handlers.ConnectionJingle):
@@ -86,7 +78,6 @@
         ConnectionSocks5BytestreamZeroconf.__init__(self)
         ConnectionCommands.__init__(self)
         connection_handlers.ConnectionJingle.__init__(self)
->>>>>>> 337b09d3
         connection_handlers.ConnectionHandlersBase.__init__(self)
 
         try:
