##	common/zeroconf/connection_zeroconf.py
##
## Contributors for this file:
##	- Yann Leboulanger <asterix@lagaule.org>
##	- Nikos Kouremenos <nkour@jabber.org>
##	- Dimitur Kirov <dkirov@gmail.com>
##	- Travis Shirk <travis@pobox.com>
## - Stefan Bethge <stefan@lanpartei.de>
##
## Copyright (C) 2003-2004 Yann Leboulanger <asterix@lagaule.org>
##                         Vincent Hanquez <tab@snarc.org>
## Copyright (C) 2006 Yann Leboulanger <asterix@lagaule.org>
##                    Vincent Hanquez <tab@snarc.org>
##                    Nikos Kouremenos <nkour@jabber.org>
##                    Dimitur Kirov <dkirov@gmail.com>
##                    Travis Shirk <travis@pobox.com>
##                    Norman Rasmussen <norman@rasmussen.co.za>
##                    Stefan Bethge <stefan@lanpartei.de>
##
## This file is part of Gajim.
##
## Gajim is free software; you can redistribute it and/or modify
## it under the terms of the GNU General Public License as published
## by the Free Software Foundation; version 3 only.
##
## Gajim is distributed in the hope that it will be useful,
## but WITHOUT ANY WARRANTY; without even the implied warranty of
## MERCHANTABILITY or FITNESS FOR A PARTICULAR PURPOSE.  See the
## GNU General Public License for more details.
##
## You should have received a copy of the GNU General Public License
## along with Gajim.  If not, see <http://www.gnu.org/licenses/>.
##


import os
import random
random.seed()

import signal
if os.name != 'nt':
	signal.signal(signal.SIGPIPE, signal.SIG_DFL)
import getpass
import gobject

from common.connection import CommonConnection
from common import gajim
from common import GnuPG
from common.zeroconf import client_zeroconf
from common.zeroconf import zeroconf
from connection_handlers_zeroconf import *

class ConnectionZeroconf(CommonConnection, ConnectionHandlersZeroconf):
	def __init__(self, name):
		ConnectionHandlersZeroconf.__init__(self)
		# system username
		self.username = None
		self.server_resource = '' # zeroconf has no resource, fake an empty one
		self.call_resolve_timeout = False
		# we don't need a password, but must be non-empty
		self.password = 'zeroconf'
		self.autoconnect = False

		CommonConnection.__init__(self, name)
		self.is_zeroconf = True

	def get_config_values_or_default(self):
		"""
		Get name, host, port from config, or create zeroconf account with default
		values
		"""
		if not gajim.config.get_per('accounts', gajim.ZEROCONF_ACC_NAME, 'name'):
			gajim.log.debug('Creating zeroconf account')
			gajim.config.add_per('accounts', gajim.ZEROCONF_ACC_NAME)
			gajim.config.set_per('accounts', gajim.ZEROCONF_ACC_NAME,
				'autoconnect', True)
			gajim.config.set_per('accounts', gajim.ZEROCONF_ACC_NAME, 'no_log_for',
				'')
			gajim.config.set_per('accounts', gajim.ZEROCONF_ACC_NAME, 'password',
				'zeroconf')
			gajim.config.set_per('accounts', gajim.ZEROCONF_ACC_NAME,
				'sync_with_global_status', True)

			gajim.config.set_per('accounts', gajim.ZEROCONF_ACC_NAME,
				'custom_port', 5298)
			gajim.config.set_per('accounts', gajim.ZEROCONF_ACC_NAME,
				'is_zeroconf', True)
			gajim.config.set_per('accounts', gajim.ZEROCONF_ACC_NAME,
				'use_ft_proxies', False)
		#XXX make sure host is US-ASCII
		self.host = unicode(socket.gethostname())
		gajim.config.set_per('accounts', gajim.ZEROCONF_ACC_NAME, 'hostname',
			self.host)
		self.port = gajim.config.get_per('accounts', gajim.ZEROCONF_ACC_NAME,
			'custom_port')
		self.autoconnect = gajim.config.get_per('accounts',
			gajim.ZEROCONF_ACC_NAME, 'autoconnect')
		self.sync_with_global_status = gajim.config.get_per('accounts',
			gajim.ZEROCONF_ACC_NAME, 'sync_with_global_status')
		self.first = gajim.config.get_per('accounts', gajim.ZEROCONF_ACC_NAME,
			'zeroconf_first_name')
		self.last = gajim.config.get_per('accounts', gajim.ZEROCONF_ACC_NAME,
			'zeroconf_last_name')
		self.jabber_id = gajim.config.get_per('accounts', gajim.ZEROCONF_ACC_NAME,
			'zeroconf_jabber_id')
		self.email = gajim.config.get_per('accounts', gajim.ZEROCONF_ACC_NAME,
			'zeroconf_email')

		if not self.username:
			self.username = unicode(getpass.getuser())
			gajim.config.set_per('accounts', gajim.ZEROCONF_ACC_NAME, 'name',
				self.username)
		else:
			self.username = gajim.config.get_per('accounts',
				gajim.ZEROCONF_ACC_NAME, 'name')
	# END __init__

<<<<<<< HEAD
	def dispatch(self, event, data):
		#gajim.interface.dispatch(event, self.name, data)
		gajim.ged.raise_event(event, self.name, data)
=======
	def check_jid(self, jid):
		return jid
>>>>>>> daf73408

	def _reconnect(self):
		# Do not try to reco while we are already trying
		self.time_to_reconnect = None
		gajim.log.debug('reconnect')

		self.disconnect()
		self.change_status(self.old_show, self.status)

	def disable_account(self):
		self.disconnect()

	def _on_resolve_timeout(self):
		if self.connected:
			self.connection.resolve_all()
			diffs = self.roster.getDiffs()
			for key in diffs:
				self.roster.setItem(key)
				self.dispatch('ROSTER_INFO', (key, self.roster.getName(key),
							'both', 'no', self.roster.getGroups(key)))
				self.dispatch('NOTIFY', (key, self.roster.getStatus(key),
							self.roster.getMessage(key), 'local', 0, None, 0, None))
				#XXX open chat windows don't get refreshed (full name), add that
		return self.call_resolve_timeout

	# callbacks called from zeroconf
	def _on_new_service(self, jid):
		self.roster.setItem(jid)
		self.dispatch('ROSTER_INFO', (jid, self.roster.getName(jid), 'both', 'no',
			self.roster.getGroups(jid)))
		self.dispatch('NOTIFY', (jid, self.roster.getStatus(jid),
			self.roster.getMessage(jid), 'local', 0, None, 0, None))

	def _on_remove_service(self, jid):
		self.roster.delItem(jid)
		# 'NOTIFY' (account, (jid, status, status message, resource, priority,
		# keyID, timestamp, contact_nickname))
		self.dispatch('NOTIFY', (jid, 'offline', '', 'local', 0, None, 0, None))

	def _disconnectedReconnCB(self):
		"""
		Called when we are disconnected. Comes from network manager for example
		we don't try to reconnect, network manager will tell us when we can
		"""
		if gajim.account_is_connected(self.name):
			# we cannot change our status to offline or connecting
			# after we auth to server
			self.old_show = STATUS_LIST[self.connected]
		self.connected = 0
		self.dispatch('STATUS', 'offline')
		# random number to show we wait network manager to send us a reconenct
		self.time_to_reconnect = 5
		self.on_purpose = False

	def _on_name_conflictCB(self, alt_name):
		self.disconnect()
		self.dispatch('STATUS', 'offline')
		self.dispatch('ZC_NAME_CONFLICT', alt_name)

	def _on_error(self, message):
		self.dispatch('ERROR', (_('Avahi error'),
			_('%s\nLink-local messaging might not work properly.') % message))

	def connect(self, show='online', msg=''):
		self.get_config_values_or_default()
		if not self.connection:
			self.connection = client_zeroconf.ClientZeroconf(self)
			if not zeroconf.test_zeroconf():
				self.dispatch('STATUS', 'offline')
				self.status = 'offline'
				self.dispatch('CONNECTION_LOST',
					(_('Could not connect to "%s"') % self.name,
					_('Please check if Avahi or Bonjour is installed.')))
				self.disconnect()
				return
			result = self.connection.connect(show, msg)
			if not result:
				self.dispatch('STATUS', 'offline')
				self.status = 'offline'
				if result is False:
					self.dispatch('CONNECTION_LOST',
						(_('Could not start local service'),
						_('Unable to bind to port %d.' % self.port)))
				else: # result is None
					self.dispatch('CONNECTION_LOST',
					(_('Could not start local service'),
					_('Please check if avahi-daemon is running.')))
				self.disconnect()
				return
		else:
			self.connection.announce()
		self.roster = self.connection.getRoster()
		self.dispatch('ROSTER', self.roster)

		# display contacts already detected and resolved
		for jid in self.roster.keys():
			self.dispatch('ROSTER_INFO', (jid, self.roster.getName(jid), 'both',
				'no', self.roster.getGroups(jid)))
			self.dispatch('NOTIFY', (jid, self.roster.getStatus(jid),
				self.roster.getMessage(jid), 'local', 0, None, 0, None))

		self.connected = STATUS_LIST.index(show)

		# refresh all contacts data every five seconds
		self.call_resolve_timeout = True
		gobject.timeout_add_seconds(5, self._on_resolve_timeout)
		return True

	def disconnect(self, on_purpose=False):
		self.connected = 0
		self.time_to_reconnect = None
		if self.connection:
			self.connection.disconnect()
			self.connection = None
			# stop calling the timeout
			self.call_resolve_timeout = False

	def reannounce(self):
		if self.connected:
			txt = {}
			txt['1st'] = gajim.config.get_per('accounts', gajim.ZEROCONF_ACC_NAME,
				'zeroconf_first_name')
			txt['last'] = gajim.config.get_per('accounts', gajim.ZEROCONF_ACC_NAME,
				'zeroconf_last_name')
			txt['jid'] = gajim.config.get_per('accounts', gajim.ZEROCONF_ACC_NAME,
				'zeroconf_jabber_id')
			txt['email'] = gajim.config.get_per('accounts',
				gajim.ZEROCONF_ACC_NAME, 'zeroconf_email')
			self.connection.reannounce(txt)

	def update_details(self):
		if self.connection:
			port = gajim.config.get_per('accounts', gajim.ZEROCONF_ACC_NAME,
				'custom_port')
			if port != self.port:
				self.port = port
				last_msg = self.connection.last_msg
				self.disconnect()
				if not self.connect(self.status, last_msg):
					return
				if self.status != 'invisible':
					self.connection.announce()
			else:
				self.reannounce()

	def connect_and_init(self, show, msg, sign_msg):
		# to check for errors from zeroconf
		check = True
		if not self.connect(show, msg):
			return
		if show != 'invisible':
			check = self.connection.announce()
		else:
			self.connected = STATUS_LIST.index(show)
		self.dispatch('SIGNED_IN', ())

		# stay offline when zeroconf does something wrong
		if check:
			self.dispatch('STATUS', show)
		else:
			# show notification that avahi or system bus is down
			self.dispatch('STATUS', 'offline')
			self.status = 'offline'
			self.dispatch('CONNECTION_LOST',
				(_('Could not change status of account "%s"') % self.name,
				_('Please check if avahi-daemon is running.')))

	def _change_to_invisible(self, msg):
		if self.connection.remove_announce():
			self.dispatch('STATUS', 'invisible')
		else:
			# show notification that avahi or system bus is down
			self.dispatch('STATUS', 'offline')
			self.status = 'offline'
			self.dispatch('CONNECTION_LOST',
				(_('Could not change status of account "%s"') % self.name,
				_('Please check if avahi-daemon is running.')))

	def _change_from_invisible(self):
		self.connection.announce()

	def _update_status(self, show, msg):
		if self.connection.set_show_msg(show, msg):
			self.dispatch('STATUS', show)
		else:
			# show notification that avahi or system bus is down
			self.dispatch('STATUS', 'offline')
			self.status = 'offline'
			self.dispatch('CONNECTION_LOST',
				(_('Could not change status of account "%s"') % self.name,
				_('Please check if avahi-daemon is running.')))

	def send_message(self, jid, msg, keyID, type_='chat', subject='',
	chatstate=None, msg_id=None, composing_xep=None, resource=None,
	user_nick=None, xhtml=None, session=None, forward_from=None, form_node=None,
	original_message=None, delayed=None, callback=None, callback_args=[]):

		def on_send_ok(msg_id):
			self.dispatch('MSGSENT', (jid, msg, keyID))
			if callback:
				callback(msg_id, *callback_args)

			self.log_message(jid, msg, forward_from, session, original_message,
				subject, type_)

		def on_send_not_ok(reason):
			reason += ' ' + _('Your message could not be sent.')
			self.dispatch('MSGERROR', [jid, -1, reason, None, None, session])

		def cb(jid, msg, keyID, forward_from, session, original_message, subject,
		type_, msg_iq):
			ret = self.connection.send(msg_iq, msg is not None, on_ok=on_send_ok,
				on_not_ok=on_send_not_ok)

			if ret == -1:
				# Contact Offline
				self.dispatch('MSGERROR', [jid, -1, _('Contact is offline. Your '
					'message could not be sent.'), None, None, session])

		self._prepare_message(jid, msg, keyID, type_=type_, subject=subject,
			chatstate=chatstate, msg_id=msg_id, composing_xep=composing_xep,
			resource=resource, user_nick=user_nick, xhtml=xhtml, session=session,
			forward_from=forward_from, form_node=form_node,
			original_message=original_message, delayed=delayed, callback=cb)

	def send_stanza(self, stanza):
		# send a stanza untouched
		if not self.connection:
			return
		if not isinstance(stanza, common.xmpp.Node):
			stanza = common.xmpp.Protocol(node=stanza)
		self.connection.send(stanza)

	def _event_dispatcher(self, realm, event, data):
		CommonConnection._event_dispatcher(self, realm, event, data)
		if realm == '':
			if event == common.xmpp.transports_nb.DATA_ERROR:
				thread_id = data[1]
				frm = unicode(data[0])
				session = self.get_or_create_session(frm, thread_id)
				self.dispatch('MSGERROR', [frm, -1,
	            _('Connection to host could not be established: Timeout while '
					'sending data.'), None, None, session])

# END ConnectionZeroconf

# vim: se ts=3:<|MERGE_RESOLUTION|>--- conflicted
+++ resolved
@@ -115,14 +115,8 @@
 				gajim.ZEROCONF_ACC_NAME, 'name')
 	# END __init__
 
-<<<<<<< HEAD
-	def dispatch(self, event, data):
-		#gajim.interface.dispatch(event, self.name, data)
-		gajim.ged.raise_event(event, self.name, data)
-=======
 	def check_jid(self, jid):
 		return jid
->>>>>>> daf73408
 
 	def _reconnect(self):
 		# Do not try to reco while we are already trying
