##      common/zeroconf/zeroconf_bonjour.py
##
## Copyright (C) 2006 Stefan Bethge <stefan@lanpartei.de>
##
## This file is part of Gajim.
##
## Gajim is free software; you can redistribute it and/or modify
## it under the terms of the GNU General Public License as published
## by the Free Software Foundation; version 3 only.
##
## Gajim is distributed in the hope that it will be useful,
## but WITHOUT ANY WARRANTY; without even the implied warranty of
## MERCHANTABILITY or FITNESS FOR A PARTICULAR PURPOSE. See the
## GNU General Public License for more details.
##
## You should have received a copy of the GNU General Public License
## along with Gajim. If not, see <http://www.gnu.org/licenses/>.
##

from common import gajim
import select
import re
from common.zeroconf.zeroconf import C_BARE_NAME, C_DOMAIN

try:
    import pybonjour
except ImportError, e:
    pass


resolve_timeout = 1

class Zeroconf:
    def __init__(self, new_serviceCB, remove_serviceCB, name_conflictCB,
            disconnected_CB, error_CB, name, host, port):
<<<<<<< HEAD
        self.domain = None   # specific domain to browse
        self.stype = '_presence._tcp'
        self.port = port  # listening port that gets announced
=======
        self.domain = None # specific domain to browse
        self.stype = '_presence._tcp'
        self.port = port # listening port that gets announced
>>>>>>> 30a1bb50
        self.username = name
        self.host = host
        self.txt = pybonjour.TXTRecord()                # service data

        # XXX these CBs should be set to None when we destroy the object
        # (go offline), because they create a circular reference
        self.new_serviceCB = new_serviceCB
        self.remove_serviceCB = remove_serviceCB
        self.name_conflictCB = name_conflictCB
        self.disconnected_CB = disconnected_CB
        self.error_CB = error_CB

<<<<<<< HEAD
        self.contacts = {}    # all current local contacts with data
=======
        self.contacts = {} # all current local contacts with data
>>>>>>> 30a1bb50
        self.connected = False
        self.announced = False
        self.invalid_self_contact = {}
        self.resolved = []


    def browse_callback(self, sdRef, flags, interfaceIndex, errorCode, serviceName, regtype, replyDomain):
        gajim.log.debug('Found service %s in domain %s on %i(type: %s).' % (serviceName, replyDomain, interfaceIndex, regtype))
        if not self.connected:
            return
        if errorCode != pybonjour.kDNSServiceErr_NoError:
            return
        if not (flags & pybonjour.kDNSServiceFlagsAdd):
            self.remove_service_callback(serviceName)
            return

        # asynchronous resolving
        resolve_sdRef = pybonjour.DNSServiceResolve(0, interfaceIndex, serviceName, regtype, replyDomain, self.service_resolved_callback)

        try:
            while not self.resolved:
                ready = select.select([resolve_sdRef], [], [], resolve_timeout)
                if resolve_sdRef not in ready[0]:
                    gajim.log.debug('Resolve timed out')
                    break
                pybonjour.DNSServiceProcessResult(resolve_sdRef)
            else:
                self.resolved.pop()
        finally:
            resolve_sdRef.close()

    def remove_service_callback(self, name):
        gajim.log.debug('Service %s disappeared.' % name)
        if not self.connected:
            return
        if name != self.name:
            for key in self.contacts.keys():
                if self.contacts[key][C_BARE_NAME] == name:
                    del self.contacts[key]
                    self.remove_serviceCB(key)
                    return

    def new_domain_callback(self, interface, protocol, domain, flags):
        if domain != "local":
            self.browse_domain(interface, protocol, domain)

    # takes a TXTRecord instance
    def txt_array_to_dict(self, txt):
        items = pybonjour.TXTRecord.parse(txt)._items
        return dict((v[0], v[1]) for v in items.values())

    def service_resolved_callback(self, sdRef, flags, interfaceIndex, errorCode, fullname,
                    hosttarget, port, txtRecord):

<<<<<<< HEAD
    # TODO: do proper decoding...
=======
        # TODO: do proper decoding...
>>>>>>> 30a1bb50
        escaping= {
        r'\.': '.',
        r'\032': ' ',
        r'\064': '@',
        }

        # Split on '.' but do not split on '\.'
        result = re.split('(?<!\\\\)\.', fullname)
        name = result[0]
        protocol, domain = result[2:4]

        # Replace the escaped values
        for src, trg in escaping.items():
            name = name.replace(src, trg)

        txt = pybonjour.TXTRecord.parse(txtRecord)

        gajim.log.debug('Service data for service %s on %i:' % (fullname, interfaceIndex))
        gajim.log.debug('Host %s, port %i, TXT data: %s' % (hosttarget, port, txt._items))

        if not self.connected:
            return

        bare_name = name
        if '@' not in name:
            name = name + '@' + name

        # we don't want to see ourselves in the list
        if name != self.name:
            self.contacts[name] = (name, domain, interfaceIndex, protocol, hosttarget, hosttarget, port, bare_name, txtRecord)

            self.new_serviceCB(name)
        else:
            # remember data
            # In case this is not our own record but of another
            # gajim instance on the same machine,
            # it will be used when we get a new name.
            self.invalid_self_contact[name] = (name, domain, interfaceIndex, protocol, hosttarget, hosttarget, port, bare_name, txtRecord)
        # count services
        self.resolved.append(True)

    # different handler when resolving all contacts
    def service_resolved_all_callback(self, sdRef, flags, interfaceIndex, errorCode, fullname, hosttarget, port, txtRecord):
        if not self.connected:
            return

        escaping= {
        r'\.': '.',
        r'\032': ' ',
        r'\064': '@',
        }

        name, stype, protocol, domain, dummy = fullname.split('.')

        # Replace the escaped values
        for src, trg in escaping.items():
            name = name.replace(src, trg)

        bare_name = name
        if name.find('@') == -1:
            name = name + '@' + name

        # we don't want to see ourselves in the list
        if name != self.name:
            self.contacts[name] = (name, domain, interfaceIndex, protocol, hosttarget, hosttarget, port, bare_name, txtRecord)


    def service_added_callback(self, sdRef, flags, errorCode, name, regtype, domain):
        if errorCode == pybonjour.kDNSServiceErr_NoError:
            gajim.log.debug('Service successfully added')

    def service_add_fail_callback(self, err):
        if err[0][0] == pybonjour.kDNSServiceErr_NameConflict:
            gajim.log.debug('Error while adding service. %s' % str(err))
            parts = self.username.split(' ')

            #check if last part is a number and if, increment it
            try:
                stripped = str(int(parts[-1]))
            except Exception:
                stripped = 1
            alternative_name = self.username + str(stripped+1)
            self.name_conflictCB(alternative_name)
            return
        self.error_CB(_('Error while adding service. %s') % str(err))
        self.disconnect()

    # make zeroconf-valid names
    def replace_show(self, show):
        if show in ['chat', 'online', '']:
            return 'avail'
        elif show == 'xa':
            return 'away'
        return show

    def create_service(self):
        txt = {}

        #remove empty keys
        for key, val in self.txt:
            if val:
                txt[key] = val

        txt['port.p2pj'] = self.port
        txt['version'] = 1
        txt['txtvers'] = 1

<<<<<<< HEAD
      # replace gajim's show messages with compatible ones
=======
        # replace gajim's show messages with compatible ones
>>>>>>> 30a1bb50
        if 'status' in self.txt:
            txt['status'] = self.replace_show(self.txt['status'])
        else:
            txt['status'] = 'avail'

        self.txt = pybonjour.TXTRecord(txt, strict=True)

        try:
            sdRef = pybonjour.DNSServiceRegister(name = self.name,
                    regtype = self.stype, port = self.port, txtRecord = self.txt,
                    callBack = self.service_added_callback)
            self.service_sdRef = sdRef
        except pybonjour.BonjourError, e:
            self.service_add_fail_callback(e)
        else:
            gajim.log.debug('Publishing service %s of type %s' % (self.name, self.stype))

            ready = select.select([sdRef], [], [], resolve_timeout)
            if sdRef in ready[0]:
                pybonjour.DNSServiceProcessResult(sdRef)

    def announce(self):
        if not self.connected:
            return False

        self.create_service()
        self.announced = True
        return True

    def remove_announce(self):
        if not self.announced:
            return False
        try:
            self.service_sdRef.close()
            self.announced = False
            return True
        except pybonjour.BonjourError, e:
            gajim.log.debug(e)
            return False


    def connect(self):
        self.name = self.username + '@' + self.host # service name

        self.connected = True

        # start browsing
        if self.domain is None:
            # Explicitly browse .local
            self.browse_domain()

            # Browse for other browsable domains
            #self.domain_sdRef = pybonjour.DNSServiceEnumerateDomains(flags, interfaceIndex=0, callBack=self.new_domain_callback)

        else:
            self.browse_domain(self.domain)

        return True

    def disconnect(self):
        if self.connected:
            self.connected = False
<<<<<<< HEAD
            self.browse_sdRef.close()
            self.remove_announce()

=======
            if hasattr(self, 'browse_sdRef'):
                self.browse_sdRef.close()
                self.remove_announce()
>>>>>>> 30a1bb50

    def browse_domain(self, domain=None):
        gajim.log.debug('starting to browse')
        try:
            self.browse_sdRef = pybonjour.DNSServiceBrowse(regtype=self.stype, domain=domain, callBack=self.browse_callback)
        except pybonjour.BonjourError, e:
            self.error_CB("Error while browsing: %s" % e)

    def browse_loop(self):
        ready = select.select([self.browse_sdRef], [], [], 2)
        if self.browse_sdRef in ready[0]:
            pybonjour.DNSServiceProcessResult(self.browse_sdRef)

    # refresh txt data of all contacts manually (no callback available)
    def resolve_all(self):
        if not self.connected:
            return

        # for now put here as this is synchronous
        self.browse_loop()

        for val in self.contacts.values():
            resolve_sdRef = pybonjour.DNSServiceResolve(0,
                    pybonjour.kDNSServiceInterfaceIndexAny, val[C_BARE_NAME],
                    self.stype + '.', val[C_DOMAIN] + '.',
                    self.service_resolved_all_callback)

            try:
                ready = select.select([resolve_sdRef], [], [], resolve_timeout)
                if resolve_sdRef not in ready[0]:
                    gajim.log.debug('Resolve timed out (in resolve_all)')
                    break
                pybonjour.DNSServiceProcessResult(resolve_sdRef)
            finally:
                resolve_sdRef.close()

    def get_contacts(self):
        return self.contacts

    def get_contact(self, jid):
        if not jid in self.contacts:
            return None
        return self.contacts[jid]

    def update_txt(self, show = None):
        if show:
            self.txt['status'] = self.replace_show(show)

        try:
            pybonjour.DNSServiceUpdateRecord(self.service_sdRef, None, 0, self.txt)
        except pybonjour.BonjourError:
            return False
        return True<|MERGE_RESOLUTION|>--- conflicted
+++ resolved
@@ -33,15 +33,9 @@
 class Zeroconf:
     def __init__(self, new_serviceCB, remove_serviceCB, name_conflictCB,
             disconnected_CB, error_CB, name, host, port):
-<<<<<<< HEAD
-        self.domain = None   # specific domain to browse
-        self.stype = '_presence._tcp'
-        self.port = port  # listening port that gets announced
-=======
         self.domain = None # specific domain to browse
         self.stype = '_presence._tcp'
         self.port = port # listening port that gets announced
->>>>>>> 30a1bb50
         self.username = name
         self.host = host
         self.txt = pybonjour.TXTRecord()                # service data
@@ -54,11 +48,7 @@
         self.disconnected_CB = disconnected_CB
         self.error_CB = error_CB
 
-<<<<<<< HEAD
-        self.contacts = {}    # all current local contacts with data
-=======
         self.contacts = {} # all current local contacts with data
->>>>>>> 30a1bb50
         self.connected = False
         self.announced = False
         self.invalid_self_contact = {}
@@ -113,11 +103,7 @@
     def service_resolved_callback(self, sdRef, flags, interfaceIndex, errorCode, fullname,
                     hosttarget, port, txtRecord):
 
-<<<<<<< HEAD
-    # TODO: do proper decoding...
-=======
         # TODO: do proper decoding...
->>>>>>> 30a1bb50
         escaping= {
         r'\.': '.',
         r'\032': ' ',
@@ -225,11 +211,7 @@
         txt['version'] = 1
         txt['txtvers'] = 1
 
-<<<<<<< HEAD
-      # replace gajim's show messages with compatible ones
-=======
         # replace gajim's show messages with compatible ones
->>>>>>> 30a1bb50
         if 'status' in self.txt:
             txt['status'] = self.replace_show(self.txt['status'])
         else:
@@ -292,15 +274,9 @@
     def disconnect(self):
         if self.connected:
             self.connected = False
-<<<<<<< HEAD
-            self.browse_sdRef.close()
-            self.remove_announce()
-
-=======
             if hasattr(self, 'browse_sdRef'):
                 self.browse_sdRef.close()
                 self.remove_announce()
->>>>>>> 30a1bb50
 
     def browse_domain(self, domain=None):
         gajim.log.debug('starting to browse')
