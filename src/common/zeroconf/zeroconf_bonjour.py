##      common/zeroconf/zeroconf_bonjour.py
##
## Copyright (C) 2006 Stefan Bethge <stefan@lanpartei.de>
##
## This file is part of Gajim.
##
## Gajim is free software; you can redistribute it and/or modify
## it under the terms of the GNU General Public License as published
## by the Free Software Foundation; version 3 only.
##
## Gajim is distributed in the hope that it will be useful,
## but WITHOUT ANY WARRANTY; without even the implied warranty of
## MERCHANTABILITY or FITNESS FOR A PARTICULAR PURPOSE. See the
## GNU General Public License for more details.
##
## You should have received a copy of the GNU General Public License
## along with Gajim. If not, see <http://www.gnu.org/licenses/>.
##

from common import gajim
import select
import re
from common.zeroconf.zeroconf import C_BARE_NAME, C_DOMAIN

try:
    import pybonjour
except ImportError, e:
    pass


resolve_timeout = 1

class Zeroconf:
    def __init__(self, new_serviceCB, remove_serviceCB, name_conflictCB,
            disconnected_CB, error_CB, name, host, port):
        self.domain = None # specific domain to browse
        self.stype = '_presence._tcp'
        self.port = port # listening port that gets announced
        self.username = name
        self.host = host
        self.txt = pybonjour.TXTRecord()                # service data

        # XXX these CBs should be set to None when we destroy the object
        # (go offline), because they create a circular reference
        self.new_serviceCB = new_serviceCB
        self.remove_serviceCB = remove_serviceCB
        self.name_conflictCB = name_conflictCB
        self.disconnected_CB = disconnected_CB
        self.error_CB = error_CB

        self.contacts = {} # all current local contacts with data
        self.connected = False
        self.announced = False
        self.invalid_self_contact = {}
        self.resolved = []


    def browse_callback(self, sdRef, flags, interfaceIndex, errorCode, serviceName, regtype, replyDomain):
        gajim.log.debug('Found service %s in domain %s on %i(type: %s).' % (serviceName, replyDomain, interfaceIndex, regtype))
        if not self.connected:
            return
        if errorCode != pybonjour.kDNSServiceErr_NoError:
            return
        if not (flags & pybonjour.kDNSServiceFlagsAdd):
            self.remove_service_callback(serviceName)
            return

        # asynchronous resolving
        resolve_sdRef = pybonjour.DNSServiceResolve(0, interfaceIndex, serviceName, regtype, replyDomain, self.service_resolved_callback)

        try:
            while not self.resolved:
                ready = select.select([resolve_sdRef], [], [], resolve_timeout)
                if resolve_sdRef not in ready[0]:
                    gajim.log.debug('Resolve timed out')
                    break
                pybonjour.DNSServiceProcessResult(resolve_sdRef)
            else:
                self.resolved.pop()
        finally:
            resolve_sdRef.close()

    def remove_service_callback(self, name):
        gajim.log.debug('Service %s disappeared.' % name)
        if not self.connected:
            return
        if name != self.name:
            for key in self.contacts.keys():
                if self.contacts[key][C_BARE_NAME] == name:
                    del self.contacts[key]
                    self.remove_serviceCB(key)
                    return

    def new_domain_callback(self, interface, protocol, domain, flags):
        if domain != "local":
            self.browse_domain(interface, protocol, domain)

    # takes a TXTRecord instance
    def txt_array_to_dict(self, txt):
        items = pybonjour.TXTRecord.parse(txt)._items
        return dict((v[0], v[1]) for v in items.values())

    def service_resolved_callback(self, sdRef, flags, interfaceIndex, errorCode, fullname,
                    hosttarget, port, txtRecord):

        # TODO: do proper decoding...
        escaping= {
        r'\.': '.',
        r'\032': ' ',
        r'\064': '@',
        }

        # Split on '.' but do not split on '\.'
        result = re.split('(?<!\\\\)\.', fullname)
        name = result[0]
        protocol, domain = result[2:4]

        # Replace the escaped values
        for src, trg in escaping.items():
            name = name.replace(src, trg)

        txt = pybonjour.TXTRecord.parse(txtRecord)

        gajim.log.debug('Service data for service %s on %i:' % (fullname, interfaceIndex))
        gajim.log.debug('Host %s, port %i, TXT data: %s' % (hosttarget, port, txt._items))

        if not self.connected:
            return

        bare_name = name
        if '@' not in name:
            name = name + '@' + name

        # we don't want to see ourselves in the list
        if name != self.name:
            self.contacts[name] = (name, domain, interfaceIndex, protocol, hosttarget, hosttarget, port, bare_name, txtRecord)

            self.new_serviceCB(name)
        else:
            # remember data
            # In case this is not our own record but of another
            # gajim instance on the same machine,
            # it will be used when we get a new name.
            self.invalid_self_contact[name] = (name, domain, interfaceIndex, protocol, hosttarget, hosttarget, port, bare_name, txtRecord)
        # count services
        self.resolved.append(True)

    # different handler when resolving all contacts
    def service_resolved_all_callback(self, sdRef, flags, interfaceIndex, errorCode, fullname, hosttarget, port, txtRecord):
        if not self.connected:
            return

        escaping= {
        r'\.': '.',
        r'\032': ' ',
        r'\064': '@',
        }

        name, stype, protocol, domain, dummy = fullname.split('.')

        # Replace the escaped values
        for src, trg in escaping.items():
            name = name.replace(src, trg)

        bare_name = name
        if name.find('@') == -1:
            name = name + '@' + name

        # we don't want to see ourselves in the list
        if name != self.name:
            self.contacts[name] = (name, domain, interfaceIndex, protocol, hosttarget, hosttarget, port, bare_name, txtRecord)


    def service_added_callback(self, sdRef, flags, errorCode, name, regtype, domain):
        if errorCode == pybonjour.kDNSServiceErr_NoError:
            gajim.log.debug('Service successfully added')

    def service_add_fail_callback(self, err):
        if err[0][0] == pybonjour.kDNSServiceErr_NameConflict:
            gajim.log.debug('Error while adding service. %s' % str(err))
            parts = self.username.split(' ')

            #check if last part is a number and if, increment it
            try:
                stripped = str(int(parts[-1]))
            except Exception:
                stripped = 1
            alternative_name = self.username + str(stripped+1)
            self.name_conflictCB(alternative_name)
            return
        self.error_CB(_('Error while adding service. %s') % str(err))
        self.disconnect()

    # make zeroconf-valid names
    def replace_show(self, show):
        if show in ['chat', 'online', '']:
            return 'avail'
        elif show == 'xa':
            return 'away'
        return show

    def create_service(self):
        txt = {}

        #remove empty keys
        for key, val in self.txt:
            if val:
                txt[key] = val

        txt['port.p2pj'] = self.port
        txt['version'] = 1
        txt['txtvers'] = 1

        # replace gajim's show messages with compatible ones
        if 'status' in self.txt:
            txt['status'] = self.replace_show(self.txt['status'])
        else:
            txt['status'] = 'avail'

        self.txt = pybonjour.TXTRecord(txt, strict=True)

        try:
            sdRef = pybonjour.DNSServiceRegister(name = self.name,
                    regtype = self.stype, port = self.port, txtRecord = self.txt,
                    callBack = self.service_added_callback)
            self.service_sdRef = sdRef
        except pybonjour.BonjourError, e:
            self.service_add_fail_callback(e)
        else:
            gajim.log.debug('Publishing service %s of type %s' % (self.name, self.stype))

            ready = select.select([sdRef], [], [], resolve_timeout)
            if sdRef in ready[0]:
                pybonjour.DNSServiceProcessResult(sdRef)

    def announce(self):
        if not self.connected:
            return False

        self.create_service()
        self.announced = True
        return True

    def remove_announce(self):
        if not self.announced:
            return False
        try:
            self.service_sdRef.close()
            self.announced = False
            return True
        except pybonjour.BonjourError, e:
            gajim.log.debug(e)
            return False


    def connect(self):
        self.name = self.username + '@' + self.host # service name

        self.connected = True

        # start browsing
        if self.domain is None:
            # Explicitly browse .local
            self.browse_domain()

            # Browse for other browsable domains
            #self.domain_sdRef = pybonjour.DNSServiceEnumerateDomains(flags, interfaceIndex=0, callBack=self.new_domain_callback)

        else:
            self.browse_domain(self.domain)

        return True

    def disconnect(self):
        if self.connected:
            self.connected = False
<<<<<<< HEAD
            self.browse_sdRef.close()
            self.remove_announce()

=======
            if hasattr(self, 'browse_sdRef'):
                self.browse_sdRef.close()
                self.remove_announce()
>>>>>>> 337b09d3

    def browse_domain(self, domain=None):
        gajim.log.debug('starting to browse')
        try:
            self.browse_sdRef = pybonjour.DNSServiceBrowse(regtype=self.stype, domain=domain, callBack=self.browse_callback)
        except pybonjour.BonjourError, e:
            self.error_CB("Error while browsing: %s" % e)

    def browse_loop(self):
        ready = select.select([self.browse_sdRef], [], [], 2)
        if self.browse_sdRef in ready[0]:
            pybonjour.DNSServiceProcessResult(self.browse_sdRef)

    # refresh txt data of all contacts manually (no callback available)
    def resolve_all(self):
        if not self.connected:
            return

        # for now put here as this is synchronous
        self.browse_loop()

        for val in self.contacts.values():
            resolve_sdRef = pybonjour.DNSServiceResolve(0,
                    pybonjour.kDNSServiceInterfaceIndexAny, val[C_BARE_NAME],
                    self.stype + '.', val[C_DOMAIN] + '.',
                    self.service_resolved_all_callback)

            try:
                ready = select.select([resolve_sdRef], [], [], resolve_timeout)
                if resolve_sdRef not in ready[0]:
                    gajim.log.debug('Resolve timed out (in resolve_all)')
                    break
                pybonjour.DNSServiceProcessResult(resolve_sdRef)
            finally:
                resolve_sdRef.close()

    def get_contacts(self):
        return self.contacts

    def get_contact(self, jid):
        if not jid in self.contacts:
            return None
        return self.contacts[jid]

    def update_txt(self, show = None):
        if show:
            self.txt['status'] = self.replace_show(show)

        try:
            pybonjour.DNSServiceUpdateRecord(self.service_sdRef, None, 0, self.txt)
        except pybonjour.BonjourError:
            return False
        return True<|MERGE_RESOLUTION|>--- conflicted
+++ resolved
@@ -274,15 +274,9 @@
     def disconnect(self):
         if self.connected:
             self.connected = False
-<<<<<<< HEAD
-            self.browse_sdRef.close()
-            self.remove_announce()
-
-=======
             if hasattr(self, 'browse_sdRef'):
                 self.browse_sdRef.close()
                 self.remove_announce()
->>>>>>> 337b09d3
 
     def browse_domain(self, domain=None):
         gajim.log.debug('starting to browse')
