##      common/zeroconf/client_zeroconf.py
##
## Copyright (C) 2006 Stefan Bethge <stefan@lanpartei.de>
##                              2006 Dimitur Kirov <dkirov@gmail.com>
##
## This file is part of Gajim.
##
## Gajim is free software; you can redistribute it and/or modify
## it under the terms of the GNU General Public License as published
## by the Free Software Foundation; version 3 only.
##
## Gajim is distributed in the hope that it will be useful,
## but WITHOUT ANY WARRANTY; without even the implied warranty of
## MERCHANTABILITY or FITNESS FOR A PARTICULAR PURPOSE.  See the
## GNU General Public License for more details.
##
## You should have received a copy of the GNU General Public License
## along with Gajim.  If not, see <http://www.gnu.org/licenses/>.
##
from common import gajim
import common.xmpp
from common.xmpp.idlequeue import IdleObject
from common.xmpp import dispatcher_nb, simplexml
from common.xmpp.plugin import *
from common.xmpp.simplexml import ustr
from common.xmpp.transports_nb import DATA_RECEIVED, DATA_SENT, DATA_ERROR
from common.zeroconf import zeroconf

from common.xmpp.protocol import *
import socket
import errno
import sys
import string
from random import Random

import logging
log = logging.getLogger('gajim.c.z.client_zeroconf')

from common.zeroconf import roster_zeroconf

MAX_BUFF_LEN = 65536
TYPE_SERVER, TYPE_CLIENT = range(2)

# wait XX sec to establish a connection
CONNECT_TIMEOUT_SECONDS = 10

# after XX sec with no activity, close the stream
ACTIVITY_TIMEOUT_SECONDS = 30

class ZeroconfListener(IdleObject):
    def __init__(self, port, conn_holder):
        """
        Handle all incomming connections on ('0.0.0.0', port)
        """
        self.port = port
        self.queue_idx = -1
        #~ self.queue = None
        self.started = False
        self._sock = None
        self.fd = -1
        self.caller = conn_holder.caller
        self.conn_holder = conn_holder

    def bind(self):
        flags = socket.AI_PASSIVE
        if hasattr(socket, 'AI_ADDRCONFIG'):
            flags |= socket.AI_ADDRCONFIG
        ai = socket.getaddrinfo(None, self.port, socket.AF_UNSPEC,
                socket.SOCK_STREAM, 0, flags)[0]
        self._serv = socket.socket(ai[0], ai[1])
        self._serv.setsockopt(socket.SOL_SOCKET, socket.SO_REUSEADDR, 1)
        self._serv.setsockopt(socket.SOL_SOCKET, socket.SO_KEEPALIVE, 1)
        self._serv.setsockopt(socket.IPPROTO_TCP, socket.TCP_NODELAY, 1)
        # will fail when port is busy, or we don't have rights to bind
        try:
            self._serv.bind((ai[4][0], self.port))
        except Exception:
            # unable to bind, show error dialog
            return None
        self._serv.listen(socket.SOMAXCONN)
        self._serv.setblocking(False)
        self.fd = self._serv.fileno()
        gajim.idlequeue.plug_idle(self, False, True)
        self.started = True

    def pollend(self):
        """
        Called when we stop listening on (host, port)
        """
        self.disconnect()

    def pollin(self):
        """
        Accept a new incomming connection and notify queue
        """
        sock = self.accept_conn()
        # loop through roster to find who has connected to us
        from_jid = None
        ipaddr = sock[1][0]
        for jid in self.conn_holder.getRoster().keys():
            entry = self.conn_holder.getRoster().getItem(jid)
            if (entry['address'] == ipaddr):
                from_jid = jid
                break
        P2PClient(sock[0], ipaddr, sock[1][1], self.conn_holder, [], from_jid)

    def disconnect(self, message=''):
        """
        Free all resources, we are not listening anymore
        """
        log.info('Disconnecting ZeroconfListener: %s' % message)
        gajim.idlequeue.remove_timeout(self.fd)
        gajim.idlequeue.unplug_idle(self.fd)
        self.fd = -1
        self.started = False
        try:
            self._serv.close()
        except socket.error:
            pass
        self.conn_holder.kill_all_connections()

    def accept_conn(self):
        """
        Accept a new incoming connection
        """
        _sock = self._serv.accept()
        _sock[0].setblocking(False)
        return _sock

class P2PClient(IdleObject):
    def __init__(self, _sock, host, port, conn_holder, stanzaqueue=[], to=None,
                    on_ok=None, on_not_ok=None):
        self._owner = self
        self.Namespace = 'jabber:client'
        self.protocol_type = 'XMPP'
        self.defaultNamespace = self.Namespace
        self._component = 0
        self._registered_name = None
        self._caller = conn_holder.caller
        self.conn_holder = conn_holder
        self.stanzaqueue = stanzaqueue
        self.to = to
        self.Server = host
        self.on_ok = on_ok
        self.on_not_ok = on_not_ok
        self.Connection = None
        self.sock_hash = None
        if _sock:
            self.sock_type = TYPE_SERVER
        else:
            self.sock_type = TYPE_CLIENT
        self.fd = -1
        conn = P2PConnection('', _sock, host, port, self._caller, self.on_connect,
                self)
        if not self.conn_holder:
            # An error occured, disconnect() has been called
            if on_not_ok:
                on_not_ok('Connection to host could not be established.')
            return
        self.sock_hash = conn._sock.__hash__
        self.fd = conn.fd
        self.conn_holder.add_connection(self, self.Server, port, self.to)
        # count messages in queue
        for val in self.stanzaqueue:
            stanza, is_message = val
            if is_message:
                if self.fd == -1:
                    if on_not_ok:
                        on_not_ok('Connection to host could not be established.')
                    return
                thread_id = stanza.getThread()
                id_ = stanza.getID()
                if not id_:
                    id_ = self.Dispatcher.getAnID()
                if self.conn_holder.ids_of_awaiting_messages.has_key(self.fd):
                    self.conn_holder.ids_of_awaiting_messages[self.fd].append((id_,
                            thread_id))
                else:
                    self.conn_holder.ids_of_awaiting_messages[self.fd] = [(id_,
                            thread_id)]

        self.on_responses = {}

    def add_stanza(self, stanza, is_message=False):
        if self.Connection:
            if self.Connection.state == -1:
                return False
            self.send(stanza, is_message)
        else:
            self.stanzaqueue.append((stanza, is_message))

        if is_message:
            thread_id = stanza.getThread()
            id_ = stanza.getID()
            if not id_:
                id_ = self.Dispatcher.getAnID()
            if self.conn_holder.ids_of_awaiting_messages.has_key(self.fd):
                self.conn_holder.ids_of_awaiting_messages[self.fd].append((id_,
                        thread_id))
            else:
                self.conn_holder.ids_of_awaiting_messages[self.fd] = [(id_,
                        thread_id)]

        return True

    def on_message_sent(self, connection_id):
        id_, thread_id = \
                self.conn_holder.ids_of_awaiting_messages[connection_id].pop(0)
        if self.on_ok:
            self.on_ok(id_)
            # use on_ok only on first message. For others it's called in
            # ClientZeroconf
            self.on_ok = None

    def on_connect(self, conn):
        self.Connection = conn
        self.Connection.PlugIn(self)
        dispatcher_nb.Dispatcher().PlugIn(self)
        self._register_handlers()

    def StreamInit(self):
        """
        Send an initial stream header
        """
        self.Dispatcher.Stream = simplexml.NodeBuilder()
        self.Dispatcher.Stream._dispatch_depth = 2
        self.Dispatcher.Stream.dispatch = self.Dispatcher.dispatch
        self.Dispatcher.Stream.stream_header_received = self._check_stream_start
        self.Dispatcher.Stream.features = None
        if self.sock_type == TYPE_CLIENT:
            self.send_stream_header()

    def send_stream_header(self):
        self.Dispatcher._metastream = Node('stream:stream')
        self.Dispatcher._metastream.setNamespace(self.Namespace)
        self.Dispatcher._metastream.setAttr('version', '1.0')
        self.Dispatcher._metastream.setAttr('xmlns:stream', NS_STREAMS)
        self.Dispatcher._metastream.setAttr('from', self.conn_holder.zeroconf.name)
        if self.to:
            self.Dispatcher._metastream.setAttr('to', self.to)
        self.Dispatcher.send("<?xml version='1.0'?>%s>" % str(
                self.Dispatcher._metastream)[:-2])

    def _check_stream_start(self, ns, tag, attrs):
        if ns != NS_STREAMS or tag != 'stream':
            log.error('Incorrect stream start: (%s,%s).Terminating!' % (tag, ns), 'error')
            self.Connection.disconnect()
            if self.on_not_ok:
                self.on_not_ok('Connection to host could not be established: Incorrect answer from server.')
            return
        if self.sock_type == TYPE_SERVER:
            if attrs.has_key('from'):
                self.to = attrs['from']
            self.send_stream_header()
            if attrs.has_key('version') and attrs['version'] == '1.0':
                # other part supports stream features
                features = Node('stream:features')
                self.Dispatcher.send(features)
            while self.stanzaqueue:
                stanza, is_message = self.stanzaqueue.pop(0)
                self.send(stanza, is_message)
        elif self.sock_type == TYPE_CLIENT:
            while self.stanzaqueue:
                stanza, is_message = self.stanzaqueue.pop(0)
                self.send(stanza, is_message)

    def on_disconnect(self):
        if self.conn_holder:
            if self.conn_holder.ids_of_awaiting_messages.has_key(self.fd):
                del self.conn_holder.ids_of_awaiting_messages[self.fd]
            self.conn_holder.remove_connection(self.sock_hash)
        if self.__dict__.has_key('Dispatcher'):
            self.Dispatcher.PlugOut()
        if self.__dict__.has_key('P2PConnection'):
            self.P2PConnection.PlugOut()
        self.Connection = None
        self._caller = None
        self.conn_holder = None

    def force_disconnect(self):
        if self.Connection:
            self.disconnect()
        else:
            self.on_disconnect()

    def _on_receive_document_attrs(self, data):
        if data:
            self.Dispatcher.ProcessNonBlocking(data)
        if not hasattr(self, 'Dispatcher') or \
                self.Dispatcher.Stream._document_attrs is None:
            return
        self.onreceive(None)
        if self.Dispatcher.Stream._document_attrs.has_key('version') and \
        self.Dispatcher.Stream._document_attrs['version'] == '1.0':
                #~ self.onreceive(self._on_receive_stream_features)
                #XXX continue with TLS
            return
        self.onreceive(None)
        return True

    def remove_timeout(self):
        pass

    def _register_handlers(self):
        self._caller.peerhost = self.Connection._sock.getsockname()
        self.RegisterHandler('message', lambda conn, data:self._caller._messageCB(
                self.Server, conn, data))
        self.RegisterHandler('iq', self._caller._siSetCB, 'set',
                common.xmpp.NS_SI)
        self.RegisterHandler('iq', self._caller._siErrorCB, 'error',
                common.xmpp.NS_SI)
        self.RegisterHandler('iq', self._caller._siResultCB, 'result',
                common.xmpp.NS_SI)
        self.RegisterHandler('iq', self._caller._bytestreamSetCB, 'set',
                common.xmpp.NS_BYTESTREAM)
        self.RegisterHandler('iq', self._caller._bytestreamResultCB, 'result',
                common.xmpp.NS_BYTESTREAM)
        self.RegisterHandler('iq', self._caller._bytestreamErrorCB, 'error',
                common.xmpp.NS_BYTESTREAM)
        self.RegisterHandler('iq', self._caller._DiscoverItemsGetCB, 'get',
                common.xmpp.NS_DISCO_ITEMS)
<<<<<<< HEAD
=======
        self.RegisterHandler('iq', self._caller._JingleCB, 'result')
        self.RegisterHandler('iq', self._caller._JingleCB, 'error')
        self.RegisterHandler('iq', self._caller._JingleCB, 'set', common.xmpp.NS_JINGLE)
>>>>>>> 337b09d3

class P2PConnection(IdleObject, PlugIn):
    def __init__(self, sock_hash, _sock, host=None, port=None, caller=None,
    on_connect=None, client=None):
        IdleObject.__init__(self)
        self._owner = client
        PlugIn.__init__(self)
        self.sendqueue = []
        self.sendbuff = None
        self.buff_is_message = False
        self._sock = _sock
        self.sock_hash = None
        self.host, self.port = host, port
        self.on_connect = on_connect
        self.client = client
        self.writable = False
        self.readable = False
        self._exported_methods = [self.send, self.disconnect, self.onreceive]
        self.on_receive = None
        if _sock:
            self._sock = _sock
            self.state = 1
            self._sock.setblocking(False)
            self.fd = self._sock.fileno()
            self.on_connect(self)
        else:
            self.state = 0
            try:
                self.ais = socket.getaddrinfo(host, port, socket.AF_UNSPEC,
                        socket.SOCK_STREAM)
            except socket.gaierror, e:
                log.info('Lookup failure for %s: %s[%s]', host, e[1], repr(e[0]),
                        exc_info=True)
            else:
                self.connect_to_next_ip()

    def connect_to_next_ip(self):
        if len(self.ais) == 0:
            log.error('Connection failure to %s', self.host, exc_info=True)
            self.disconnect()
            return
        ai = self.ais.pop(0)
        log.info('Trying to connect to %s through %s:%s', self.host, ai[4][0],
                ai[4][1], exc_info=True)
        try:
            self._sock = socket.socket(*ai[:3])
            self._sock.setblocking(False)
            self._server = ai[4]
        except socket.error:
            if sys.exc_value[0] != errno.EINPROGRESS:
                # for all errors, we try other addresses
                self.connect_to_next_ip()
                return
        self.fd = self._sock.fileno()
        gajim.idlequeue.plug_idle(self, True, False)
        self.set_timeout(CONNECT_TIMEOUT_SECONDS)
        self.do_connect()

    def set_timeout(self, timeout):
        gajim.idlequeue.remove_timeout(self.fd)
        if self.state >= 0:
            gajim.idlequeue.set_read_timeout(self.fd, timeout)

    def plugin(self, owner):
        self.onreceive(owner._on_receive_document_attrs)
        self._plug_idle()
        return True

    def plugout(self):
        """
        Disconnect from the remote server and unregister self.disconnected method
        from the owner's dispatcher
        """
        self.disconnect()
        self._owner = None

    def onreceive(self, recv_handler):
        if not recv_handler:
            if hasattr(self._owner, 'Dispatcher'):
                self.on_receive = self._owner.Dispatcher.ProcessNonBlocking
            else:
                self.on_receive = None
            return
        _tmp = self.on_receive
        # make sure this cb is not overriden by recursive calls
        if not recv_handler(None) and _tmp == self.on_receive:
            self.on_receive = recv_handler

    def send(self, packet, is_message=False, now=False):
        """
        Append stanza to the queue of messages to be send if now is False, else
        send it instantly

        If supplied data is unicode string, encode it to UTF-8.
        """
<<<<<<< HEAD
        print 'ici'
=======
>>>>>>> 337b09d3
        if self.state <= 0:
            return

        r = packet

        if isinstance(r, unicode):
            r = r.encode('utf-8')
        elif not isinstance(r, str):
            r = ustr(r).encode('utf-8')

        if now:
            self.sendqueue.insert(0, (r, is_message))
            self._do_send()
        else:
            self.sendqueue.append((r, is_message))
        self._plug_idle()

    def read_timeout(self):
        ids = self.client.conn_holder.ids_of_awaiting_messages
        if self.fd in ids and len(ids[self.fd]) > 0:
            for (id_, thread_id) in ids[self.fd]:
                if hasattr(self._owner, 'Dispatcher'):
                    self._owner.Dispatcher.Event('', DATA_ERROR, (self.client.to,
                            thread_id))
                else:
                    self._owner.on_not_ok('conenction timeout')
            ids[self.fd] = []
        self.pollend()

    def do_connect(self):
        errnum = 0
        try:
            self._sock.connect(self._server)
            self._sock.setblocking(False)
        except Exception, ee:
            (errnum, errstr) = ee
        if errnum in (errno.EINPROGRESS, errno.EALREADY, errno.EWOULDBLOCK):
            return
        # win32 needs this
        elif errnum not in (0, 10056, errno.EISCONN) or self.state != 0:
            log.error('Could not connect to %s: %s [%s]', self.host, errnum,
                    errstr)
            self.connect_to_next_ip()
            return
        else: # socket is already connected
            self._sock.setblocking(False)
        self.state = 1 # connected
        # we are connected
        self.on_connect(self)

    def pollout(self):
        if self.state == 0:
            self.do_connect()
            return
        gajim.idlequeue.remove_timeout(self.fd)
        self._do_send()

    def pollend(self):
        self.state = -1
        self.disconnect()

    def pollin(self):
        """
        Reads all pending incoming data. Call owner's disconnected() method if
        appropriate
        """
        received = ''
        errnum = 0
        try:
            # get as many bites, as possible, but not more than RECV_BUFSIZE
            received = self._sock.recv(MAX_BUFF_LEN)
        except Exception, e:
            if len(e.args) > 0 and isinstance(e.args[0], int):
                errnum = e[0]
            # "received" will be empty anyhow
        if errnum == socket.SSL_ERROR_WANT_READ:
            pass
        elif errnum in [errno.ECONNRESET, errno.ENOTCONN, errno.ESHUTDOWN]:
            self.pollend()
            # don't proccess result, cas it will raise error
            return
        elif not received :
            if errnum != socket.SSL_ERROR_EOF:
                # 8 EOF occurred in violation of protocol
                self.pollend()
            if self.state >= 0:
                self.disconnect()
            return

        if self.state < 0:
            return
        if self.on_receive:
            if self._owner.sock_type == TYPE_CLIENT:
                self.set_timeout(ACTIVITY_TIMEOUT_SECONDS)
            if received.strip():
                log.debug('received: %s', received)
            if hasattr(self._owner, 'Dispatcher'):
                self._owner.Dispatcher.Event('', DATA_RECEIVED, received)
            self.on_receive(received)
        else:
            # This should never happed, so we need the debug
            log.error('Unhandled data received: %s' % received)
            self.disconnect()
        return True

    def disconnect(self, message=''):
        """
        Close the socket
        """
        gajim.idlequeue.remove_timeout(self.fd)
        gajim.idlequeue.unplug_idle(self.fd)
        try:
            self._sock.shutdown(socket.SHUT_RDWR)
            self._sock.close()
        except socket.error:
            # socket is already closed
            pass
        self.fd = -1
        self.state = -1
        if self._owner:
            self._owner.on_disconnect()

    def _do_send(self):
        if not self.sendbuff:
            if not self.sendqueue:
                return None # nothing to send
            self.sendbuff, self.buff_is_message = self.sendqueue.pop(0)
            self.sent_data = self.sendbuff
        try:
            send_count = self._sock.send(self.sendbuff)
            if send_count:
                self.sendbuff = self.sendbuff[send_count:]
                if not self.sendbuff and not self.sendqueue:
                    if self.state < 0:
                        gajim.idlequeue.unplug_idle(self.fd)
                        self._on_send()
                        self.disconnect()
                        return
                    # we are not waiting for write
                    self._plug_idle()
                self._on_send()

        except socket.error, e:
            if e[0] == socket.SSL_ERROR_WANT_WRITE:
                return True
            if self.state < 0:
                self.disconnect()
                return
            self._on_send_failure()
            return
        if self._owner.sock_type == TYPE_CLIENT:
            self.set_timeout(ACTIVITY_TIMEOUT_SECONDS)
        return True

    def _plug_idle(self):
        readable = self.state != 0
        if self.sendqueue or self.sendbuff:
            writable = True
        else:
            writable = False
        if self.writable != writable or self.readable != readable:
            gajim.idlequeue.plug_idle(self, writable, readable)


    def _on_send(self):
        if self.sent_data and self.sent_data.strip():
            log.debug('sent: %s' % self.sent_data)
            if hasattr(self._owner, 'Dispatcher'):
                self._owner.Dispatcher.Event('', DATA_SENT, self.sent_data)
        self.sent_data = None
        if self.buff_is_message:
            self._owner.on_message_sent(self.fd)
            self.buff_is_message = False

    def _on_send_failure(self):
        log.error('Socket error while sending data')
        self._owner.on_disconnect()
        self.sent_data = None

class ClientZeroconf:
    def __init__(self, caller):
        self.caller = caller
        self.zeroconf = None
        self.roster = None
        self.last_msg = ''
        self.connections = {}
        self.recipient_to_hash = {}
        self.ip_to_hash = {}
        self.hash_to_port = {}
        self.listener = None
        self.ids_of_awaiting_messages = {}
        self.disconnect_handlers = []
        self.disconnecting = False

    def connect(self, show, msg):
        self.port = self.start_listener(self.caller.port)
        if not self.port:
            return False
        self.zeroconf_init(show, msg)
        if not self.zeroconf.connect():
            self.disconnect()
            return None
        self.roster = roster_zeroconf.Roster(self.zeroconf)
        return True

    def remove_announce(self):
        if self.zeroconf:
            return self.zeroconf.remove_announce()

    def announce(self):
        if self.zeroconf:
            return self.zeroconf.announce()

    def set_show_msg(self, show, msg):
        if self.zeroconf:
            self.zeroconf.txt['msg'] = msg
            self.last_msg = msg
            return self.zeroconf.update_txt(show)

    def resolve_all(self):
        if self.zeroconf:
            self.zeroconf.resolve_all()

    def reannounce(self, txt):
        self.remove_announce()
        self.zeroconf.txt = txt
        self.zeroconf.port = self.port
        self.zeroconf.username = self.caller.username
        return self.announce()

    def zeroconf_init(self, show, msg):
        self.zeroconf = zeroconf.Zeroconf(self.caller._on_new_service,
                self.caller._on_remove_service, self.caller._on_name_conflictCB,
                self.caller._on_disconnected, self.caller._on_error,
                self.caller.username, self.caller.host, self.port)
        self.zeroconf.txt['msg'] = msg
        self.zeroconf.txt['status'] = show
        self.zeroconf.txt['1st'] = self.caller.first
        self.zeroconf.txt['last'] = self.caller.last
        self.zeroconf.txt['jid'] = self.caller.jabber_id
        self.zeroconf.txt['email'] = self.caller.email
        self.zeroconf.username = self.caller.username
        self.zeroconf.host = self.caller.host
        self.zeroconf.port = self.port
        self.last_msg = msg

    def disconnect(self):
        # to avoid recursive calls
        if self.disconnecting:
            return
        if self.listener:
            self.listener.disconnect()
            self.listener = None
        if self.zeroconf:
            self.zeroconf.disconnect()
            self.zeroconf = None
        if self.roster:
            self.roster.zeroconf = None
            self.roster._data = None
            self.roster = None
        self.disconnecting = True
        for i in reversed(self.disconnect_handlers):
            log.debug('Calling disconnect handler %s' % i)
            i()
        self.disconnecting = False

    def start_disconnect(self):
        self.disconnect()

    def kill_all_connections(self):
        for connection in self.connections.values():
            connection.force_disconnect()

    def add_connection(self, connection, ip, port, recipient):
        sock_hash=connection.sock_hash
        if sock_hash not in self.connections:
            self.connections[sock_hash] = connection
        self.ip_to_hash[ip] = sock_hash
        self.hash_to_port[sock_hash] = port
        if recipient:
            self.recipient_to_hash[recipient] = sock_hash

    def remove_connection(self, sock_hash):
        if sock_hash in self.connections:
            del self.connections[sock_hash]
        for i in self.recipient_to_hash:
            if self.recipient_to_hash[i] == sock_hash:
                del self.recipient_to_hash[i]
                break
        for i in self.ip_to_hash:
            if self.ip_to_hash[i] == sock_hash:
                del self.ip_to_hash[i]
                break
        if self.hash_to_port.has_key(sock_hash):
            del self.hash_to_port[sock_hash]

    def start_listener(self, port):
        for p in range(port, port + 5):
            self.listener = ZeroconfListener(p, self)
            self.listener.bind()
            if self.listener.started:
                return p
        self.listener = None
        return False

    def getRoster(self):
        if self.roster:
            return self.roster.getRoster()
        return {}

    def send(self, stanza, is_message=False, now=False, on_ok=None,
    on_not_ok=None):
        stanza.setFrom(self.roster.zeroconf.name)
<<<<<<< HEAD
        to = stanza.getTo()
=======
        to = unicode(stanza.getTo())
        to = gajim.get_jid_without_resource(to)
>>>>>>> 337b09d3

        try:
            item = self.roster[to]
        except KeyError:
            # Contact offline
            return -1

        # look for hashed connections
        if to in self.recipient_to_hash:
            conn = self.connections[self.recipient_to_hash[to]]
            id_ = stanza.getID() or ''
            if conn.add_stanza(stanza, is_message):
                if on_ok:
                    on_ok(id_)
                return

        if item['address'] in self.ip_to_hash:
            hash_ = self.ip_to_hash[item['address']]
            if self.hash_to_port[hash_] == item['port']:
                conn = self.connections[hash_]
                id_ = stanza.getID() or ''
                if conn.add_stanza(stanza, is_message):
                    if on_ok:
                        on_ok(id_)
                    return

        # otherwise open new connection
        if not stanza.getID():
            stanza.setID('zero')
        P2PClient(None, item['address'], item['port'], self,
                [(stanza, is_message)], to, on_ok=on_ok, on_not_ok=on_not_ok)

<<<<<<< HEAD
=======
    def getAnID(self):
        """
        Generate a random id
        """
        return ''.join(Random().sample(string.letters + string.digits, 6))

>>>>>>> 337b09d3
    def RegisterDisconnectHandler(self, handler):
        """
        Register handler that will be called on disconnect
        """
        self.disconnect_handlers.append(handler)

    def UnregisterDisconnectHandler(self, handler):
        """
        Unregister handler that is called on disconnect
        """
        self.disconnect_handlers.remove(handler)

    def SendAndWaitForResponse(self, stanza, timeout=None, func=None, args=None):
        """
        Send stanza and wait for recipient's response to it. Will call transports
        on_timeout callback if response is not retrieved in time

        Be aware: Only timeout of latest call of SendAndWait is active.
        """
#               if timeout is None:
#                       timeout = DEFAULT_TIMEOUT_SECONDS
        def on_ok(_waitid):
#                       if timeout:
#                               self._owner.set_timeout(timeout)
            to = stanza.getTo()
            conn = None
            if to in self.recipient_to_hash:
                conn = self.connections[self.recipient_to_hash[to]]
            elif item['address'] in self.ip_to_hash:
                hash_ = self.ip_to_hash[item['address']]
                if self.hash_to_port[hash_] == item['port']:
                    conn = self.connections[hash_]
            if func:
                conn.Dispatcher.on_responses[_waitid] = (func, args)
            conn.onreceive(conn.Dispatcher._WaitForData)
            conn.Dispatcher._expected[_waitid] = None
        self.send(stanza, on_ok=on_ok)

    def SendAndCallForResponse(self, stanza, func=None, args=None):
        """
        Put stanza on the wire and call back when recipient replies. Additional
        callback arguments can be specified in args.
        """
        self.SendAndWaitForResponse(stanza, 0, func, args)<|MERGE_RESOLUTION|>--- conflicted
+++ resolved
@@ -319,12 +319,9 @@
                 common.xmpp.NS_BYTESTREAM)
         self.RegisterHandler('iq', self._caller._DiscoverItemsGetCB, 'get',
                 common.xmpp.NS_DISCO_ITEMS)
-<<<<<<< HEAD
-=======
         self.RegisterHandler('iq', self._caller._JingleCB, 'result')
         self.RegisterHandler('iq', self._caller._JingleCB, 'error')
         self.RegisterHandler('iq', self._caller._JingleCB, 'set', common.xmpp.NS_JINGLE)
->>>>>>> 337b09d3
 
 class P2PConnection(IdleObject, PlugIn):
     def __init__(self, sock_hash, _sock, host=None, port=None, caller=None,
@@ -420,10 +417,6 @@
 
         If supplied data is unicode string, encode it to UTF-8.
         """
-<<<<<<< HEAD
-        print 'ici'
-=======
->>>>>>> 337b09d3
         if self.state <= 0:
             return
 
@@ -737,12 +730,8 @@
     def send(self, stanza, is_message=False, now=False, on_ok=None,
     on_not_ok=None):
         stanza.setFrom(self.roster.zeroconf.name)
-<<<<<<< HEAD
-        to = stanza.getTo()
-=======
         to = unicode(stanza.getTo())
         to = gajim.get_jid_without_resource(to)
->>>>>>> 337b09d3
 
         try:
             item = self.roster[to]
@@ -775,15 +764,12 @@
         P2PClient(None, item['address'], item['port'], self,
                 [(stanza, is_message)], to, on_ok=on_ok, on_not_ok=on_not_ok)
 
-<<<<<<< HEAD
-=======
     def getAnID(self):
         """
         Generate a random id
         """
         return ''.join(Random().sample(string.letters + string.digits, 6))
 
->>>>>>> 337b09d3
     def RegisterDisconnectHandler(self, handler):
         """
         Register handler that will be called on disconnect
