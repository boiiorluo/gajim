--- conflicted
+++ resolved
@@ -49,13 +49,9 @@
 
 class ZeroconfListener(IdleObject):
     def __init__(self, port, conn_holder):
-<<<<<<< HEAD
-        ''' handle all incomming connections on ('0.0.0.0', port)'''
-=======
         """
         Handle all incomming connections on ('0.0.0.0', port)
         """
->>>>>>> 30a1bb50
         self.port = port
         self.queue_idx = -1
         #~ self.queue = None
@@ -88,23 +84,15 @@
         self.started = True
 
     def pollend(self):
-<<<<<<< HEAD
-        ''' called when we stop listening on (host, port) '''
+        """
+        Called when we stop listening on (host, port)
+        """
         self.disconnect()
 
     def pollin(self):
-        ''' accept a new incomming connection and notify queue'''
-=======
-        """
-        Called when we stop listening on (host, port)
-        """
-        self.disconnect()
-
-    def pollin(self):
         """
         Accept a new incomming connection and notify queue
         """
->>>>>>> 30a1bb50
         sock = self.accept_conn()
         # loop through roster to find who has connected to us
         from_jid = None
@@ -117,13 +105,9 @@
         P2PClient(sock[0], ipaddr, sock[1][1], self.conn_holder, [], from_jid)
 
     def disconnect(self, message=''):
-<<<<<<< HEAD
-        ''' free all resources, we are not listening anymore '''
-=======
         """
         Free all resources, we are not listening anymore
         """
->>>>>>> 30a1bb50
         log.info('Disconnecting ZeroconfListener: %s' % message)
         gajim.idlequeue.remove_timeout(self.fd)
         gajim.idlequeue.unplug_idle(self.fd)
@@ -136,24 +120,16 @@
         self.conn_holder.kill_all_connections()
 
     def accept_conn(self):
-<<<<<<< HEAD
-        ''' accepts a new incoming connection '''
-=======
         """
         Accept a new incoming connection
         """
->>>>>>> 30a1bb50
         _sock = self._serv.accept()
         _sock[0].setblocking(False)
         return _sock
 
 class P2PClient(IdleObject):
     def __init__(self, _sock, host, port, conn_holder, stanzaqueue=[], to=None,
-<<<<<<< HEAD
-    on_ok=None, on_not_ok=None):
-=======
                     on_ok=None, on_not_ok=None):
->>>>>>> 30a1bb50
         self._owner = self
         self.Namespace = 'jabber:client'
         self.protocol_type = 'XMPP'
@@ -243,13 +219,9 @@
         self._register_handlers()
 
     def StreamInit(self):
-<<<<<<< HEAD
-        ''' Send an initial stream header. '''
-=======
         """
         Send an initial stream header
         """
->>>>>>> 30a1bb50
         self.Dispatcher.Stream = simplexml.NodeBuilder()
         self.Dispatcher.Stream._dispatch_depth = 2
         self.Dispatcher.Stream.dispatch = self.Dispatcher.dispatch
@@ -347,12 +319,9 @@
                 common.xmpp.NS_BYTESTREAM)
         self.RegisterHandler('iq', self._caller._DiscoverItemsGetCB, 'get',
                 common.xmpp.NS_DISCO_ITEMS)
-<<<<<<< HEAD
-=======
         self.RegisterHandler('iq', self._caller._JingleCB, 'result')
         self.RegisterHandler('iq', self._caller._JingleCB, 'error')
         self.RegisterHandler('iq', self._caller._JingleCB, 'set', common.xmpp.NS_JINGLE)
->>>>>>> 30a1bb50
 
 class P2PConnection(IdleObject, PlugIn):
     def __init__(self, sock_hash, _sock, host=None, port=None, caller=None,
@@ -422,15 +391,10 @@
         return True
 
     def plugout(self):
-<<<<<<< HEAD
-        '''Disconnect from the remote server and unregister self.disconnected method from
-                the owner's dispatcher.'''
-=======
         """
         Disconnect from the remote server and unregister self.disconnected method
         from the owner's dispatcher
         """
->>>>>>> 30a1bb50
         self.disconnect()
         self._owner = None
 
@@ -447,20 +411,12 @@
             self.on_receive = recv_handler
 
     def send(self, packet, is_message=False, now=False):
-<<<<<<< HEAD
-        '''Append stanza to the queue of messages to be send if now is
-        False, else send it instantly.
-        If supplied data is unicode string, encode it to utf-8.
-        '''
-        print 'ici'
-=======
         """
         Append stanza to the queue of messages to be send if now is False, else
         send it instantly
 
         If supplied data is unicode string, encode it to UTF-8.
         """
->>>>>>> 30a1bb50
         if self.state <= 0:
             return
 
@@ -523,14 +479,10 @@
         self.disconnect()
 
     def pollin(self):
-<<<<<<< HEAD
-        ''' Reads all pending incoming data. Calls owner's disconnected() method if appropriate.'''
-=======
         """
         Reads all pending incoming data. Call owner's disconnected() method if
         appropriate
         """
->>>>>>> 30a1bb50
         received = ''
         errnum = 0
         try:
@@ -571,13 +523,9 @@
         return True
 
     def disconnect(self, message=''):
-<<<<<<< HEAD
-        ''' Closes the socket. '''
-=======
         """
         Close the socket
         """
->>>>>>> 30a1bb50
         gajim.idlequeue.remove_timeout(self.fd)
         gajim.idlequeue.unplug_idle(self.fd)
         try:
@@ -782,12 +730,8 @@
     def send(self, stanza, is_message=False, now=False, on_ok=None,
     on_not_ok=None):
         stanza.setFrom(self.roster.zeroconf.name)
-<<<<<<< HEAD
-        to = stanza.getTo()
-=======
         to = unicode(stanza.getTo())
         to = gajim.get_jid_without_resource(to)
->>>>>>> 30a1bb50
 
         try:
             item = self.roster[to]
@@ -820,23 +764,6 @@
         P2PClient(None, item['address'], item['port'], self,
                 [(stanza, is_message)], to, on_ok=on_ok, on_not_ok=on_not_ok)
 
-<<<<<<< HEAD
-    def RegisterDisconnectHandler(self, handler):
-        ''' Register handler that will be called on disconnect.'''
-        self.disconnect_handlers.append(handler)
-
-    def UnregisterDisconnectHandler(self, handler):
-        ''' Unregister handler that is called on disconnect.'''
-        self.disconnect_handlers.remove(handler)
-
-    def SendAndWaitForResponse(self, stanza, timeout=None, func=None, args=None):
-        '''
-        Send stanza and wait for recipient's response to it. Will call transports
-        on_timeout callback if response is not retrieved in time.
-
-        Be aware: Only timeout of latest call of SendAndWait is active.
-        '''
-=======
     def getAnID(self):
         """
         Generate a random id
@@ -862,7 +789,6 @@
 
         Be aware: Only timeout of latest call of SendAndWait is active.
         """
->>>>>>> 30a1bb50
 #               if timeout is None:
 #                       timeout = DEFAULT_TIMEOUT_SECONDS
         def on_ok(_waitid):
@@ -883,13 +809,8 @@
         self.send(stanza, on_ok=on_ok)
 
     def SendAndCallForResponse(self, stanza, func=None, args=None):
-<<<<<<< HEAD
-        ''' Put stanza on the wire and call back when recipient replies.
-                Additional callback arguments can be specified in args. '''
-=======
         """
         Put stanza on the wire and call back when recipient replies. Additional
         callback arguments can be specified in args.
         """
->>>>>>> 30a1bb50
         self.SendAndWaitForResponse(stanza, 0, func, args)