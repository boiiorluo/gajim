--- conflicted
+++ resolved
@@ -24,7 +24,7 @@
 import sys
 
 from time import (altzone, daylight, gmtime, localtime, mktime, strftime,
-                  time as time_time, timezone, tzname)
+	time as time_time, timezone, tzname)
 from calendar import timegm
 
 import socks5
@@ -348,7 +348,7 @@
 		iq.setID(auth_id)
 		query = iq.setTag('query')
 		query.setNamespace(common.xmpp.NS_BYTESTREAM)
-		query.setAttr('sid',  proxy['sid'])
+		query.setAttr('sid', proxy['sid'])
 		activate = query.setTag('activate')
 		activate.setData(file_props['proxy_receiver'])
 		iq.setID(auth_id)
@@ -439,7 +439,7 @@
 		gajim.proxy65_manager.resolve_result(frm, query)
 		
 		try:
-			streamhost =  query.getTag('streamhost-used')
+			streamhost = query.getTag('streamhost-used')
 		except: # this bytestream result is not what we need
 			pass
 		id = real_id[3:]
@@ -705,7 +705,7 @@
 	def _DiscoverItemsGetCB(self, con, iq_obj):
 		gajim.log.debug('DiscoverItemsGetCB')
 		node = iq_obj.getTagAttr('query', 'node')
-                if node is None:
+		if node is None:
 			result = iq_obj.buildReply('result')
 			self.connection.send(result)
 			raise common.xmpp.NodeProcessed
@@ -782,12 +782,12 @@
 				for key in i.getAttrs().keys():
 					attr[key] = i.getAttr(key)
 				if attr.has_key('category') and \
-				   attr['category'] in ('gateway', 'headline') and \
-				   attr.has_key('type'):
+					attr['category'] in ('gateway', 'headline') and \
+					attr.has_key('type'):
 					transport_type = attr['type']
 				if attr.has_key('category') and \
-				   attr['category'] == 'conference' and \
-				   attr.has_key('type') and attr['type'] == 'text':
+					attr['category'] == 'conference' and \
+					attr.has_key('type') and attr['type'] == 'text':
 					is_muc = True
 				identities.append(attr)
 			elif i.getName() == 'feature':
@@ -1327,10 +1327,10 @@
 	def _rosterSetCB(self, con, iq_obj):
 		gajim.log.debug('rosterSetCB')
 		for item in iq_obj.getTag('query').getChildren():
-			jid  = helpers.parse_jid(item.getAttr('jid'))
+			jid = helpers.parse_jid(item.getAttr('jid'))
 			name = item.getAttr('name')
-			sub  = item.getAttr('subscription')
-			ask  = item.getAttr('ask')
+			sub = item.getAttr('subscription')
+			ask = item.getAttr('ask')
 			groups = []
 			for group in item.getTags('group'):
 				groups.append(group.getData())
@@ -1413,7 +1413,7 @@
 		gajim.log.debug('TimeRevisedCB')
 		iq_obj = iq_obj.buildReply('result')
 		qp = iq_obj.setTag('time',
-                                   namespace=common.xmpp.NS_TIME_REVISED)
+			namespace=common.xmpp.NS_TIME_REVISED)
 		qp.setTagData('utc', strftime('%Y-%m-%dT%TZ', gmtime()))
 		zone = -(timezone, altzone)[daylight] / 60
 		tzo = (zone / 60, abs(zone % 60))
@@ -1498,7 +1498,22 @@
 		
 		encrypted = False
 		tim = msg.getTimestamp()
-<<<<<<< HEAD
+		tim = strptime(tim, '%Y%m%dT%H:%M:%S')
+		tim = localtime(timegm(tim))
+
+		e2e_tag = msg.getTag('c', namespace = common.xmpp.NS_STANZA_CRYPTO)
+		if e2e_tag:
+			encrypted = True
+
+			try:
+				msg = session.decrypt_stanza(msg)
+			except:
+				self.dispatch('FAILED_DECRYPT', (frm, tim))
+
+		msgtxt = msg.getBody()
+		msghtml = msg.getXHTML()
+		subject = msg.getSubject() # if not there, it's None
+		tim = msg.getTimestamp()
 		tim = helpers.datetime_tuple(tim)
 		tim = localtime(timegm(tim))
 		frm = helpers.get_full_jid_from_iq(msg)
@@ -1516,24 +1531,6 @@
 			no_log_for = ''
 		no_log_for = no_log_for.split()
 		encrypted = False
-=======
-		tim = time.strptime(tim, '%Y%m%dT%H:%M:%S')
-		tim = time.localtime(timegm(tim))
-
-		e2e_tag = msg.getTag('c', namespace = common.xmpp.NS_STANZA_CRYPTO)
-		if e2e_tag:
-			encrypted = True
-
-			try:
-				msg = session.decrypt_stanza(msg)
-			except:
-				self.dispatch('FAILED_DECRYPT', (frm, tim))
-
-		msgtxt = msg.getBody()
-		msghtml = msg.getXHTML()
-		subject = msg.getSubject() # if not there, it's None
-		jid = helpers.get_jid_from_iq(msg)
->>>>>>> eb93f9a1
 		chatstate = None
 		encTag = msg.getTag('x', namespace = common.xmpp.NS_ENCRYPTED)
 		decmsg = ''
@@ -1596,18 +1593,12 @@
 			if not error_msg:
 				error_msg = msgtxt
 				msgtxt = None
-<<<<<<< HEAD
-			if self.name not in no_log_for:
+			if session.is_loggable():
 				try:
 					gajim.logger.write('error', frm, error_msg, tim = tim,
 						subject = subject)
 				except exceptions.PysqliteOperationalError, e:
 					self.dispatch('ERROR', (_('Disk Write Error'), str(e)))
-=======
-			if session.is_loggable():
-				gajim.logger.write('error', frm, error_msg, tim = tim,
-					subject = subject)
->>>>>>> eb93f9a1
 			self.dispatch('MSGERROR', (frm, msg.getErrorCode(), error_msg, msgtxt,
 				tim))
 			return
@@ -1630,11 +1621,7 @@
 				if not self.last_history_line.has_key(jid):
 					return
 				self.dispatch('GC_MSG', (frm, msgtxt, tim, has_timestamp, msghtml))
-<<<<<<< HEAD
 				if self.name not in no_log_for and not int(float(mktime(tim)))\
-=======
-				if not int(float(time.mktime(tim)))\
->>>>>>> eb93f9a1
 				<= self.last_history_line[jid] and msgtxt:
 					try:
 						gajim.logger.write('gc_msg', frm, msgtxt, tim = tim)
@@ -1644,19 +1631,12 @@
 		elif mtype == 'chat': # it's type 'chat'
 			if not msg.getTag('body') and chatstate is None: #no <body>
 				return
-<<<<<<< HEAD
-			if msg.getTag('body') and self.name not in no_log_for and jid not in\
-				no_log_for and msgtxt:
+			if msg.getTag('body') and session.is_loggable() and msgtxt:
 				try:
 					msg_id = gajim.logger.write('chat_msg_recv', frm, msgtxt,
 						tim = tim, subject = subject)
 				except exceptions.PysqliteOperationalError, e:
 					self.dispatch('ERROR', (_('Disk Write Error'), str(e)))
-=======
-			if msg.getTag('body') and session.is_loggable() and msgtxt:
-				msg_id = gajim.logger.write('chat_msg_recv', frm, msgtxt, tim = tim,
-					subject = subject)
->>>>>>> eb93f9a1
 		else: # it's single message
 			if invite is not None:
 				item = invite.getTag('invite')
@@ -1670,28 +1650,19 @@
 				self.dispatch('GC_INVITATION',(frm, jid_from, reason, password,
 					is_continued))
 				return
-<<<<<<< HEAD
-			if self.name not in no_log_for and jid not in no_log_for and msgtxt:
+			if session.is_loggable()and msgtxt:
 				try:
 					gajim.logger.write('single_msg_recv', frm, msgtxt, tim = tim,
 						subject = subject)
 				except exceptions.PysqliteOperationalError, e:
 					self.dispatch('ERROR', (_('Disk Write Error'), str(e)))
-=======
-			if session.is_loggable()and msgtxt:
-				gajim.logger.write('single_msg_recv', frm, msgtxt, tim = tim,
-					subject = subject)
->>>>>>> eb93f9a1
 			mtype = 'normal'
 		treat_as = gajim.config.get('treat_incoming_messages')
 		if treat_as:
 			mtype = treat_as
 		self.dispatch('MSG', (frm, msgtxt, tim, encrypted, mtype,
-<<<<<<< HEAD
-			subject, chatstate, msg_id, composing_xep, user_nick, msghtml))
-=======
-			subject, chatstate, msg_id, composing_jep, user_nick, msghtml, session))
->>>>>>> eb93f9a1
+			subject, chatstate, msg_id, composing_xep, user_nick, msghtml,
+			session))
 	# END messageCB
 
 	def get_session(self, jid, thread_id, type):
