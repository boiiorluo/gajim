--- conflicted
+++ resolved
@@ -722,20 +722,6 @@
 
 	def _DiscoverInfoGetCB(self, con, iq_obj):
 		gajim.log.debug('DiscoverInfoGetCB')
-<<<<<<< HEAD
-		iq = iq_obj.buildReply('result')
-		q = iq.getTag('query')
-		q.addChild('identity', attrs = {'type': 'pc',
-						'category': 'client',
-						'name': 'Gajim'})
-		q.addChild('feature', attrs = {'var': common.xmpp.NS_BYTESTREAM})
-		q.addChild('feature', attrs = {'var': common.xmpp.NS_SI})
-		q.addChild('feature', attrs = {'var': common.xmpp.NS_FILE})
-		q.addChild('feature', attrs = {'var': common.xmpp.NS_MUC})
-		q.addChild('feature', attrs = {'var': common.xmpp.NS_XHTML_IM})
-		self.connection.send(iq)
-		raise common.xmpp.NodeProcessed
-=======
 		q = iq_obj.getTag('query')
 		node = q.getAttr('node')
 
@@ -755,7 +741,6 @@
 			q.addChild('feature', attrs = {'var': common.xmpp.NS_XHTML_IM})
 			self.connection.send(iq)
 			raise common.xmpp.NodeProcessed
->>>>>>> 03fdd6d3
 
 	def _DiscoverInfoErrorCB(self, con, iq_obj):
 		gajim.log.debug('DiscoverInfoErrorCB')
