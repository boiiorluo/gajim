# -*- coding:utf-8 -*-
## src/common/connection_handlers.py
##
## Copyright (C) 2006 Dimitur Kirov <dkirov AT gmail.com>
##                    Junglecow J <junglecow AT gmail.com>
## Copyright (C) 2006-2007 Tomasz Melcer <liori AT exroot.org>
##                         Travis Shirk <travis AT pobox.com>
##                         Nikos Kouremenos <kourem AT gmail.com>
## Copyright (C) 2006-2010 Yann Leboulanger <asterix AT lagaule.org>
## Copyright (C) 2007 Julien Pivotto <roidelapluie AT gmail.com>
## Copyright (C) 2007-2008 Brendan Taylor <whateley AT gmail.com>
##                         Jean-Marie Traissard <jim AT lapin.org>
##                         Stephan Erb <steve-e AT h3c.de>
## Copyright (C) 2008 Jonathan Schleifer <js-gajim AT webkeks.org>
##
## This file is part of Gajim.
##
## Gajim is free software; you can redistribute it and/or modify
## it under the terms of the GNU General Public License as published
## by the Free Software Foundation; version 3 only.
##
## Gajim is distributed in the hope that it will be useful,
## but WITHOUT ANY WARRANTY; without even the implied warranty of
## MERCHANTABILITY or FITNESS FOR A PARTICULAR PURPOSE. See the
## GNU General Public License for more details.
##
## You should have received a copy of the GNU General Public License
## along with Gajim. If not, see <http://www.gnu.org/licenses/>.
##

import os
import base64
import sys
import operator
import hashlib
import hmac

from time import (altzone, daylight, gmtime, localtime, mktime, strftime,
        time as time_time, timezone, tzname)
from calendar import timegm
import datetime

import common.xmpp
import common.caps_cache as capscache

from common import helpers
from common import gajim
from common import exceptions
from common.commands import ConnectionCommands
from common.pubsub import ConnectionPubSub
from common.pep import ConnectionPEP
from common.protocol.caps import ConnectionCaps
from common.protocol.bytestream import ConnectionSocks5Bytestream
<<<<<<< HEAD
from common import ged
from common import nec
from common.nec import NetworkEvent
from plugins import GajimPlugin
=======
from common.message_archiving import ConnectionArchive
from common.message_archiving import ARCHIVING_COLLECTIONS_ARRIVED
from common.message_archiving import ARCHIVING_COLLECTION_ARRIVED
from common.message_archiving import ARCHIVING_MODIFICATIONS_ARRIVED
import common.caps_cache as capscache
>>>>>>> af804641
if gajim.HAVE_FARSIGHT:
    from common.jingle import ConnectionJingle
else:
    class ConnectionJingle():
        def __init__(self):
            pass
        def _JingleCB(self, con, stanza):
            pass

from common import dbus_support
if dbus_support.supported:
    import dbus
    from music_track_listener import MusicTrackListener

import logging
log = logging.getLogger('gajim.c.connection_handlers')

# kind of events we can wait for an answer
VCARD_PUBLISHED = 'vcard_published'
VCARD_ARRIVED = 'vcard_arrived'
AGENT_REMOVED = 'agent_removed'
METACONTACTS_ARRIVED = 'metacontacts_arrived'
ROSTER_ARRIVED = 'roster_arrived'
PRIVACY_ARRIVED = 'privacy_arrived'
PEP_CONFIG = 'pep_config'
HAS_IDLE = True
try:
#       import idle
    import common.sleepy
except Exception:
    log.debug(_('Unable to load idle module'))
    HAS_IDLE = False


class ConnectionDisco:
    """
    Holds xmpppy handlers and public methods for discover services
    """

    def discoverItems(self, jid, node = None, id_prefix = None):
        """
        According to XEP-0030:
                jid is mandatory;
                name, node, action is optional.
        """
        self._discover(common.xmpp.NS_DISCO_ITEMS, jid, node, id_prefix)

    def discoverInfo(self, jid, node = None, id_prefix = None):
        """
        According to XEP-0030:
                For identity: category, type is mandatory, name is optional.
                For feature: var is mandatory.
        """
        self._discover(common.xmpp.NS_DISCO_INFO, jid, node, id_prefix)

    def request_register_agent_info(self, agent):
        if not self.connection or self.connected < 2:
            return None
        iq = common.xmpp.Iq('get', common.xmpp.NS_REGISTER, to=agent)
        id_ = self.connection.getAnID()
        iq.setID(id_)
        # Wait the answer during 30 secondes
        self.awaiting_timeouts[gajim.idlequeue.current_time() + 30] = (id_,
                _('Registration information for transport %s has not arrived in time')\
                % agent)
        self.connection.SendAndCallForResponse(iq, self._ReceivedRegInfo,
                {'agent': agent})

    def _agent_registered_cb(self, con, resp, agent):
        if resp.getType() == 'result':
            self.dispatch('INFORMATION', (_('Registration succeeded'),
                    _('Registration with agent %s succeeded') % agent))
            self.request_subscription(agent, auto_auth=True)
            self.agent_registrations[agent]['roster_push'] = True
            if self.agent_registrations[agent]['sub_received']:
                p = common.xmpp.Presence(agent, 'subscribed')
                p = self.add_sha(p)
                self.connection.send(p)
        if resp.getType() == 'error':
            self.dispatch('ERROR', (_('Registration failed'), _('Registration with'
                    ' agent %(agent)s failed with error %(error)s: %(error_msg)s') % {
                    'agent': agent, 'error': resp.getError(),
                    'error_msg': resp.getErrorMsg()}))

    def register_agent(self, agent, info, is_form = False):
        if not self.connection or self.connected < 2:
            return
        if is_form:
            iq = common.xmpp.Iq('set', common.xmpp.NS_REGISTER, to=agent)
            query = iq.getTag('query')
            info.setAttr('type', 'submit')
            query.addChild(node=info)
            self.connection.SendAndCallForResponse(iq, self._agent_registered_cb,
                    {'agent': agent})
        else:
            # fixed: blocking
            common.xmpp.features_nb.register(self.connection, agent, info,
                    self._agent_registered_cb, {'agent': agent})
        self.agent_registrations[agent] = {'roster_push': False,
                'sub_received': False}

    def _discover(self, ns, jid, node=None, id_prefix=None):
        if not self.connection or self.connected < 2:
            return
        iq = common.xmpp.Iq(typ='get', to=jid, queryNS=ns)
        if id_prefix:
            id_ = self.connection.getAnID()
            iq.setID('%s%s' % (id_prefix, id_))
        if node:
            iq.setQuerynode(node)
        self.connection.send(iq)

    def _ReceivedRegInfo(self, con, resp, agent):
        common.xmpp.features_nb._ReceivedRegInfo(con, resp, agent)
        self._IqCB(con, resp)

    def _discoGetCB(self, con, iq_obj):
        """
        Get disco info
        """
        if not self.connection or self.connected < 2:
            return
        frm = helpers.get_full_jid_from_iq(iq_obj)
        to = unicode(iq_obj.getAttr('to'))
        id_ = unicode(iq_obj.getAttr('id'))
        iq = common.xmpp.Iq(to=frm, typ='result', queryNS=common.xmpp.NS_DISCO,
                frm=to)
        iq.setAttr('id', id_)
        query = iq.setTag('query')
        query.setAttr('node', 'http://gajim.org#' + gajim.version.split('-', 1)[0])
        for f in (common.xmpp.NS_BYTESTREAM, common.xmpp.NS_SI,
        common.xmpp.NS_FILE, common.xmpp.NS_COMMANDS):
            feature = common.xmpp.Node('feature')
            feature.setAttr('var', f)
            query.addChild(node=feature)

        self.connection.send(iq)
        raise common.xmpp.NodeProcessed

    def _DiscoverItemsErrorCB(self, con, iq_obj):
        log.debug('DiscoverItemsErrorCB')
        jid = helpers.get_full_jid_from_iq(iq_obj)
        self.dispatch('AGENT_ERROR_ITEMS', (jid))

    def _DiscoverItemsCB(self, con, iq_obj):
        log.debug('DiscoverItemsCB')
        q = iq_obj.getTag('query')
        node = q.getAttr('node')
        if not node:
            node = ''
        qp = iq_obj.getQueryPayload()
        items = []
        if not qp:
            qp = []
        for i in qp:
            # CDATA payload is not processed, only nodes
            if not isinstance(i, common.xmpp.simplexml.Node):
                continue
            attr = {}
            for key in i.getAttrs():
                attr[key] = i.getAttrs()[key]
            if 'jid' not in attr:
                continue
            try:
                attr['jid'] = helpers.parse_jid(attr['jid'])
            except common.helpers.InvalidFormat:
                # jid is not conform
                continue
            items.append(attr)
        jid = helpers.get_full_jid_from_iq(iq_obj)
        hostname = gajim.config.get_per('accounts', self.name, 'hostname')
        id_ = iq_obj.getID()
        if jid == hostname and id_[:6] == 'Gajim_':
            for item in items:
                self.discoverInfo(item['jid'], id_prefix='Gajim_')
        else:
            self.dispatch('AGENT_INFO_ITEMS', (jid, node, items))

    def _DiscoverItemsGetCB(self, con, iq_obj):
        log.debug('DiscoverItemsGetCB')

        if not self.connection or self.connected < 2:
            return

        if self.commandItemsQuery(con, iq_obj):
            raise common.xmpp.NodeProcessed
        node = iq_obj.getTagAttr('query', 'node')
        if node is None:
            result = iq_obj.buildReply('result')
            self.connection.send(result)
            raise common.xmpp.NodeProcessed
        if node==common.xmpp.NS_COMMANDS:
            self.commandListQuery(con, iq_obj)
            raise common.xmpp.NodeProcessed

    def _DiscoverInfoGetCB(self, con, iq_obj):
        log.debug('DiscoverInfoGetCB')
        if not self.connection or self.connected < 2:
            return
        q = iq_obj.getTag('query')
        node = q.getAttr('node')

        if self.commandInfoQuery(con, iq_obj):
            raise common.xmpp.NodeProcessed

        id_ = unicode(iq_obj.getAttr('id'))
        if id_[:6] == 'Gajim_':
            # We get this request from echo.server
            raise common.xmpp.NodeProcessed

        iq = iq_obj.buildReply('result')
        q = iq.getTag('query')
        if node:
            q.setAttr('node', node)
        q.addChild('identity', attrs = gajim.gajim_identity)
        client_version = 'http://gajim.org#' + gajim.caps_hash[self.name]

        if node in (None, client_version):
            for f in gajim.gajim_common_features:
                q.addChild('feature', attrs = {'var': f})
            for f in gajim.gajim_optional_features[self.name]:
                q.addChild('feature', attrs = {'var': f})

        if q.getChildren():
            self.connection.send(iq)
            raise common.xmpp.NodeProcessed

    def _DiscoverInfoErrorCB(self, con, iq_obj):
        log.debug('DiscoverInfoErrorCB')
        jid = helpers.get_full_jid_from_iq(iq_obj)
        id_ = iq_obj.getID()
        if id_[:6] == 'Gajim_':
            if not self.privacy_rules_requested:
                self.privacy_rules_requested = True
                self._request_privacy()
        self.dispatch('AGENT_ERROR_INFO', (jid))

    def _DiscoverInfoCB(self, con, iq_obj):
        log.debug('DiscoverInfoCB')
        if not self.connection or self.connected < 2:
            return
        # According to XEP-0030:
        # For identity: category, type is mandatory, name is optional.
        # For feature: var is mandatory
        identities, features, data = [], [], []
        q = iq_obj.getTag('query')
        node = q.getAttr('node')
        if not node:
            node = ''
        qc = iq_obj.getQueryChildren()
        if not qc:
            qc = []
        is_muc = False
        transport_type = ''
        for i in qc:
            if i.getName() == 'identity':
                attr = {}
                for key in i.getAttrs().keys():
                    attr[key] = i.getAttr(key)
                if 'category' in attr and \
                        attr['category'] in ('gateway', 'headline') and \
                        'type' in attr:
                    transport_type = attr['type']
                if 'category' in attr and \
                        attr['category'] == 'conference' and \
                        'type' in attr and attr['type'] == 'text':
                    is_muc = True
                identities.append(attr)
            elif i.getName() == 'feature':
                var = i.getAttr('var')
                if var:
                    features.append(var)
            elif i.getName() == 'x' and i.getNamespace() == common.xmpp.NS_DATA:
                data.append(common.xmpp.DataForm(node=i))
        jid = helpers.get_full_jid_from_iq(iq_obj)
        if transport_type and jid not in gajim.transport_type:
            gajim.transport_type[jid] = transport_type
            gajim.logger.save_transport_type(jid, transport_type)
        id_ = iq_obj.getID()
        if id_ is None:
            log.warn('Invalid IQ received without an ID. Ignoring it: %s' % iq_obj)
            return
        if not identities: # ejabberd doesn't send identities when we browse online users
        #FIXME: see http://www.jabber.ru/bugzilla/show_bug.cgi?id=225
            identities = [{'category': 'server', 'type': 'im', 'name': node}]
        if id_[:6] == 'Gajim_':
            if jid == gajim.config.get_per('accounts', self.name, 'hostname'):
                if features.__contains__(common.xmpp.NS_GMAILNOTIFY):
                    gajim.gmail_domains.append(jid)
                    self.request_gmail_notifications()
                if features.__contains__(common.xmpp.NS_SECLABEL):
                    self.seclabel_supported = True
                for identity in identities:
                    if identity['category'] == 'pubsub' and identity.get('type') == \
                    'pep':
                        self.pep_supported = True
                        break
            if features.__contains__(common.xmpp.NS_VCARD):
                self.vcard_supported = True
            if features.__contains__(common.xmpp.NS_PUBSUB):
                self.pubsub_supported = True
                if features.__contains__(common.xmpp.NS_PUBSUB_PUBLISH_OPTIONS):
                    self.pubsub_publish_options_supported = True
<<<<<<< HEAD
                else:
                    # Remove stored bookmarks accessible to everyone.
                    our_jid = gajim.get_jid_from_account(self.name)
                    self.send_pb_purge(our_jid, 'storage:bookmarks')
                    self.send_pb_delete(our_jid, 'storage:bookmarks')
=======
            if features.__contains__(common.xmpp.NS_ARCHIVE_AUTO):
                self.archive_auto_supported = True
            if features.__contains__(common.xmpp.NS_ARCHIVE_MANAGE):
                self.archive_manage_supported = True
            if features.__contains__(common.xmpp.NS_ARCHIVE_MANUAL):
                self.archive_manual_supported = True
            if features.__contains__(common.xmpp.NS_ARCHIVE_PREF):
                self.archive_pref_supported = True
>>>>>>> af804641
            if features.__contains__(common.xmpp.NS_BYTESTREAM):
                our_jid = helpers.parse_jid(gajim.get_jid_from_account(self.name) +\
                        '/' + self.server_resource)
                gajim.proxy65_manager.resolve(jid, self.connection, our_jid,
                        self.name)
            if features.__contains__(common.xmpp.NS_MUC) and is_muc:
                type_ = transport_type or 'jabber'
                self.muc_jid[type_] = jid
            if transport_type:
                if transport_type in self.available_transports:
                    self.available_transports[transport_type].append(jid)
                else:
                    self.available_transports[transport_type] = [jid]
            if not self.privacy_rules_requested:
                self.privacy_rules_requested = True
                self._request_privacy()

        self.dispatch('AGENT_INFO_INFO', (jid, node, identities,
                features, data))
        self._capsDiscoCB(jid, node, identities, features, data)

class ConnectionVcard:
    def __init__(self):
        self.vcard_sha = None
        self.vcard_shas = {} # sha of contacts
        self.room_jids = [] # list of gc jids so that vcard are saved in a folder

    def add_sha(self, p, send_caps = True):
        c = p.setTag('x', namespace = common.xmpp.NS_VCARD_UPDATE)
        if self.vcard_sha is not None:
            c.setTagData('photo', self.vcard_sha)
        if send_caps:
            return self._add_caps(p)
        return p

    def _add_caps(self, p):
        ''' advertise our capabilities in presence stanza (xep-0115)'''
        c = p.setTag('c', namespace = common.xmpp.NS_CAPS)
        c.setAttr('hash', 'sha-1')
        c.setAttr('node', 'http://gajim.org')
        c.setAttr('ver', gajim.caps_hash[self.name])
        return p

    def _node_to_dict(self, node):
        dict_ = {}
        for info in node.getChildren():
            name = info.getName()
            if name in ('ADR', 'TEL', 'EMAIL'): # we can have several
                dict_.setdefault(name, [])
                entry = {}
                for c in info.getChildren():
                    entry[c.getName()] = c.getData()
                dict_[name].append(entry)
            elif info.getChildren() == []:
                dict_[name] = info.getData()
            else:
                dict_[name] = {}
                for c in info.getChildren():
                    dict_[name][c.getName()] = c.getData()
        return dict_

    def _save_vcard_to_hd(self, full_jid, card):
        jid, nick = gajim.get_room_and_nick_from_fjid(full_jid)
        puny_jid = helpers.sanitize_filename(jid)
        path = os.path.join(gajim.VCARD_PATH, puny_jid)
        if jid in self.room_jids or os.path.isdir(path):
            if not nick:
                return
            # remove room_jid file if needed
            if os.path.isfile(path):
                os.remove(path)
            # create folder if needed
            if not os.path.isdir(path):
                os.mkdir(path, 0700)
            puny_nick = helpers.sanitize_filename(nick)
            path_to_file = os.path.join(gajim.VCARD_PATH, puny_jid, puny_nick)
        else:
            path_to_file = path
        try:
            fil = open(path_to_file, 'w')
            fil.write(str(card))
            fil.close()
        except IOError, e:
            self.dispatch('ERROR', (_('Disk Write Error'), str(e)))

    def get_cached_vcard(self, fjid, is_fake_jid=False):
        """
        Return the vcard as a dict.
        Return {} if vcard was too old.
        Return None if we don't have cached vcard.
        """
        jid, nick = gajim.get_room_and_nick_from_fjid(fjid)
        puny_jid = helpers.sanitize_filename(jid)
        if is_fake_jid:
            puny_nick = helpers.sanitize_filename(nick)
            path_to_file = os.path.join(gajim.VCARD_PATH, puny_jid, puny_nick)
        else:
            path_to_file = os.path.join(gajim.VCARD_PATH, puny_jid)
        if not os.path.isfile(path_to_file):
            return None
        # We have the vcard cached
        f = open(path_to_file)
        c = f.read()
        f.close()
        try:
            card = common.xmpp.Node(node=c)
        except Exception:
            # We are unable to parse it. Remove it
            os.remove(path_to_file)
            return None
        vcard = self._node_to_dict(card)
        if 'PHOTO' in vcard:
            if not isinstance(vcard['PHOTO'], dict):
                del vcard['PHOTO']
            elif 'SHA' in vcard['PHOTO']:
                cached_sha = vcard['PHOTO']['SHA']
                if jid in self.vcard_shas and self.vcard_shas[jid] != \
                cached_sha:
                    # user change his vcard so don't use the cached one
                    return {}
        vcard['jid'] = jid
        vcard['resource'] = gajim.get_resource_from_jid(fjid)
        return vcard

    def request_vcard(self, jid=None, groupchat_jid=None):
        """
        Request the VCARD

        If groupchat_jid is not null, it means we request a vcard to a fake jid,
        like in private messages in groupchat. jid can be the real jid of the
        contact, but we want to consider it comes from a fake jid
        """
        if not self.connection or self.connected < 2:
            return
        iq = common.xmpp.Iq(typ = 'get')
        if jid:
            iq.setTo(jid)
        iq.setTag(common.xmpp.NS_VCARD + ' vCard')

        id_ = self.connection.getAnID()
        iq.setID(id_)
        j = jid
        if not j:
            j = gajim.get_jid_from_account(self.name)
        self.awaiting_answers[id_] = (VCARD_ARRIVED, j, groupchat_jid)
        if groupchat_jid:
            room_jid = gajim.get_room_and_nick_from_fjid(groupchat_jid)[0]
            if not room_jid in self.room_jids:
                self.room_jids.append(room_jid)
            self.groupchat_jids[id_] = groupchat_jid
        self.connection.send(iq)

    def send_vcard(self, vcard):
        if not self.connection or self.connected < 2:
            return
        iq = common.xmpp.Iq(typ = 'set')
        iq2 = iq.setTag(common.xmpp.NS_VCARD + ' vCard')
        for i in vcard:
            if i == 'jid':
                continue
            if isinstance(vcard[i], dict):
                iq3 = iq2.addChild(i)
                for j in vcard[i]:
                    iq3.addChild(j).setData(vcard[i][j])
            elif isinstance(vcard[i], list):
                for j in vcard[i]:
                    iq3 = iq2.addChild(i)
                    for k in j:
                        iq3.addChild(k).setData(j[k])
            else:
                iq2.addChild(i).setData(vcard[i])

        id_ = self.connection.getAnID()
        iq.setID(id_)
        self.connection.send(iq)

        our_jid = gajim.get_jid_from_account(self.name)
        # Add the sha of the avatar
        if 'PHOTO' in vcard and isinstance(vcard['PHOTO'], dict) and \
        'BINVAL' in vcard['PHOTO']:
            photo = vcard['PHOTO']['BINVAL']
            photo_decoded = base64.decodestring(photo)
            gajim.interface.save_avatar_files(our_jid, photo_decoded)
            avatar_sha = hashlib.sha1(photo_decoded).hexdigest()
            iq2.getTag('PHOTO').setTagData('SHA', avatar_sha)
        else:
            gajim.interface.remove_avatar_files(our_jid)

        self.awaiting_answers[id_] = (VCARD_PUBLISHED, iq2)

    def _IqCB(self, con, iq_obj):
        id_ = iq_obj.getID()

        gajim.nec.push_incoming_event(NetworkEvent('raw-iq-received',
            conn=con, xmpp_iq=iq_obj))

        # Check if we were waiting a timeout for this id
        found_tim = None
        for tim in self.awaiting_timeouts:
            if id_ == self.awaiting_timeouts[tim][0]:
                found_tim = tim
                break
        if found_tim:
            del self.awaiting_timeouts[found_tim]

        if id_ not in self.awaiting_answers:
            return
        if self.awaiting_answers[id_][0] == VCARD_PUBLISHED:
            if iq_obj.getType() == 'result':
                vcard_iq = self.awaiting_answers[id_][1]
                # Save vcard to HD
                if vcard_iq.getTag('PHOTO') and vcard_iq.getTag('PHOTO').getTag('SHA'):
                    new_sha = vcard_iq.getTag('PHOTO').getTagData('SHA')
                else:
                    new_sha = ''

                # Save it to file
                our_jid = gajim.get_jid_from_account(self.name)
                self._save_vcard_to_hd(our_jid, vcard_iq)

                # Send new presence if sha changed and we are not invisible
                if self.vcard_sha != new_sha and gajim.SHOW_LIST[self.connected] !=\
                'invisible':
                    if not self.connection or self.connected < 2:
                        return
                    self.vcard_sha = new_sha
                    sshow = helpers.get_xmpp_show(gajim.SHOW_LIST[self.connected])
                    p = common.xmpp.Presence(typ = None, priority = self.priority,
                            show = sshow, status = self.status)
                    p = self.add_sha(p)
                    self.connection.send(p)
                self.dispatch('VCARD_PUBLISHED', ())
            elif iq_obj.getType() == 'error':
                self.dispatch('VCARD_NOT_PUBLISHED', ())
        elif self.awaiting_answers[id_][0] == VCARD_ARRIVED:
            # If vcard is empty, we send to the interface an empty vcard so that
            # it knows it arrived
            jid = self.awaiting_answers[id_][1]
            groupchat_jid = self.awaiting_answers[id_][2]
            frm = jid
            if groupchat_jid:
                # We do as if it comes from the fake_jid
                frm = groupchat_jid
            our_jid = gajim.get_jid_from_account(self.name)
            if not iq_obj.getTag('vCard') or iq_obj.getType() == 'error':
                if frm and frm != our_jid:
                    # Write an empty file
                    self._save_vcard_to_hd(frm, '')
                    jid, resource = gajim.get_room_and_nick_from_fjid(frm)
                    self.dispatch('VCARD', {'jid': jid, 'resource': resource})
                elif frm == our_jid:
                    self.dispatch('MYVCARD', {'jid': frm})
        elif self.awaiting_answers[id_][0] == AGENT_REMOVED:
            jid = self.awaiting_answers[id_][1]
            self.dispatch('AGENT_REMOVED', jid)
        elif self.awaiting_answers[id_][0] == METACONTACTS_ARRIVED:
            if not self.connection:
                return
            if iq_obj.getType() == 'result':
                # Metacontact tags
                # http://www.xmpp.org/extensions/xep-0209.html
                meta_list = {}
                query = iq_obj.getTag('query')
                storage = query.getTag('storage')
                metas = storage.getTags('meta')
                for meta in metas:
                    try:
                        jid = helpers.parse_jid(meta.getAttr('jid'))
                    except common.helpers.InvalidFormat:
                        continue
                    tag = meta.getAttr('tag')
                    data = {'jid': jid}
                    order = meta.getAttr('order')
                    try:
                        order = int(order)
                    except Exception:
                        order = 0
                    if order is not None:
                        data['order'] = order
                    if tag in meta_list:
                        meta_list[tag].append(data)
                    else:
                        meta_list[tag] = [data]
                self.dispatch('METACONTACTS', meta_list)
            else:
                if iq_obj.getErrorCode() not in ('403', '406', '404'):
                    self.private_storage_supported = False

            # We can now continue connection by requesting the roster
            version = None
            if con.Stream.features and con.Stream.features.getTag('ver',
            namespace=common.xmpp.NS_ROSTER_VER):
                version = gajim.config.get_per('accounts', self.name,
                    'roster_version')
                if version and not gajim.contacts.get_contacts_jid_list(
                self.name):
                    gajim.config.set_per('accounts', self.name,
                        'roster_version', '')
                    version = None

            iq_id = self.connection.initRoster(version=version)
            self.awaiting_answers[iq_id] = (ROSTER_ARRIVED, )
        elif self.awaiting_answers[id_][0] == ROSTER_ARRIVED:
            if iq_obj.getType() == 'result':
                if not iq_obj.getTag('query'):
                    account_jid = gajim.get_jid_from_account(self.name)
                    roster_data = gajim.logger.get_roster(account_jid)
                    roster = self.connection.getRoster(force=True)
                    roster.setRaw(roster_data)
                self._getRoster()
        elif self.awaiting_answers[id_][0] == PRIVACY_ARRIVED:
            if iq_obj.getType() != 'error':
                self.privacy_rules_supported = True
                self.get_privacy_list('block')
            elif self.continue_connect_info:
                if self.continue_connect_info[0] == 'invisible':
                    # Trying to login as invisible but privacy list not supported
                    self.disconnect(on_purpose=True)
                    self.dispatch('STATUS', 'offline')
                    self.dispatch('ERROR', (_('Invisibility not supported'),
                            _('Account %s doesn\'t support invisibility.') % self.name))
                    return
            # Ask metacontacts before roster
            self.get_metacontacts()
        elif self.awaiting_answers[id_][0] == PEP_CONFIG:
            if iq_obj.getType() == 'error':
                return
            if not iq_obj.getTag('pubsub'):
                return
            conf = iq_obj.getTag('pubsub').getTag('configure')
            if not conf:
                return
            node = conf.getAttr('node')
            form_tag = conf.getTag('x', namespace=common.xmpp.NS_DATA)
            if form_tag:
                form = common.dataforms.ExtendForm(node=form_tag)
                self.dispatch('PEP_CONFIG', (node, form))

        elif self.awaiting_answers[id_][0] == ARCHIVING_COLLECTIONS_ARRIVED:
            # TODO
            print 'ARCHIVING_COLLECTIONS_ARRIVED'
            pass

        elif self.awaiting_answers[id_][0] == ARCHIVING_COLLECTION_ARRIVED:
            def save_if_not_exists(with_, nick, direction, tim, payload):
                assert len(payload) == 1, 'got several archiving messages in' +\
                    ' the same time %s' % ''.join(payload)
                if payload[0].getName() == 'body':
                    gajim.logger.save_if_not_exists(with_, direction, tim,
                        msg=payload[0].getData(), nick=nick)
                elif payload[0].getName() == 'message':
                    print 'Not implemented'
            chat = iq_obj.getTag('chat')
            if chat:
                with_ = chat.getAttr('with')
                start_ = chat.getAttr('start')
                tim = helpers.datetime_tuple(start_)
                tim = timegm(tim)
                nb = 0
                for element in chat.getChildren():
                    try:
                        secs = int(element.getAttr('secs'))
                    except TypeError:
                        secs = 0
                    if secs:
                        tim += secs
                    nick = element.getAttr('name')
                    if element.getName() == 'from':
                        save_if_not_exists(with_, nick, 'from', localtime(tim),
                            element.getPayload())
                        nb += 1
                    if element.getName() == 'to':
                        save_if_not_exists(with_, nick, 'to', localtime(tim),
                            element.getPayload())
                        nb += 1
                set_ = chat.getTag('set')
                first = set_.getTag('first')
                if first:
                    try:
                        index = int(first.getAttr('index'))
                    except TypeError:
                        index = 0
                try:
                    count = int(set_.getTagData('count'))
                except TypeError:
                    count = 0
                if count > index + nb:
                    # Request the next page
                    after = element.getTagData('last')
                    self.request_collection_page(with_, start_, after=after)

        elif self.awaiting_answers[id_][0] == ARCHIVING_MODIFICATIONS_ARRIVED:
            modified = iq_obj.getTag('modified')
            if modified:
                for element in modified.getChildren():
                    if element.getName() == 'changed':
                        with_ = element.getAttr('with')
                        start_ = element.getAttr('start')
                        self.request_collection_page(with_, start_)
                    elif element.getName() == 'removed':
                        # do nothing
                        pass

        del self.awaiting_answers[id_]

    def _vCardCB(self, con, vc):
        """
        Called when we receive a vCard Parse the vCard and send it to plugins
        """
        if not vc.getTag('vCard'):
            return
        if not vc.getTag('vCard').getNamespace() == common.xmpp.NS_VCARD:
            return
        id_ = vc.getID()
        frm_iq = vc.getFrom()
        our_jid = gajim.get_jid_from_account(self.name)
        resource = ''
        if id_ in self.groupchat_jids:
            who = self.groupchat_jids[id_]
            frm, resource = gajim.get_room_and_nick_from_fjid(who)
            del self.groupchat_jids[id_]
        elif frm_iq:
            who = helpers.get_full_jid_from_iq(vc)
            frm, resource = gajim.get_room_and_nick_from_fjid(who)
        else:
            who = frm = our_jid
        card = vc.getChildren()[0]
        vcard = self._node_to_dict(card)
        photo_decoded = None
        if 'PHOTO' in vcard and isinstance(vcard['PHOTO'], dict) and \
        'BINVAL' in vcard['PHOTO']:
            photo = vcard['PHOTO']['BINVAL']
            try:
                photo_decoded = base64.decodestring(photo)
                avatar_sha = hashlib.sha1(photo_decoded).hexdigest()
            except Exception:
                avatar_sha = ''
        else:
            avatar_sha = ''

        if avatar_sha:
            card.getTag('PHOTO').setTagData('SHA', avatar_sha)

        # Save it to file
        self._save_vcard_to_hd(who, card)
        # Save the decoded avatar to a separate file too, and generate files for dbus notifications
        puny_jid = helpers.sanitize_filename(frm)
        puny_nick = None
        begin_path = os.path.join(gajim.AVATAR_PATH, puny_jid)
        frm_jid = frm
        if frm in self.room_jids:
            puny_nick = helpers.sanitize_filename(resource)
            # create folder if needed
            if not os.path.isdir(begin_path):
                os.mkdir(begin_path, 0700)
            begin_path = os.path.join(begin_path, puny_nick)
            frm_jid += '/' + resource
        if photo_decoded:
            avatar_file = begin_path + '_notif_size_colored.png'
            if frm_jid == our_jid and avatar_sha != self.vcard_sha:
                gajim.interface.save_avatar_files(frm, photo_decoded, puny_nick)
            elif frm_jid != our_jid and (not os.path.exists(avatar_file) or \
            frm_jid not in self.vcard_shas or \
            avatar_sha != self.vcard_shas[frm_jid]):
                gajim.interface.save_avatar_files(frm, photo_decoded, puny_nick)
                if avatar_sha:
                    self.vcard_shas[frm_jid] = avatar_sha
            elif frm in self.vcard_shas:
                del self.vcard_shas[frm]
        else:
            for ext in ('.jpeg', '.png', '_notif_size_bw.png',
                    '_notif_size_colored.png'):
                path = begin_path + ext
                if os.path.isfile(path):
                    os.remove(path)

        vcard['jid'] = frm
        vcard['resource'] = resource
        if frm_jid == our_jid:
            self.dispatch('MYVCARD', vcard)
            # we re-send our presence with sha if has changed and if we are
            # not invisible
            if self.vcard_sha == avatar_sha:
                return
            self.vcard_sha = avatar_sha
            if gajim.SHOW_LIST[self.connected] == 'invisible':
                return
            if not self.connection:
                return
            sshow = helpers.get_xmpp_show(gajim.SHOW_LIST[self.connected])
            p = common.xmpp.Presence(typ = None, priority = self.priority,
                    show = sshow, status = self.status)
            p = self.add_sha(p)
            self.connection.send(p)
        else:
            #('VCARD', {entry1: data, entry2: {entry21: data, ...}, ...})
            self.dispatch('VCARD', vcard)

# basic connection handlers used here and in zeroconf
class ConnectionHandlersBase:
    def __init__(self):
        # List of IDs we are waiting answers for {id: (type_of_request, data), }
        self.awaiting_answers = {}
        # List of IDs that will produce a timeout is answer doesn't arrive
        # {time_of_the_timeout: (id, message to send to gui), }
        self.awaiting_timeouts = {}
        # keep the jids we auto added (transports contacts) to not send the
        # SUBSCRIBED event to gui
        self.automatically_added = []
        # IDs of jabber:iq:last requests
        self.last_ids = []

        # keep track of sessions this connection has with other JIDs
        self.sessions = {}

    def _ErrorCB(self, con, iq_obj):
        log.debug('ErrorCB')
        id_ = unicode(iq_obj.getID())
        if id_ in self.last_ids:
            gajim.nec.push_incoming_event(LastResultReceivedEvent(None,
                conn=self, iq_obj=iq_obj))
            return True

    def _LastResultCB(self, con, iq_obj):
        log.debug('LastResultCB')
        gajim.nec.push_incoming_event(LastResultReceivedEvent(None, conn=self,
            iq_obj=iq_obj))

    def get_sessions(self, jid):
        """
        Get all sessions for the given full jid
        """
        if not gajim.interface.is_pm_contact(jid, self.name):
            jid = gajim.get_jid_without_resource(jid)

        try:
            return self.sessions[jid].values()
        except KeyError:
            return []

    def get_or_create_session(self, fjid, thread_id):
        """
        Return an existing session between this connection and 'jid', returns a
        new one if none exist
        """
        pm = True
        jid = fjid

        if not gajim.interface.is_pm_contact(fjid, self.name):
            pm = False
            jid = gajim.get_jid_without_resource(fjid)

        session = self.find_session(jid, thread_id)

        if session:
            return session

        if pm:
            return self.make_new_session(fjid, thread_id, type_='pm')
        else:
            return self.make_new_session(fjid, thread_id)

    def find_session(self, jid, thread_id):
        try:
            if not thread_id:
                return self.find_null_session(jid)
            else:
                return self.sessions[jid][thread_id]
        except KeyError:
            return None

    def terminate_sessions(self, send_termination=False):
        """
        Send termination messages and delete all active sessions
        """
        for jid in self.sessions:
            for thread_id in self.sessions[jid]:
                self.sessions[jid][thread_id].terminate(send_termination)

        self.sessions = {}

    def delete_session(self, jid, thread_id):
        if not jid in self.sessions:
            jid = gajim.get_jid_without_resource(jid)
        if not jid in self.sessions:
            return

        del self.sessions[jid][thread_id]

        if not self.sessions[jid]:
            del self.sessions[jid]

    def find_null_session(self, jid):
        """
        Find all of the sessions between us and a remote jid in which we haven't
        received a thread_id yet and returns the session that we last sent a
        message to
        """
        sessions = self.sessions[jid].values()

        # sessions that we haven't received a thread ID in
        idless = [s for s in sessions if not s.received_thread_id]

        # filter out everything except the default session type
        chat_sessions = [s for s in idless if isinstance(s,
                gajim.default_session_type)]

        if chat_sessions:
            # return the session that we last sent a message in
            return sorted(chat_sessions, key=operator.attrgetter("last_send"))[-1]
        else:
            return None

    def find_controlless_session(self, jid, resource=None):
        """
        Find an active session that doesn't have a control attached
        """
        try:
            sessions = self.sessions[jid].values()

            # filter out everything except the default session type
            chat_sessions = [s for s in sessions if isinstance(s,
                    gajim.default_session_type)]

            orphaned = [s for s in chat_sessions if not s.control]

            if resource:
                orphaned = [s for s in orphaned if s.resource == resource]

            return orphaned[0]
        except (KeyError, IndexError):
            return None

    def make_new_session(self, jid, thread_id=None, type_='chat', cls=None):
        """
        Create and register a new session

        thread_id=None to generate one.
        type_ should be 'chat' or 'pm'.
        """
        if not cls:
            cls = gajim.default_session_type

        sess = cls(self, common.xmpp.JID(jid), thread_id, type_)

        # determine if this session is a pm session
        # if not, discard the resource so that all sessions are stored bare
        if not type_ == 'pm':
            jid = gajim.get_jid_without_resource(jid)

        if not jid in self.sessions:
            self.sessions[jid] = {}

        self.sessions[jid][sess.thread_id] = sess

        return sess

class ConnectionHandlers(ConnectionArchive, ConnectionVcard,
ConnectionSocks5Bytestream, ConnectionDisco, ConnectionCommands,
ConnectionPubSub, ConnectionPEP, ConnectionCaps, ConnectionHandlersBase,
ConnectionJingle):
    def __init__(self):
        global HAS_IDLE
        ConnectionArchive.__init__(self)
        ConnectionVcard.__init__(self)
        ConnectionSocks5Bytestream.__init__(self)
        ConnectionCommands.__init__(self)
        ConnectionPubSub.__init__(self)
        ConnectionPEP.__init__(self, account=self.name, dispatcher=self,
                pubsub_connection=self)
        ConnectionCaps.__init__(self, account=self.name,
                dispatch_event=self.dispatch, capscache=capscache.capscache,
                client_caps_factory=capscache.create_suitable_client_caps)
        ConnectionJingle.__init__(self)
        ConnectionHandlersBase.__init__(self)
        self.gmail_url = None

        # keep the latest subscribed event for each jid to prevent loop when we
        # acknowledge presences
        self.subscribed_events = {}
        # IDs of jabber:iq:version requests
        self.version_ids = []
        # IDs of urn:xmpp:time requests
        self.entity_time_ids = []
        # ID of urn:xmpp:ping requests
        self.awaiting_xmpp_ping_id = None
        self.continue_connect_info = None

        try:
            self.sleeper = common.sleepy.Sleepy()
#                       idle.init()
            HAS_IDLE = True
        except Exception:
            HAS_IDLE = False

        self.gmail_last_tid = None
        self.gmail_last_time = None

        gajim.ged.register_event_handler('http-auth-received', ged.CORE,
            self._nec_http_auth_received)

    def build_http_auth_answer(self, iq_obj, answer):
        if not self.connection or self.connected < 2:
            return
        if answer == 'yes':
            confirm = iq_obj.getTag('confirm')
            reply = iq_obj.buildReply('result')
            if iq_obj.getName() == 'message':
                reply.addChild(node=confirm)
            self.connection.send(reply)
        elif answer == 'no':
            err = common.xmpp.Error(iq_obj,
                common.xmpp.protocol.ERR_NOT_AUTHORIZED)
            self.connection.send(err)

    def _nec_http_auth_received(self, obj):
        if obj.conn.name != self.name:
            return
        if obj.opt in ('yes', 'no'):
            obj.conn.build_http_auth_answer(obj.iq_obj, obj.opt)
            return True

    def _HttpAuthCB(self, con, iq_obj):
        log.debug('HttpAuthCB')
        gajim.nec.push_incoming_event(HttpAuthReceivedEvent(None, conn=self,
            iq_obj=iq_obj))
        raise common.xmpp.NodeProcessed

    def _ErrorCB(self, con, iq_obj):
        log.debug('ErrorCB')
        if ConnectionHandlersBase._ErrorCB(self, con, iq_obj):
            return
        id_ = unicode(iq_obj.getID())
        if id_ in self.version_ids:
            gajim.nec.push_incoming_event(VersionResultReceivedEvent(None,
                conn=self, iq_obj=iq_obj))
            return
        if id_ in self.entity_time_ids:
            gajim.nec.push_incoming_event(LastResultReceivedEvent(None,
                conn=self, iq_obj=iq_obj))
            return
        jid_from = helpers.get_full_jid_from_iq(iq_obj)
        errmsg = iq_obj.getErrorMsg()
        errcode = iq_obj.getErrorCode()
        self.dispatch('ERROR_ANSWER', (id_, jid_from, errmsg, errcode))

    def _PrivateCB(self, con, iq_obj):
        """
        Private Data (XEP 048 and 049)
        """
        log.debug('PrivateCB')
        query = iq_obj.getTag('query')
        storage = query.getTag('storage')
        if storage:
            ns = storage.getNamespace()
            if ns == 'storage:bookmarks':
                self._parse_bookmarks(storage, 'xml')
            elif ns == 'gajim:prefs':
                # Preferences data
                # http://www.xmpp.org/extensions/xep-0049.html
                #TODO: implement this
                pass
            elif ns == 'storage:rosternotes':
                # Annotations
                # http://www.xmpp.org/extensions/xep-0145.html
                notes = storage.getTags('note')
                for note in notes:
                    try:
                        jid = helpers.parse_jid(note.getAttr('jid'))
                    except common.helpers.InvalidFormat:
                        log.warn('Invalid JID: %s, ignoring it' % note.getAttr('jid'))
                        continue
                    annotation = note.getData()
                    self.annotations[jid] = annotation

    def _SecLabelCB(self, con, iq_obj):
        """
        Security Label callback, used for catalogues.
        """
        log.debug('SecLabelCB')
        query = iq_obj.getTag('catalog')
        to = query.getAttr('to')
        items = query.getTags('securitylabel')
        labels = {}
        ll = []
        for item in items:
            label = item.getTag('displaymarking').getData()
            labels[label] = item
            ll.append(label)
        if to not in self.seclabel_catalogues:
            self.seclabel_catalogues[to] = [[], None, None]
        self.seclabel_catalogues[to][1] = labels
        self.seclabel_catalogues[to][2] = ll
        for callback in self.seclabel_catalogues[to][0]:
            callback()
        self.seclabel_catalogues[to][0] = []

    def seclabel_catalogue_request(self, to, callback):
        if to not in self.seclabel_catalogues:
            self.seclabel_catalogues[to] = [[], None, None]
        self.seclabel_catalogues[to][0].append(callback)

    def _parse_bookmarks(self, storage, storage_type):
        """
        storage_type can be 'pubsub' or 'xml' to tell from where we got bookmarks
        """
        # Bookmarked URLs and Conferences
        # http://www.xmpp.org/extensions/xep-0048.html
        resend_to_pubsub = False
        confs = storage.getTags('conference')
        for conf in confs:
            autojoin_val = conf.getAttr('autojoin')
            if autojoin_val is None: # not there (it's optional)
                autojoin_val = False
            minimize_val = conf.getAttr('minimize')
            if minimize_val is None: # not there (it's optional)
                minimize_val = False
            print_status = conf.getTagData('print_status')
            if not print_status:
                print_status = conf.getTagData('show_status')
            try:
                bm = {'name': conf.getAttr('name'),
                        'jid': helpers.parse_jid(conf.getAttr('jid')),
                        'autojoin': autojoin_val,
                        'minimize': minimize_val,
                        'password': conf.getTagData('password'),
                        'nick': conf.getTagData('nick'),
                        'print_status': print_status}
            except common.helpers.InvalidFormat:
                log.warn('Invalid JID: %s, ignoring it' % conf.getAttr('jid'))
                continue

            bm_jids = [b['jid'] for b in self.bookmarks]
            if bm['jid'] not in bm_jids:
                self.bookmarks.append(bm)
                if storage_type == 'xml':
                    # We got a bookmark that was not in pubsub
                    resend_to_pubsub = True
        self.dispatch('BOOKMARKS', self.bookmarks)
        if storage_type == 'pubsub':
            # We gor bookmarks from pubsub, now get those from xml to merge them
            self.get_bookmarks(storage_type='xml')
        if self.pubsub_supported and resend_to_pubsub:
            self.store_bookmarks('pubsub')

    def _rosterSetCB(self, con, iq_obj):
        log.debug('rosterSetCB')
        version = iq_obj.getTagAttr('query', 'ver')
        for item in iq_obj.getTag('query').getChildren():
            try:
                jid = helpers.parse_jid(item.getAttr('jid'))
            except common.helpers.InvalidFormat:
                log.warn('Invalid JID: %s, ignoring it' % item.getAttr('jid'))
                continue
            name = item.getAttr('name')
            sub = item.getAttr('subscription')
            ask = item.getAttr('ask')
            groups = []
            for group in item.getTags('group'):
                groups.append(group.getData())
            self.dispatch('ROSTER_INFO', (jid, name, sub, ask, groups))
            account_jid = gajim.get_jid_from_account(self.name)
            gajim.logger.add_or_update_contact(account_jid, jid, name, sub, ask,
                    groups)
            if version:
                gajim.config.set_per('accounts', self.name, 'roster_version',
                        version)
        if not self.connection or self.connected < 2:
            raise common.xmpp.NodeProcessed
        reply = common.xmpp.Iq(typ='result', attrs={'id': iq_obj.getID()},
                to=iq_obj.getFrom(), frm=iq_obj.getTo(), xmlns=None)
        self.connection.send(reply)
        raise common.xmpp.NodeProcessed

    def _VersionCB(self, con, iq_obj):
        log.debug('VersionCB')
        if not self.connection or self.connected < 2:
            return
        iq_obj = iq_obj.buildReply('result')
        qp = iq_obj.getTag('query')
        qp.setTagData('name', 'Gajim')
        qp.setTagData('version', gajim.version)
        send_os = gajim.config.get_per('accounts', self.name, 'send_os_info')
        if send_os:
            qp.setTagData('os', helpers.get_os_info())
        self.connection.send(iq_obj)
        raise common.xmpp.NodeProcessed

    def _LastCB(self, con, iq_obj):
        global HAS_IDLE
        log.debug('LastCB')
        if not self.connection or self.connected < 2:
            return
        if HAS_IDLE and gajim.config.get_per('accounts', self.name,
        'send_idle_time'):
            iq_obj = iq_obj.buildReply('result')
            qp = iq_obj.getTag('query')
            qp.attrs['seconds'] = int(self.sleeper.getIdleSec())
        else:
            iq_obj = iq_obj.buildReply('error')
            err = common.xmpp.ErrorNode(name=common.xmpp.NS_STANZAS+' service-unavailable')
            iq_obj.addChild(node=err)

        self.connection.send(iq_obj)
        raise common.xmpp.NodeProcessed

    def _VersionResultCB(self, con, iq_obj):
        log.debug('VersionResultCB')
        gajim.nec.push_incoming_event(VersionResultReceivedEvent(None,
            conn=self, iq_obj=iq_obj))

    def _TimeCB(self, con, iq_obj):
        log.debug('TimeCB')
        if not self.connection or self.connected < 2:
            return
        iq_obj = iq_obj.buildReply('result')
        qp = iq_obj.getTag('query')
        qp.setTagData('utc', strftime('%Y%m%dT%H:%M:%S', gmtime()))
        qp.setTagData('tz', helpers.decode_string(tzname[daylight]))
        qp.setTagData('display', helpers.decode_string(strftime('%c',
                localtime())))
        self.connection.send(iq_obj)
        raise common.xmpp.NodeProcessed

    def _TimeRevisedCB(self, con, iq_obj):
        log.debug('TimeRevisedCB')
        if not self.connection or self.connected < 2:
            return
        iq_obj = iq_obj.buildReply('result')
        qp = iq_obj.setTag('time',
                namespace=common.xmpp.NS_TIME_REVISED)
        qp.setTagData('utc', strftime('%Y-%m-%dT%H:%M:%SZ', gmtime()))
        isdst = localtime().tm_isdst
        zone = -(timezone, altzone)[isdst] / 60
        tzo = (zone / 60, abs(zone % 60))
        qp.setTagData('tzo', '%+03d:%02d' % (tzo))
        self.connection.send(iq_obj)
        raise common.xmpp.NodeProcessed

    def _TimeRevisedResultCB(self, con, iq_obj):
        log.debug('TimeRevisedResultCB')
        gajim.nec.push_incoming_event(TimeResultReceivedEvent(None,
            conn=self, iq_obj=iq_obj))

    def _gMailNewMailCB(self, con, gm):
        """
        Called when we get notified of new mail messages in gmail account
        """
        if not self.connection or self.connected < 2:
            return
        if not gm.getTag('new-mail'):
            return
        if gm.getTag('new-mail').getNamespace() == common.xmpp.NS_GMAILNOTIFY:
            # we'll now ask the server for the exact number of new messages
            jid = gajim.get_jid_from_account(self.name)
            log.debug('Got notification of new gmail e-mail on %s. Asking the server for more info.' % jid)
            iq = common.xmpp.Iq(typ = 'get')
            iq.setID(self.connection.getAnID())
            query = iq.setTag('query')
            query.setNamespace(common.xmpp.NS_GMAILNOTIFY)
            # we want only be notified about newer mails
            if self.gmail_last_tid:
                query.setAttr('newer-than-tid', self.gmail_last_tid)
            if self.gmail_last_time:
                query.setAttr('newer-than-time', self.gmail_last_time)
            self.connection.send(iq)
            raise common.xmpp.NodeProcessed

    def _gMailQueryCB(self, con, iq_obj):
        """
        Called when we receive results from Querying the server for mail messages
        in gmail account
        """
        log.debug('gMailQueryCB')
        gajim.nec.push_incoming_event(GMailQueryReceivedEvent(None,
            conn=self, iq_obj=iq_obj))
        raise common.xmpp.NodeProcessed

    def _rosterItemExchangeCB(self, con, msg):
        """
        XEP-0144 Roster Item Echange
        """
        log.debug('rosterItemExchangeCB')
        gajim.nec.push_incoming_event(RosterItemExchangeEvent(None,
            conn=self, iq_obj=msg))
        raise common.xmpp.NodeProcessed

    def _messageCB(self, con, msg):
        """
        Called when we receive a message
        """
        log.debug('MessageCB')

        gajim.nec.push_incoming_event(NetworkEvent('raw-message-received',
            conn=con, xmpp_msg=msg, account=self.name))

        mtype = msg.getType()

        # check if the message is a roster item exchange (XEP-0144)
        if msg.getTag('x', namespace=common.xmpp.NS_ROSTERX):
            self._rosterItemExchangeCB(con, msg)
            return

        # check if the message is a XEP-0070 confirmation request
        if msg.getTag('confirm', namespace=common.xmpp.NS_HTTP_AUTH):
            self._HttpAuthCB(con, msg)
            return

        try:
            frm = helpers.get_full_jid_from_iq(msg)
            jid = helpers.get_jid_from_iq(msg)
        except helpers.InvalidFormat:
            self.dispatch('ERROR', (_('Invalid Jabber ID'),
                    _('A message from a non-valid JID arrived, it has been ignored.')))
            return

        addressTag = msg.getTag('addresses', namespace = common.xmpp.NS_ADDRESS)

        # Be sure it comes from one of our resource, else ignore address element
        if addressTag and jid == gajim.get_jid_from_account(self.name):
            address = addressTag.getTag('address', attrs={'type': 'ofrom'})
            if address:
                try:
                    frm = helpers.parse_jid(address.getAttr('jid'))
                except common.helpers.InvalidFormat:
                    log.warn('Invalid JID: %s, ignoring it' % address.getAttr('jid'))
                    return
                jid = gajim.get_jid_without_resource(frm)

        # invitations
        invite = None
        encTag = msg.getTag('x', namespace=common.xmpp.NS_ENCRYPTED)

        if not encTag:
            invite = msg.getTag('x', namespace = common.xmpp.NS_MUC_USER)
            if invite and not invite.getTag('invite'):
                invite = None

        # FIXME: Msn transport (CMSN1.2.1 and PyMSN0.10) do NOT RECOMMENDED
        # invitation
        # stanza (MUC XEP) remove in 2007, as we do not do NOT RECOMMENDED
        xtags = msg.getTags('x')
        for xtag in xtags:
            if xtag.getNamespace() == common.xmpp.NS_CONFERENCE and not invite:
                try:
                    room_jid = helpers.parse_jid(xtag.getAttr('jid'))
                except common.helpers.InvalidFormat:
                    log.warn('Invalid JID: %s, ignoring it' % xtag.getAttr('jid'))
                    continue
                is_continued = False
                if xtag.getTag('continue'):
                    is_continued = True
                self.dispatch('GC_INVITATION', (room_jid, frm, '', None,
                        is_continued))
                return

        thread_id = msg.getThread()

        if not mtype or mtype not in ('chat', 'groupchat', 'error'):
            mtype = 'normal'

        msgtxt = msg.getBody()

        encrypted = False
        xep_200_encrypted = msg.getTag('c', namespace=common.xmpp.NS_STANZA_CRYPTO)

        session = None
        gc_control = gajim.interface.msg_win_mgr.get_gc_control(jid, self.name)
        if not gc_control and \
        jid in gajim.interface.minimized_controls[self.name]:
            gc_control = gajim.interface.minimized_controls[self.name][jid]

        if gc_control and jid == frm: # message from a gc without a resource
            mtype = 'groupchat'

        if mtype != 'groupchat':
            session = self.get_or_create_session(frm, thread_id)

            if thread_id and not session.received_thread_id:
                session.received_thread_id = True

            session.last_receive = time_time()

        # check if the message is a XEP-0020 feature negotiation request
        if msg.getTag('feature', namespace=common.xmpp.NS_FEATURE):
            if gajim.HAVE_PYCRYPTO:
                feature = msg.getTag(name='feature', namespace=common.xmpp.NS_FEATURE)
                form = common.xmpp.DataForm(node=feature.getTag('x'))

                if form['FORM_TYPE'] == 'urn:xmpp:ssn':
                    session.handle_negotiation(form)
                else:
                    reply = msg.buildReply()
                    reply.setType('error')

                    reply.addChild(feature)
                    err = common.xmpp.ErrorNode('service-unavailable', typ='cancel')
                    reply.addChild(node=err)

                    con.send(reply)

                raise common.xmpp.NodeProcessed

            return

        if msg.getTag('init', namespace=common.xmpp.NS_ESESSION_INIT):
            init = msg.getTag(name='init', namespace=common.xmpp.NS_ESESSION_INIT)
            form = common.xmpp.DataForm(node=init.getTag('x'))

            session.handle_negotiation(form)

            raise common.xmpp.NodeProcessed

        tim = msg.getTimestamp()
        tim = helpers.datetime_tuple(tim)
        tim = localtime(timegm(tim))

        if xep_200_encrypted:
            encrypted = 'xep200'

            try:
                msg = session.decrypt_stanza(msg)
                msgtxt = msg.getBody()
            except Exception:
                self.dispatch('FAILED_DECRYPT', (frm, tim, session))

        # Receipt requested
        # TODO: We shouldn't answer if we're invisible!
        contact = gajim.contacts.get_contact(self.name, jid)
        nick = gajim.get_room_and_nick_from_fjid(frm)[1]
        gc_contact = gajim.contacts.get_gc_contact(self.name, jid, nick)
        if msg.getTag('request', namespace=common.xmpp.NS_RECEIPTS) \
        and gajim.config.get_per('accounts', self.name,
        'answer_receipts') and ((contact and contact.sub \
        not in (u'to', u'none')) or gc_contact) and mtype != 'error':
            receipt = common.xmpp.Message(to=frm, typ='chat')
            receipt.setID(msg.getID())
            receipt.setTag('received',
                    namespace='urn:xmpp:receipts')

            if thread_id:
                receipt.setThread(thread_id)
            con.send(receipt)

        # We got our message's receipt
        if msg.getTag('received', namespace=common.xmpp.NS_RECEIPTS) and \
        session.control and gajim.config.get_per('accounts', self.name,
        'request_receipt'):
            session.control.conv_textview.hide_xep0184_warning(msg.getID())

        if encTag and self.USE_GPG:
            encmsg = encTag.getData()

            keyID = gajim.config.get_per('accounts', self.name, 'keyid')
            if keyID:
                def decrypt_thread(encmsg, keyID):
                    decmsg = self.gpg.decrypt(encmsg, keyID)
                    # \x00 chars are not allowed in C (so in GTK)
                    msgtxt = helpers.decode_string(decmsg.replace('\x00', ''))
                    encrypted = 'xep27'
                    return (msgtxt, encrypted)
                gajim.thread_interface(decrypt_thread, [encmsg, keyID],
                        self._on_message_decrypted, [mtype, msg, session, frm, jid,
                        invite, tim])
                return
        self._on_message_decrypted((msgtxt, encrypted), mtype, msg, session, frm,
                jid, invite, tim)

    def _on_message_decrypted(self, output, mtype, msg, session, frm, jid,
    invite, tim):
        msgtxt, encrypted = output
        if mtype == 'error':
            self.dispatch_error_message(msg, msgtxt, session, frm, tim)
        elif mtype == 'groupchat':
            self.dispatch_gc_message(msg, frm, msgtxt, jid, tim)
        elif invite is not None:
            self.dispatch_invite_message(invite, frm)
        else:
            if isinstance(session, gajim.default_session_type):
                session.received(frm, msgtxt, tim, encrypted, msg)
            else:
                session.received(msg)
    # END messageCB

    # process and dispatch an error message
    def dispatch_error_message(self, msg, msgtxt, session, frm, tim):
        error_msg = msg.getErrorMsg()

        if not error_msg:
            error_msg = msgtxt
            msgtxt = None

        subject = msg.getSubject()

        if session.is_loggable():
            try:
                gajim.logger.write('error', frm, error_msg, tim=tim,
                        subject=subject)
            except exceptions.PysqliteOperationalError, e:
                self.dispatch('DB_ERROR', (_('Disk Write Error'), str(e)))
            except exceptions.DatabaseMalformed:
                pritext = _('Database Error')
                sectext = _('The database file (%s) cannot be read. Try to repair '
                        'it (see http://trac.gajim.org/wiki/DatabaseBackup) or remove '
                        'it (all history will be lost).') % common.logger.LOG_DB_PATH
                self.dispatch('DB_ERROR', (pritext, sectext))
        self.dispatch('MSGERROR', (frm, msg.getErrorCode(), error_msg, msgtxt,
                tim, session))

    def _on_bob_received(self, conn, result, cid):
        """
        Called when we receive BoB data
        """
        if cid not in self.awaiting_cids:
            return

        if result.getType() == 'result':
            data = msg.getTags('data', namespace=common.xmpp.NS_BOB)
            if data.getAttr('cid') == cid:
                for func in self.awaiting_cids[cid]:
                    cb = func[0]
                    args = func[1]
                    pos = func[2]
                    bob_data = data.getData()
                    def recurs(node, cid, data):
                        if node.getData() == 'cid:' + cid:
                            node.setData(data)
                        else:
                            for child in node.getChildren():
                                recurs(child, cid, data)
                    recurs(args[pos], cid, bob_data)
                    cb(*args)
                del self.awaiting_cids[cid]
                return

        # An error occured, call callback without modifying data.
        for func in self.awaiting_cids[cid]:
            cb = func[0]
            args = func[1]
            cb(*args)
        del self.awaiting_cids[cid]

    def get_bob_data(self, cid, to, callback, args, position):
        """
        Request for BoB (XEP-0231) and when data will arrive, call callback
        with given args, after having replaced cid by it's data in
        args[position]
        """
        if cid in self.awaiting_cids:
            self.awaiting_cids[cid].appends((callback, args, position))
        else:
            self.awaiting_cids[cid] = [(callback, args, position)]
        iq = common.xmpp.Iq(to=to, typ='get')
        data = iq.addChild(name='data', attrs={'cid': cid},
            namespace=common.xmpp.NS_BOB)
        self.connection.SendAndCallForResponse(iq, self._on_bob_received,
            {'cid': cid})

    # process and dispatch a groupchat message
    def dispatch_gc_message(self, msg, frm, msgtxt, jid, tim):
        has_timestamp = bool(msg.timestamp)

        subject = msg.getSubject()

        if subject is not None:
            self.dispatch('GC_SUBJECT', (frm, subject, msgtxt, has_timestamp))
            return

        statusCode = msg.getStatusCode()

        if not msg.getTag('body'): # no <body>
            # It could be a config change. See
            # http://www.xmpp.org/extensions/xep-0045.html#roomconfig-notify
            if msg.getTag('x'):
                if statusCode != []:
                    self.dispatch('GC_CONFIG_CHANGE', (jid, statusCode))
            return

        displaymarking = None
        seclabel = msg.getTag('securitylabel')
        if seclabel and seclabel.getNamespace() == common.xmpp.NS_SECLABEL:
            displaymarking = seclabel.getTag('displaymarking')        # Ignore message from room in which we are not
        if jid not in self.last_history_time:
            return

        captcha = msg.getTag('captcha', namespace=common.xmpp.NS_CAPTCHA)
        if captcha:
            captcha = captcha.getTag('x', namespace=common.xmpp.NS_DATA)
            for field in captcha.getTags('field'):
                for media in field.getTags('media'):
                    for uri in media.getTags('uri'):
                        uri_data = uri.getData()
                        if uri_data.startswith('cid:'):
                            uri_data = uri_data[4:]
                            found = False
                            for data in msg.getTags('data',
                            namespace=common.xmpp.NS_BOB):
                                if data.getAttr('cid') == uri_data:
                                    uri.setData(data.getData())
                                    found = True
                            if not found:
                                self.get_bob_data(uri_data, frm,
                                    self.dispatch_gc_message, [msg, frm, msgtxt,
                                    jid, tim], 0)
                                return
        self.dispatch('GC_MSG', (frm, msgtxt, tim, has_timestamp,
            msg.getXHTML(), statusCode, displaymarking, captcha))

        tim_int = int(float(mktime(tim)))
        if gajim.config.should_log(self.name, jid) and not \
        tim_int <= self.last_history_time[jid] and msgtxt and frm.find('/') >= 0:
            # if frm.find('/') < 0, it means message comes from room itself
            # usually it hold description and can be send at each connection
            # so don't store it in logs
            try:
                gajim.logger.write('gc_msg', frm, msgtxt, tim=tim)
                # store in memory time of last message logged.
                # this will also be saved in rooms_last_message_time table
                # when we quit this muc
                self.last_history_time[jid] = mktime(tim)

            except exceptions.PysqliteOperationalError, e:
                self.dispatch('DB_ERROR', (_('Disk Write Error'), str(e)))
            except exceptions.DatabaseMalformed:
                pritext = _('Database Error')
                sectext = _('The database file (%s) cannot be read. Try to repair '
                        'it (see http://trac.gajim.org/wiki/DatabaseBackup) or remove '
                        'it (all history will be lost).') % common.logger.LOG_DB_PATH
                self.dispatch('DB_ERROR', (pritext, sectext))

    def dispatch_invite_message(self, invite, frm):
        item = invite.getTag('invite')
        try:
            jid_from = helpers.parse_jid(item.getAttr('from'))
        except common.helpers.InvalidFormat:
            log.warn('Invalid JID: %s, ignoring it' % item.getAttr('from'))
            return
        reason = item.getTagData('reason')
        item = invite.getTag('password')
        password = invite.getTagData('password')

        is_continued = False
        if invite.getTag('invite').getTag('continue'):
            is_continued = True
        self.dispatch('GC_INVITATION', (frm, jid_from, reason, password,
                is_continued))

    def _presenceCB(self, con, prs):
        """
        Called when we receive a presence
        """
        gajim.nec.push_incoming_event(NetworkEvent('raw-pres-received',
            conn=con, xmpp_pres=prs))
        ptype = prs.getType()
        if ptype == 'available':
            ptype = None
        rfc_types = ('unavailable', 'error', 'subscribe', 'subscribed',
                'unsubscribe', 'unsubscribed')
        if ptype and not ptype in rfc_types:
            ptype = None
        log.debug('PresenceCB: %s' % ptype)
        if not self.connection or self.connected < 2:
            log.debug('account is no more connected')
            return
        try:
            who = helpers.get_full_jid_from_iq(prs)
        except Exception:
            if prs.getTag('error') and prs.getTag('error').getTag('jid-malformed'):
                # wrong jid, we probably tried to change our nick in a room to a non
                # valid one
                who = str(prs.getFrom())
                jid_stripped, resource = gajim.get_room_and_nick_from_fjid(who)
                self.dispatch('GC_MSG', (jid_stripped,
                        _('Nickname not allowed: %s') % resource, None, False, None, []))
            return
        jid_stripped, resource = gajim.get_room_and_nick_from_fjid(who)
        timestamp = None
        id_ = prs.getID()
        is_gc = False # is it a GC presence ?
        sigTag = None
        ns_muc_user_x = None
        avatar_sha = None
        # XEP-0172 User Nickname
        user_nick = prs.getTagData('nick')
        if not user_nick:
            user_nick = ''
        contact_nickname = None
        transport_auto_auth = False
        # XEP-0203
        delay_tag = prs.getTag('delay', namespace=common.xmpp.NS_DELAY2)
        if delay_tag:
            tim = prs.getTimestamp2()
            tim = helpers.datetime_tuple(tim)
            timestamp = localtime(timegm(tim))
        xtags = prs.getTags('x')
        for x in xtags:
            namespace = x.getNamespace()
            if namespace.startswith(common.xmpp.NS_MUC):
                is_gc = True
                if namespace == common.xmpp.NS_MUC_USER and x.getTag('destroy'):
                    ns_muc_user_x = x
            elif namespace == common.xmpp.NS_SIGNED:
                sigTag = x
            elif namespace == common.xmpp.NS_VCARD_UPDATE:
                avatar_sha = x.getTagData('photo')
                contact_nickname = x.getTagData('nickname')
            elif namespace == common.xmpp.NS_DELAY and not timestamp:
                # XEP-0091
                tim = prs.getTimestamp()
                tim = helpers.datetime_tuple(tim)
                timestamp = localtime(timegm(tim))
            elif namespace == 'http://delx.cjb.net/protocol/roster-subsync':
                # see http://trac.gajim.org/ticket/326
                agent = gajim.get_server_from_jid(jid_stripped)
                if self.connection.getRoster().getItem(agent): # to be sure it's a transport contact
                    transport_auto_auth = True

        if not is_gc and id_ and id_.startswith('gajim_muc_') and \
        ptype == 'error':
            # Error presences may not include sent stanza, so we don't detect it's
            # a muc preence. So detect it by ID
            h = hmac.new(self.secret_hmac, jid_stripped).hexdigest()[:6]
            if id_.split('_')[-1] == h:
                is_gc = True
        status = prs.getStatus() or ''
        show = prs.getShow()
        if show not in ('chat', 'away', 'xa', 'dnd'):
            show = '' # We ignore unknown show
        if not ptype and not show:
            show = 'online'
        elif ptype == 'unavailable':
            show = 'offline'

        prio = prs.getPriority()
        try:
            prio = int(prio)
        except Exception:
            prio = 0
        keyID = ''
        if sigTag and self.USE_GPG and ptype != 'error':
            # error presences contain our own signature
            # verify
            sigmsg = sigTag.getData()
            keyID = self.gpg.verify(status, sigmsg)

        if is_gc:
            if ptype == 'error':
                errcon = prs.getError()
                errmsg = prs.getErrorMsg()
                errcode = prs.getErrorCode()
                room_jid, nick = gajim.get_room_and_nick_from_fjid(who)

                gc_control = gajim.interface.msg_win_mgr.get_gc_control(room_jid,
                                self.name)

                # If gc_control is missing - it may be minimized. Try to get it from
                # there. If it's not there - then it's missing anyway and will
                # remain set to None.
                if gc_control is None:
                    minimized = gajim.interface.minimized_controls[self.name]
                    gc_control = minimized.get(room_jid)

                if errcode == '502':
                    # Internal Timeout:
                    self.dispatch('NOTIFY', (jid_stripped, 'error', errmsg, resource,
                            prio, keyID, timestamp, None))
                elif (errcode == '503'):
                    if gc_control is None or gc_control.autorejoin is None:
                        # maximum user number reached
                        self.dispatch('GC_ERROR', (gc_control,
                            _('Unable to join group chat'),
                            _('Maximum number of users for %s has been '
                            'reached') % room_jid))
                elif (errcode == '401') or (errcon == 'not-authorized'):
                    # password required to join
                    self.dispatch('GC_PASSWORD_REQUIRED', (room_jid, nick))
                elif (errcode == '403') or (errcon == 'forbidden'):
                    # we are banned
                    self.dispatch('GC_ERROR', (gc_control,
                        _('Unable to join group chat'),
                        _('You are banned from group chat %s.') % room_jid))
                elif (errcode == '404') or (errcon in ('item-not-found',
                'remote-server-not-found')):
                    if gc_control is None or gc_control.autorejoin is None:
                        # group chat does not exist
                        self.dispatch('GC_ERROR', (gc_control,
                            _('Unable to join group chat'),
                            _('Group chat %s does not exist.') % room_jid))
                elif (errcode == '405') or (errcon == 'not-allowed'):
                    self.dispatch('GC_ERROR', (gc_control,
                        _('Unable to join group chat'),
                        _('Group chat creation is restricted.')))
                elif (errcode == '406') or (errcon == 'not-acceptable'):
                    self.dispatch('GC_ERROR', (gc_control,
                        _('Unable to join group chat'),
                        _('Your registered nickname must be used in group chat '
                        '%s.') % room_jid))
                elif (errcode == '407') or (errcon == 'registration-required'):
                    self.dispatch('GC_ERROR', (gc_control,
                        _('Unable to join group chat'),
                        _('You are not in the members list in groupchat %s.') %\
                        room_jid))
                elif (errcode == '409') or (errcon == 'conflict'):
                    # nick conflict
                    room_jid = gajim.get_room_from_fjid(who)
                    self.dispatch('ASK_NEW_NICK', (room_jid,))
                else:   # print in the window the error
                    self.dispatch('ERROR_ANSWER', ('', jid_stripped,
                            errmsg, errcode))
            if not ptype or ptype == 'unavailable':
                if gajim.config.get('log_contact_status_changes') and \
                gajim.config.should_log(self.name, jid_stripped):
                    gc_c = gajim.contacts.get_gc_contact(self.name, jid_stripped,
                            resource)
                    st = status or ''
                    if gc_c:
                        jid = gc_c.jid
                    else:
                        jid = prs.getJid()
                    if jid:
                        # we know real jid, save it in db
                        st += ' (%s)' % jid
                    try:
                        gajim.logger.write('gcstatus', who, st, show)
                    except exceptions.PysqliteOperationalError, e:
                        self.dispatch('DB_ERROR', (_('Disk Write Error'),
                            str(e)))
                    except exceptions.DatabaseMalformed:
                        pritext = _('Database Error')
                        sectext = _('The database file (%s) cannot be read. Try to '
                                'repair it (see http://trac.gajim.org/wiki/DatabaseBackup)'
                                ' or remove it (all history will be lost).') % \
                                common.logger.LOG_DB_PATH
                        self.dispatch('DB_ERROR', (pritext, sectext))
                if avatar_sha or avatar_sha == '':
                    if avatar_sha == '':
                        # contact has no avatar
                        puny_nick = helpers.sanitize_filename(resource)
                        gajim.interface.remove_avatar_files(jid_stripped, puny_nick)
                    # if it's a gc presence, don't ask vcard here. We may ask it to
                    # real jid in gui part.
                if ns_muc_user_x:
                    # Room has been destroyed. see
                    # http://www.xmpp.org/extensions/xep-0045.html#destroyroom
                    reason = _('Room has been destroyed')
                    destroy = ns_muc_user_x.getTag('destroy')
                    r = destroy.getTagData('reason')
                    if r:
                        reason += ' (%s)' % r
                    if destroy.getAttr('jid'):
                        try:
                            jid = helpers.parse_jid(destroy.getAttr('jid'))
                            reason += '\n' + _('You can join this room instead: %s') \
                                    % jid
                        except common.helpers.InvalidFormat:
                            pass
                    statusCode = ['destroyed']
                else:
                    reason = prs.getReason()
                    statusCode = prs.getStatusCode()
                self.dispatch('GC_NOTIFY', (jid_stripped, show, status, resource,
                        prs.getRole(), prs.getAffiliation(), prs.getJid(),
                        reason, prs.getActor(), statusCode, prs.getNewNick(),
                        avatar_sha))
            return

        if ptype == 'subscribe':
            log.debug('subscribe request from %s' % who)
            if who.find('@') <= 0 and who in self.agent_registrations:
                self.agent_registrations[who]['sub_received'] = True
                if not self.agent_registrations[who]['roster_push']:
                    # We'll reply after roster push result
                    return
            if gajim.config.get_per('accounts', self.name, 'autoauth') or \
            who.find('@') <= 0 or jid_stripped in self.jids_for_auto_auth or \
            transport_auto_auth:
                if self.connection:
                    p = common.xmpp.Presence(who, 'subscribed')
                    p = self.add_sha(p)
                    self.connection.send(p)
                if who.find('@') <= 0 or transport_auto_auth:
                    self.dispatch('NOTIFY', (jid_stripped, 'offline', 'offline',
                            resource, prio, keyID, timestamp, None))
                if transport_auto_auth:
                    self.automatically_added.append(jid_stripped)
                    self.request_subscription(jid_stripped, name = user_nick)
            else:
                if not status:
                    status = _('I would like to add you to my roster.')
                self.dispatch('SUBSCRIBE', (jid_stripped, status, user_nick))
        elif ptype == 'subscribed':
            if jid_stripped in self.automatically_added:
                self.automatically_added.remove(jid_stripped)
            else:
                # detect a subscription loop
                if jid_stripped not in self.subscribed_events:
                    self.subscribed_events[jid_stripped] = []
                self.subscribed_events[jid_stripped].append(time_time())
                block = False
                if len(self.subscribed_events[jid_stripped]) > 5:
                    if time_time() - self.subscribed_events[jid_stripped][0] < 5:
                        block = True
                    self.subscribed_events[jid_stripped] = self.subscribed_events[jid_stripped][1:]
                if block:
                    gajim.config.set_per('account', self.name,
                            'dont_ack_subscription', True)
                else:
                    self.dispatch('SUBSCRIBED', (jid_stripped, resource))
            # BE CAREFUL: no con.updateRosterItem() in a callback
            log.debug(_('we are now subscribed to %s') % who)
        elif ptype == 'unsubscribe':
            log.debug(_('unsubscribe request from %s') % who)
        elif ptype == 'unsubscribed':
            log.debug(_('we are now unsubscribed from %s') % who)
            # detect a unsubscription loop
            if jid_stripped not in self.subscribed_events:
                self.subscribed_events[jid_stripped] = []
            self.subscribed_events[jid_stripped].append(time_time())
            block = False
            if len(self.subscribed_events[jid_stripped]) > 5:
                if time_time() - self.subscribed_events[jid_stripped][0] < 5:
                    block = True
                self.subscribed_events[jid_stripped] = self.subscribed_events[jid_stripped][1:]
            if block:
                gajim.config.set_per('account', self.name, 'dont_ack_subscription',
                        True)
            else:
                self.dispatch('UNSUBSCRIBED', jid_stripped)
        elif ptype == 'error':
            errmsg = prs.getError()
            errcode = prs.getErrorCode()
            if errcode != '502': # Internal Timeout:
                # print in the window the error
                self.dispatch('ERROR_ANSWER', ('', jid_stripped,
                        errmsg, errcode))
            if errcode != '409': # conflict # See #5120
                self.dispatch('NOTIFY', (jid_stripped, 'error', errmsg, resource,
                        prio, keyID, timestamp, None))

        if ptype == 'unavailable':
            for jid in [jid_stripped, who]:
                if jid not in self.sessions:
                    continue
                # automatically terminate sessions that they haven't sent a thread
                # ID in, only if other part support thread ID
                for sess in self.sessions[jid].values():
                    if not sess.received_thread_id:
                        contact = gajim.contacts.get_contact(self.name, jid)
                        # FIXME: I don't know if this is the correct behavior here.
                        # Anyway, it is the old behavior when we assumed that
                        # not-existing contacts don't support anything
                        contact_exists = bool(contact)
                        session_supported = contact_exists and (
                                contact.supports(common.xmpp.NS_SSN) or
                                contact.supports(common.xmpp.NS_ESESSION))
                        if session_supported:
                            sess.terminate()
                            del self.sessions[jid][sess.thread_id]

        if avatar_sha is not None and ptype != 'error':
            if jid_stripped not in self.vcard_shas:
                cached_vcard = self.get_cached_vcard(jid_stripped)
                if cached_vcard and 'PHOTO' in cached_vcard and \
                'SHA' in cached_vcard['PHOTO']:
                    self.vcard_shas[jid_stripped] = cached_vcard['PHOTO']['SHA']
                else:
                    self.vcard_shas[jid_stripped] = ''
            if avatar_sha != self.vcard_shas[jid_stripped]:
                # avatar has been updated
                self.request_vcard(jid_stripped)
        if not ptype or ptype == 'unavailable':
            if gajim.config.get('log_contact_status_changes') and \
            gajim.config.should_log(self.name, jid_stripped):
                try:
                    gajim.logger.write('status', jid_stripped, status, show)
                except exceptions.PysqliteOperationalError, e:
                    self.dispatch('DB_ERROR', (_('Disk Write Error'), str(e)))
                except exceptions.DatabaseMalformed:
                    pritext = _('Database Error')
                    sectext = _('The database file (%s) cannot be read. Try to '
                            'repair it (see http://trac.gajim.org/wiki/DatabaseBackup) '
                            'or remove it (all history will be lost).') % \
                            common.logger.LOG_DB_PATH
                    self.dispatch('DB_ERROR', (pritext, sectext))
            our_jid = gajim.get_jid_from_account(self.name)
            if jid_stripped == our_jid and resource == self.server_resource:
                # We got our own presence
                self.dispatch('STATUS', show)
            else:
                self.dispatch('NOTIFY', (jid_stripped, show, status, resource, prio,
                        keyID, timestamp, contact_nickname))
    # END presenceCB

    def _StanzaArrivedCB(self, con, obj):
        self.last_io = gajim.idlequeue.current_time()

    def _MucOwnerCB(self, con, iq_obj):
        log.debug('MucOwnerCB')
        qp = iq_obj.getQueryPayload()
        node = None
        for q in qp:
            if q.getNamespace() == common.xmpp.NS_DATA:
                node = q
        if not node:
            return
        self.dispatch('GC_CONFIG', (helpers.get_full_jid_from_iq(iq_obj), node))

    def _MucAdminCB(self, con, iq_obj):
        log.debug('MucAdminCB')
        items = iq_obj.getTag('query', namespace=common.xmpp.NS_MUC_ADMIN).\
                getTags('item')
        users_dict = {}
        for item in items:
            if item.has_attr('jid') and item.has_attr('affiliation'):
                try:
                    jid = helpers.parse_jid(item.getAttr('jid'))
                except common.helpers.InvalidFormat:
                    log.warn('Invalid JID: %s, ignoring it' % item.getAttr('jid'))
                    continue
                affiliation = item.getAttr('affiliation')
                users_dict[jid] = {'affiliation': affiliation}
                if item.has_attr('nick'):
                    users_dict[jid]['nick'] = item.getAttr('nick')
                if item.has_attr('role'):
                    users_dict[jid]['role'] = item.getAttr('role')
                reason = item.getTagData('reason')
                if reason:
                    users_dict[jid]['reason'] = reason

        self.dispatch('GC_AFFILIATION', (helpers.get_full_jid_from_iq(iq_obj),
                users_dict))

    def _MucErrorCB(self, con, iq_obj):
        log.debug('MucErrorCB')
        jid = helpers.get_full_jid_from_iq(iq_obj)
        errmsg = iq_obj.getError()
        errcode = iq_obj.getErrorCode()
        self.dispatch('MSGERROR', (jid, errcode, errmsg))

    def _IqPingCB(self, con, iq_obj):
        log.debug('IqPingCB')
        if not self.connection or self.connected < 2:
            return
        iq_obj = iq_obj.buildReply('result')
        self.connection.send(iq_obj)
        raise common.xmpp.NodeProcessed

    def _PrivacySetCB(self, con, iq_obj):
        """
        Privacy lists (XEP 016)

        A list has been set.
        """
        log.debug('PrivacySetCB')
        if not self.connection or self.connected < 2:
            return
        result = iq_obj.buildReply('result')
        q = result.getTag('query')
        if q:
            result.delChild(q)
        self.connection.send(result)
        raise common.xmpp.NodeProcessed

    def _getRoster(self):
        log.debug('getRosterCB')
        if not self.connection:
            return
        self.connection.getRoster(self._on_roster_set)
        self.discoverItems(gajim.config.get_per('accounts', self.name,
                'hostname'), id_prefix='Gajim_')
        if gajim.config.get_per('accounts', self.name, 'use_ft_proxies'):
            self.discover_ft_proxies()

    def discover_ft_proxies(self):
        cfg_proxies = gajim.config.get_per('accounts', self.name,
                'file_transfer_proxies')
        our_jid = helpers.parse_jid(gajim.get_jid_from_account(self.name) + '/' +\
                self.server_resource)
        if cfg_proxies:
            proxies = [e.strip() for e in cfg_proxies.split(',')]
            for proxy in proxies:
                gajim.proxy65_manager.resolve(proxy, self.connection, our_jid)

    def _on_roster_set(self, roster):
        roster_version = roster.version
        received_from_server = roster.received_from_server
        raw_roster = roster.getRaw()
        roster = {}
        our_jid = helpers.parse_jid(gajim.get_jid_from_account(self.name))
        if self.connected > 1 and self.continue_connect_info:
            msg = self.continue_connect_info[1]
            sign_msg = self.continue_connect_info[2]
            signed = ''
            send_first_presence = True
            if sign_msg:
                signed = self.get_signed_presence(msg, self._send_first_presence)
                if signed is None:
                    self.dispatch('GPG_PASSWORD_REQUIRED',
                            (self._send_first_presence,))
                    # _send_first_presence will be called when user enter passphrase
                    send_first_presence = False
            if send_first_presence:
                self._send_first_presence(signed)

        for jid in raw_roster:
            try:
                j = helpers.parse_jid(jid)
            except Exception:
                print >> sys.stderr, _('JID %s is not RFC compliant. It will not be added to your roster. Use roster management tools such as http://jru.jabberstudio.org/ to remove it') % jid
            else:
                infos = raw_roster[jid]
                if jid != our_jid and (not infos['subscription'] or \
                infos['subscription'] == 'none') and (not infos['ask'] or \
                infos['ask'] == 'none') and not infos['name'] and \
                not infos['groups']:
                    # remove this useless item, it won't be shown in roster anyway
                    self.connection.getRoster().delItem(jid)
                elif jid != our_jid: # don't add our jid
                    roster[j] = raw_roster[jid]
                    if gajim.jid_is_transport(jid) and \
                    not gajim.get_transport_name_from_jid(jid):
                        # we can't determine which iconset to use
                        self.discoverInfo(jid)

        gajim.logger.replace_roster(self.name, roster_version, roster)
        if received_from_server:
            for contact in gajim.contacts.iter_contacts(self.name):
                if not contact.is_groupchat() and contact.jid not in roster and \
                contact.jid != gajim.get_jid_from_account(self.name):
                    self.dispatch('ROSTER_INFO', (contact.jid, None, None, None,
                            ()))
            for jid in roster:
                self.dispatch('ROSTER_INFO', (jid, roster[jid]['name'],
                        roster[jid]['subscription'], roster[jid]['ask'],
                        roster[jid]['groups']))

    def _send_first_presence(self, signed = ''):
        show = self.continue_connect_info[0]
        msg = self.continue_connect_info[1]
        sign_msg = self.continue_connect_info[2]
        if sign_msg and not signed:
            signed = self.get_signed_presence(msg)
            if signed is None:
                self.dispatch('BAD_PASSPHRASE', ())
                self.USE_GPG = False
                signed = ''
        self.connected = gajim.SHOW_LIST.index(show)
        sshow = helpers.get_xmpp_show(show)
        # send our presence
        if show == 'invisible':
            self.send_invisible_presence(msg, signed, True)
            return
        if show not in ['offline', 'online', 'chat', 'away', 'xa', 'dnd']:
            return
        priority = gajim.get_priority(self.name, sshow)
        our_jid = helpers.parse_jid(gajim.get_jid_from_account(self.name))
        vcard = self.get_cached_vcard(our_jid)
        if vcard and 'PHOTO' in vcard and 'SHA' in vcard['PHOTO']:
            self.vcard_sha = vcard['PHOTO']['SHA']
        p = common.xmpp.Presence(typ = None, priority = priority, show = sshow)
        p = self.add_sha(p)
        if msg:
            p.setStatus(msg)
        if signed:
            p.setTag(common.xmpp.NS_SIGNED + ' x').setData(signed)

        if self.connection:
            self.connection.send(p)
            self.priority = priority
        self.dispatch('STATUS', show)
        if self.vcard_supported:
            # ask our VCard
            self.request_vcard(None)

        # Get bookmarks from private namespace
        self.get_bookmarks()

        # Get annotations from private namespace
        self.get_annotations()

        # Inform GUI we just signed in
        self.dispatch('SIGNED_IN', ())
        self.send_awaiting_pep()
        self.continue_connect_info = None

    def request_gmail_notifications(self):
        if not self.connection or self.connected < 2:
            return
        # It's a gmail account,
        # inform the server that we want e-mail notifications
        our_jid = helpers.parse_jid(gajim.get_jid_from_account(self.name))
        log.debug(('%s is a gmail account. Setting option '
                'to get e-mail notifications on the server.') % (our_jid))
        iq = common.xmpp.Iq(typ = 'set', to = our_jid)
        iq.setAttr('id', 'MailNotify')
        query = iq.setTag('usersetting')
        query.setNamespace(common.xmpp.NS_GTALKSETTING)
        query = query.setTag('mailnotifications')
        query.setAttr('value', 'true')
        self.connection.send(iq)
        # Ask how many messages there are now
        iq = common.xmpp.Iq(typ = 'get')
        iq.setID(self.connection.getAnID())
        query = iq.setTag('query')
        query.setNamespace(common.xmpp.NS_GMAILNOTIFY)
        self.connection.send(iq)


    def _search_fields_received(self, con, iq_obj):
        jid = jid = helpers.get_jid_from_iq(iq_obj)
        tag = iq_obj.getTag('query', namespace = common.xmpp.NS_SEARCH)
        if not tag:
            self.dispatch('SEARCH_FORM', (jid, None, False))
            return
        df = tag.getTag('x', namespace = common.xmpp.NS_DATA)
        if df:
            self.dispatch('SEARCH_FORM', (jid, df, True))
            return
        df = {}
        for i in iq_obj.getQueryPayload():
            df[i.getName()] = i.getData()
        self.dispatch('SEARCH_FORM', (jid, df, False))

    def _StreamCB(self, con, obj):
        if obj.getTag('conflict'):
            # disconnected because of a resource conflict
            self.dispatch('RESOURCE_CONFLICT', ())

    def _register_handlers(self, con, con_type):
        # try to find another way to register handlers in each class
        # that defines handlers
        con.RegisterHandler('message', self._messageCB)
        con.RegisterHandler('presence', self._presenceCB)
        con.RegisterHandler('presence', self._capsPresenceCB)
        # We use makefirst so that this handler is called before _messageCB, and
        # can prevent calling it when it's not needed.
        # We also don't check for namespace, else it cannot stop _messageCB to be
        # called
        con.RegisterHandler('message', self._pubsubEventCB, makefirst=True)
        con.RegisterHandler('iq', self._vCardCB, 'result',
                common.xmpp.NS_VCARD)
        con.RegisterHandler('iq', self._rosterSetCB, 'set',
                common.xmpp.NS_ROSTER)
        con.RegisterHandler('iq', self._siSetCB, 'set',
                common.xmpp.NS_SI)
        con.RegisterHandler('iq', self._rosterItemExchangeCB, 'set',
                common.xmpp.NS_ROSTERX)
        con.RegisterHandler('iq', self._siErrorCB, 'error',
                common.xmpp.NS_SI)
        con.RegisterHandler('iq', self._siResultCB, 'result',
                common.xmpp.NS_SI)
        con.RegisterHandler('iq', self._discoGetCB, 'get',
                common.xmpp.NS_DISCO)
        con.RegisterHandler('iq', self._bytestreamSetCB, 'set',
                common.xmpp.NS_BYTESTREAM)
        con.RegisterHandler('iq', self._bytestreamResultCB, 'result',
                common.xmpp.NS_BYTESTREAM)
        con.RegisterHandler('iq', self._bytestreamErrorCB, 'error',
                common.xmpp.NS_BYTESTREAM)
        con.RegisterHandler('iq', self._DiscoverItemsCB, 'result',
                common.xmpp.NS_DISCO_ITEMS)
        con.RegisterHandler('iq', self._DiscoverItemsErrorCB, 'error',
                common.xmpp.NS_DISCO_ITEMS)
        con.RegisterHandler('iq', self._DiscoverInfoCB, 'result',
                common.xmpp.NS_DISCO_INFO)
        con.RegisterHandler('iq', self._DiscoverInfoErrorCB, 'error',
                common.xmpp.NS_DISCO_INFO)
        con.RegisterHandler('iq', self._VersionCB, 'get',
                common.xmpp.NS_VERSION)
        con.RegisterHandler('iq', self._TimeCB, 'get',
                common.xmpp.NS_TIME)
        con.RegisterHandler('iq', self._TimeRevisedCB, 'get',
                common.xmpp.NS_TIME_REVISED)
        con.RegisterHandler('iq', self._LastCB, 'get',
                common.xmpp.NS_LAST)
        con.RegisterHandler('iq', self._LastResultCB, 'result',
                common.xmpp.NS_LAST)
        con.RegisterHandler('iq', self._VersionResultCB, 'result',
                common.xmpp.NS_VERSION)
        con.RegisterHandler('iq', self._TimeRevisedResultCB, 'result',
                common.xmpp.NS_TIME_REVISED)
        con.RegisterHandler('iq', self._MucOwnerCB, 'result',
                common.xmpp.NS_MUC_OWNER)
        con.RegisterHandler('iq', self._MucAdminCB, 'result',
                common.xmpp.NS_MUC_ADMIN)
        con.RegisterHandler('iq', self._PrivateCB, 'result',
                common.xmpp.NS_PRIVATE)
        con.RegisterHandler('iq', self._SecLabelCB, 'result',
                common.xmpp.NS_SECLABEL_CATALOG)
        con.RegisterHandler('iq', self._HttpAuthCB, 'get',
                common.xmpp.NS_HTTP_AUTH)
        con.RegisterHandler('iq', self._CommandExecuteCB, 'set',
                common.xmpp.NS_COMMANDS)
        con.RegisterHandler('iq', self._gMailNewMailCB, 'set',
                common.xmpp.NS_GMAILNOTIFY)
        con.RegisterHandler('iq', self._gMailQueryCB, 'result',
                common.xmpp.NS_GMAILNOTIFY)
        con.RegisterHandler('iq', self._DiscoverInfoGetCB, 'get',
                common.xmpp.NS_DISCO_INFO)
        con.RegisterHandler('iq', self._DiscoverItemsGetCB, 'get',
                common.xmpp.NS_DISCO_ITEMS)
        con.RegisterHandler('iq', self._IqPingCB, 'get',
                common.xmpp.NS_PING)
        con.RegisterHandler('iq', self._search_fields_received, 'result',
                common.xmpp.NS_SEARCH)
        con.RegisterHandler('iq', self._PrivacySetCB, 'set',
                common.xmpp.NS_PRIVACY)
        con.RegisterHandler('iq', self._ArchiveCB, ns=common.xmpp.NS_ARCHIVE)
        con.RegisterHandler('iq', self._PubSubCB, 'result')
        con.RegisterHandler('iq', self._PubSubErrorCB, 'error')
        con.RegisterHandler('iq', self._JingleCB, 'result')
        con.RegisterHandler('iq', self._JingleCB, 'error')
        con.RegisterHandler('iq', self._JingleCB, 'set',
                common.xmpp.NS_JINGLE)
        con.RegisterHandler('iq', self._ErrorCB, 'error')
        con.RegisterHandler('iq', self._IqCB)
        con.RegisterHandler('iq', self._StanzaArrivedCB)
        con.RegisterHandler('iq', self._ResultCB, 'result')
        con.RegisterHandler('presence', self._StanzaArrivedCB)
        con.RegisterHandler('message', self._StanzaArrivedCB)
        con.RegisterHandler('unknown', self._StreamCB, 'urn:ietf:params:xml:ns:xmpp-streams', xmlns='http://etherx.jabber.org/streams')

class HelperEvent:
    def get_jid_resource(self):
        if self.id_ in self.conn.groupchat_jids:
            self.fjid = self.conn.groupchat_jids[self.id_]
            del self.conn.groupchat_jids[self.id_]
        else:
            self.fjid = helpers.get_full_jid_from_iq(self.iq_obj)
        self.jid, self.resource = gajim.get_room_and_nick_from_fjid(self.fjid)

    def get_id(self):
        self.id_ = self.iq_obj.getID()

class HttpAuthReceivedEvent(nec.NetworkIncomingEvent):
    name = 'http-auth-received'
    base_network_events = []

    def generate(self):
        if not self.conn:
            self.conn = self.base_event.conn
        if not self.iq_obj:
            self.iq_obj = self.base_event.xmpp_iq

        self.opt = gajim.config.get_per('accounts', self.conn.name, 'http_auth')
        self.iq_id = self.iq_obj.getTagAttr('confirm', 'id')
        self.method = self.iq_obj.getTagAttr('confirm', 'method')
        self.url = self.iq_obj.getTagAttr('confirm', 'url')
        # In case it's a message with a body
        self.msg = self.iq_obj.getTagData('body')
        return True

class LastResultReceivedEvent(nec.NetworkIncomingEvent, HelperEvent):
    name = 'last-result-received'
    base_network_events = []
    
    def generate(self):
        if not self.conn:
            self.conn = self.base_event.conn
        if not self.iq_obj:
            self.iq_obj = self.base_event.xmpp_iq

        self.get_id()
        self.get_jid_resource()
        if self.id_ in self.conn.last_ids:
            self.conn.last_ids.remove(self.id_)

        self.status = ''
        self.seconds = -1

        if self.iq_obj.getType() == 'error':
            return True

        qp = self.iq_obj.getTag('query')
        sec = qp.getAttr('seconds')
        self.status = qp.getData()
        try:
            self.seconds = int(sec)
        except Exception:
            return

        return True

class VersionResultReceivedEvent(nec.NetworkIncomingEvent, HelperEvent):
    name = 'version-result-received'
    base_network_events = []
    
    def generate(self):
        if not self.conn:
            self.conn = self.base_event.conn
        if not self.iq_obj:
            self.iq_obj = self.base_event.xmpp_iq

        self.get_id()
        self.get_jid_resource()
        if self.id_ in self.conn.version_ids:
            self.conn.version_ids.remove(self.id_)

        self.client_info = ''
        self.os_info = ''

        if self.iq_obj.getType() == 'error':
            return True

        qp = self.iq_obj.getTag('query')
        if qp.getTag('name'):
            self.client_info += qp.getTag('name').getData()
        if qp.getTag('version'):
            self.client_info += ' ' + qp.getTag('version').getData()
        if qp.getTag('os'):
            self.os_info += qp.getTag('os').getData()

        return True

class TimeResultReceivedEvent(nec.NetworkIncomingEvent, HelperEvent):
    name = 'time-result-received'
    base_network_events = []

    def generate(self):
        if not self.conn:
            self.conn = self.base_event.conn
        if not self.iq_obj:
            self.iq_obj = self.base_event.xmpp_iq

        self.get_id()
        self.get_jid_resource()
        if self.id_ in self.conn.entity_time_ids:
            self.conn.entity_time_ids.remove(self.id_)

        self.time_info = ''

        if self.iq_obj.getType() == 'error':
            return True

        qp = self.iq_obj.getTag('time')
        if not qp:
            # wrong answer
            return
        tzo = qp.getTag('tzo').getData()
        if tzo.lower() == 'z':
            tzo = '0:0'
        tzoh, tzom = tzo.split(':')
        utc_time = qp.getTag('utc').getData()
        ZERO = datetime.timedelta(0)
        class UTC(datetime.tzinfo):
            def utcoffset(self, dt):
                return ZERO
            def tzname(self, dt):
                return "UTC"
            def dst(self, dt):
                return ZERO

        class contact_tz(datetime.tzinfo):
            def utcoffset(self, dt):
                return datetime.timedelta(hours=int(tzoh), minutes=int(tzom))
            def tzname(self, dt):
                return "remote timezone"
            def dst(self, dt):
                return ZERO

        try:
            t = datetime.datetime.strptime(utc_time, '%Y-%m-%dT%H:%M:%SZ')
            t = t.replace(tzinfo=UTC())
            self.time_info = t.astimezone(contact_tz()).strftime('%c')
        except ValueError, e:
            log.info('Wrong time format: %s' % str(e))
            return

        return True

class GMailQueryReceivedEvent(nec.NetworkIncomingEvent):
    name = 'gmail-notify'
    base_network_events = []

    def generate(self):
        if not self.conn:
            self.conn = self.base_event.conn
        if not self.iq_obj:
            self.iq_obj = self.base_event.xmpp_iq

        if not self.iq_obj.getTag('mailbox'):
            return
        mb = self.iq_obj.getTag('mailbox')
        if not mb.getAttr('url'):
            return
        self.conn.gmail_url = mb.getAttr('url')
        if mb.getNamespace() != common.xmpp.NS_GMAILNOTIFY:
            return
        self.newmsgs = mb.getAttr('total-matched')
        if not self.newmsgs:
            return
        if self.newmsgs == '0':
            return
        # there are new messages
        self.gmail_messages_list = []
        if mb.getTag('mail-thread-info'):
            gmail_messages = mb.getTags('mail-thread-info')
            for gmessage in gmail_messages:
                unread_senders = []
                for sender in gmessage.getTag('senders').getTags(
                'sender'):
                    if sender.getAttr('unread') != '1':
                        continue
                    if sender.getAttr('name'):
                        unread_senders.append(sender.getAttr('name') + \
                            '< ' + sender.getAttr('address') + '>')
                    else:
                        unread_senders.append(sender.getAttr('address'))

                if not unread_senders:
                    continue
                gmail_subject = gmessage.getTag('subject').getData()
                gmail_snippet = gmessage.getTag('snippet').getData()
                tid = int(gmessage.getAttr('tid'))
                if not self.conn.gmail_last_tid or \
                tid > self.conn.gmail_last_tid:
                    self.conn.gmail_last_tid = tid
                self.gmail_messages_list.append({
                    'From': unread_senders,
                    'Subject': gmail_subject,
                    'Snippet': gmail_snippet,
                    'url': gmessage.getAttr('url'),
                    'participation': gmessage.getAttr('participation'),
                    'messages': gmessage.getAttr('messages'),
                    'date': gmessage.getAttr('date')})
            self.conn.gmail_last_time = int(mb.getAttr('result-time'))

        self.jid = gajim.get_jid_from_account(self.name)
        log.debug(('You have %s new gmail e-mails on %s.') % (self.newmsgs,
            self.jid))
        return True

class RosterItemExchangeEvent(nec.NetworkIncomingEvent, HelperEvent):
    name = 'roster-item-exchange-received'
    base_network_events = []
    
    def generate(self):
        if not self.conn:
            self.conn = self.base_event.conn
        if not self.iq_obj:
            self.iq_obj = self.base_event.xmpp_iq

        self.get_id()
        self.get_jid_resource()
        self.exchange_items_list = {}
        items_list = self.iq_obj.getTag('x').getChildren()
        if not items_list:
            return
        self.action = items_list[0].getAttr('action')
        if self.action is None:
            self.action = 'add'
        for item in self.iq_obj.getTag('x', namespace=common.xmpp.NS_ROSTERX).\
        getChildren():
            try:
                jid = helpers.parse_jid(item.getAttr('jid'))
            except common.helpers.InvalidFormat:
                log.warn('Invalid JID: %s, ignoring it' % item.getAttr('jid'))
                continue
            name = item.getAttr('name')
            contact = gajim.contacts.get_contact(self.conn.name, jid)
            groups = []
            same_groups = True
            for group in item.getTags('group'):
                groups.append(group.getData())
                # check that all suggested groups are in the groups we have for this
                # contact
                if not contact or group not in contact.groups:
                    same_groups = False
            if contact:
                # check that all groups we have for this contact are in the
                # suggested groups
                for group in contact.groups:
                    if group not in groups:
                        same_groups = False
                if contact.sub in ('both', 'to') and same_groups:
                    continue
            self.exchange_items_list[jid] = []
            self.exchange_items_list[jid].append(name)
            self.exchange_items_list[jid].append(groups)
        if exchange_items_list:
            return True<|MERGE_RESOLUTION|>--- conflicted
+++ resolved
@@ -51,18 +51,15 @@
 from common.pep import ConnectionPEP
 from common.protocol.caps import ConnectionCaps
 from common.protocol.bytestream import ConnectionSocks5Bytestream
-<<<<<<< HEAD
+from common.message_archiving import ConnectionArchive
+from common.message_archiving import ARCHIVING_COLLECTIONS_ARRIVED
+from common.message_archiving import ARCHIVING_COLLECTION_ARRIVED
+from common.message_archiving import ARCHIVING_MODIFICATIONS_ARRIVED
+
 from common import ged
 from common import nec
 from common.nec import NetworkEvent
 from plugins import GajimPlugin
-=======
-from common.message_archiving import ConnectionArchive
-from common.message_archiving import ARCHIVING_COLLECTIONS_ARRIVED
-from common.message_archiving import ARCHIVING_COLLECTION_ARRIVED
-from common.message_archiving import ARCHIVING_MODIFICATIONS_ARRIVED
-import common.caps_cache as capscache
->>>>>>> af804641
 if gajim.HAVE_FARSIGHT:
     from common.jingle import ConnectionJingle
 else:
@@ -366,13 +363,11 @@
                 self.pubsub_supported = True
                 if features.__contains__(common.xmpp.NS_PUBSUB_PUBLISH_OPTIONS):
                     self.pubsub_publish_options_supported = True
-<<<<<<< HEAD
                 else:
                     # Remove stored bookmarks accessible to everyone.
                     our_jid = gajim.get_jid_from_account(self.name)
                     self.send_pb_purge(our_jid, 'storage:bookmarks')
                     self.send_pb_delete(our_jid, 'storage:bookmarks')
-=======
             if features.__contains__(common.xmpp.NS_ARCHIVE_AUTO):
                 self.archive_auto_supported = True
             if features.__contains__(common.xmpp.NS_ARCHIVE_MANAGE):
@@ -381,7 +376,6 @@
                 self.archive_manual_supported = True
             if features.__contains__(common.xmpp.NS_ARCHIVE_PREF):
                 self.archive_pref_supported = True
->>>>>>> af804641
             if features.__contains__(common.xmpp.NS_BYTESTREAM):
                 our_jid = helpers.parse_jid(gajim.get_jid_from_account(self.name) +\
                         '/' + self.server_resource)
