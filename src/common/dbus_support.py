# -*- coding:utf-8 -*-
## src/common/dbus_support.py
##
## Copyright (C) 2005 Andrew Sayman <lorien420 AT myrealbox.com>
##                    Dimitur Kirov <dkirov AT gmail.com>
## Copyright (C) 2005-2006 Nikos Kouremenos <kourem AT gmail.com>
## Copyright (C) 2005-2010 Yann Leboulanger <asterix AT lagaule.org>
## Copyright (C) 2006 Jean-Marie Traissard <jim AT lapin.org>
##                    Stefan Bethge <stefan AT lanpartei.de>
## Copyright (C) 2008 Jonathan Schleifer <js-gajim AT webkeks.org>
##
## This file is part of Gajim.
##
## Gajim is free software; you can redistribute it and/or modify
## it under the terms of the GNU General Public License as published
## by the Free Software Foundation; version 3 only.
##
## Gajim is distributed in the hope that it will be useful,
## but WITHOUT ANY WARRANTY; without even the implied warranty of
## MERCHANTABILITY or FITNESS FOR A PARTICULAR PURPOSE. See the
## GNU General Public License for more details.
##
## You should have received a copy of the GNU General Public License
## along with Gajim. If not, see <http://www.gnu.org/licenses/>.
##

import os, sys

from common import gajim
from common import exceptions

_GAJIM_ERROR_IFACE = 'org.gajim.dbus.Error'

try:
    import dbus
    import dbus.glib
except ImportError:
    supported = False
    if not os.name == 'nt': # only say that to non Windows users
        print _('D-Bus python bindings are missing in this computer')
        print _('D-Bus capabilities of Gajim cannot be used')
else:
    try:
        # test if dbus-x11 is installed
<<<<<<< HEAD
=======
        bus = dbus.SystemBus()
>>>>>>> 337b09d3
        bus = dbus.SessionBus()
        supported = True # does user have D-Bus bindings?
    except dbus.DBusException:
        supported = False
        if not os.name == 'nt': # only say that to non Windows users
            print _('D-Bus does not run correctly on this machine')
            print _('D-Bus capabilities of Gajim cannot be used')
<<<<<<< HEAD
=======
    except exceptions.SystemBusNotPresent:
        print _('D-Bus does not run correctly on this machine: system bus not '
            'present')
    except exceptions.SessionBusNotPresent:
        print _('D-Bus does not run correctly on this machine: session bus not '
            'present')
>>>>>>> 337b09d3

class SystemBus:
    """
    A Singleton for the DBus SystemBus
    """

    def __init__(self):
        self.system_bus = None

    def SystemBus(self):
        if not supported:
            raise exceptions.DbusNotSupported

        if not self.present():
            raise exceptions.SystemBusNotPresent
        return self.system_bus

    def bus(self):
        return self.SystemBus()

    def present(self):
        if not supported:
            return False
        if self.system_bus is None:
            try:
                self.system_bus = dbus.SystemBus()
            except dbus.DBusException:
                self.system_bus = None
                return False
            if self.system_bus is None:
                return False
            # Don't exit Gajim when dbus is stopped
            self.system_bus.set_exit_on_disconnect(False)
        return True

system_bus = SystemBus()

class SessionBus:
    """
    A Singleton for the D-Bus SessionBus
    """

    def __init__(self):
        self.session_bus = None

    def SessionBus(self):
        if not supported:
            raise exceptions.DbusNotSupported

        if not self.present():
            raise exceptions.SessionBusNotPresent
        return self.session_bus

    def bus(self):
        return self.SessionBus()

    def present(self):
        if not supported:
            return False
        if self.session_bus is None:
            try:
                self.session_bus = dbus.SessionBus()
            except dbus.DBusException:
                self.session_bus = None
                return False
            if self.session_bus is None:
                return False
        return True

session_bus = SessionBus()

def get_interface(interface, path, start_service=True):
    """
    Get an interface on the current SessionBus. If the interface isn't running,
    try to start it first
    """
    if not supported:
        return None
    if session_bus.present():
        bus = session_bus.SessionBus()
    else:
        return None
    try:
        obj = bus.get_object('org.freedesktop.DBus', '/org/freedesktop/DBus')
        dbus_iface = dbus.Interface(obj, 'org.freedesktop.DBus')
        running_services = dbus_iface.ListNames()
        started = True
        if interface not in running_services:
            # try to start the service
            if start_service and dbus_iface.StartServiceByName(interface, dbus.UInt32(0)) == 1:
                started = True
            else:
                started = False
        if not started:
            return None
        obj = bus.get_object(interface, path)
        return dbus.Interface(obj, interface)
    except Exception, e:
        gajim.log.debug(str(e))
        return None


def get_notifications_interface(notif=None):
    """
    Get the notifications interface

    :param notif: DesktopNotification instance
    """
    # try to see if KDE notifications are available
    iface = get_interface('org.kde.VisualNotifications', '/VisualNotifications',
            start_service=False)
    if iface != None:
        if notif != None:
            notif.kde_notifications = True
        return iface
    # KDE notifications don't seem to be available, falling back to
    # notification-daemon
    else:
        if notif != None:
            notif.kde_notifications = False
        return get_interface('org.freedesktop.Notifications',
                '/org/freedesktop/Notifications')

if supported:
    class MissingArgument(dbus.DBusException):
        _dbus_error_name = _GAJIM_ERROR_IFACE + '.MissingArgument'

    class InvalidArgument(dbus.DBusException):
        '''Raised when one of the provided arguments is invalid.'''
        _dbus_error_name = _GAJIM_ERROR_IFACE + '.InvalidArgument'<|MERGE_RESOLUTION|>--- conflicted
+++ resolved
@@ -42,10 +42,7 @@
 else:
     try:
         # test if dbus-x11 is installed
-<<<<<<< HEAD
-=======
         bus = dbus.SystemBus()
->>>>>>> 337b09d3
         bus = dbus.SessionBus()
         supported = True # does user have D-Bus bindings?
     except dbus.DBusException:
@@ -53,15 +50,12 @@
         if not os.name == 'nt': # only say that to non Windows users
             print _('D-Bus does not run correctly on this machine')
             print _('D-Bus capabilities of Gajim cannot be used')
-<<<<<<< HEAD
-=======
     except exceptions.SystemBusNotPresent:
         print _('D-Bus does not run correctly on this machine: system bus not '
             'present')
     except exceptions.SessionBusNotPresent:
         print _('D-Bus does not run correctly on this machine: session bus not '
             'present')
->>>>>>> 337b09d3
 
 class SystemBus:
     """
