##	common/connection.py
##
##
## Copyright (C) 2003-2004 Vincent Hanquez <tab@snarc.org>
## Copyright (C) 2003-2006 Yann Le Boulanger <asterix@lagaule.org>
## Copyright (C) 2005-2006 Nikos Kouremenos <kourem@gmail.com>
## Copyright (C) 2005-2006 Dimitur Kirov <dkirov@gmail.com>
## Copyright (C) 2005-2006 Travis Shirk <travis@pobox.com>
## Copyright (C) 2007 Julien Pivotto <roidelapluie@gmail.com>
##
## This program is free software; you can redistribute it and/or modify
## it under the terms of the GNU General Public License as published
## by the Free Software Foundation; version 2 only.
##
## This program is distributed in the hope that it will be useful,
## but WITHOUT ANY WARRANTY; without even the implied warranty of
## MERCHANTABILITY or FITNESS FOR A PARTICULAR PURPOSE.  See the
## GNU General Public License for more details.
##

import os
import random
import socket

import time

try:
	randomsource = random.SystemRandom()
except:
	randomsource = random.Random()
	randomsource.seed()

import signal
if os.name != 'nt':
	signal.signal(signal.SIGPIPE, signal.SIG_DFL)

import common.xmpp
from common import helpers
from common import gajim
from common import GnuPG
from common import passwords
from common import exceptions

from connection_handlers import *
USE_GPG = GnuPG.USE_GPG

from common.rst_xhtml_generator import create_xhtml

from string import Template
import logging
log = logging.getLogger('gajim.c.connection')

import gtkgui_helpers

ssl_error = { 
2: "Unable to get issuer certificate",
3: "Unable to get certificate CRL",
4: "Unable to decrypt certificate's signature",
5: "Unable to decrypt CRL's signature",
6: "Unable to decode issuer public key",
7: "Certificate signature failure",
8: "CRL signature failure",
9: "Certificate is not yet valid",
10: "Certificate has expired",
11: "CRL is not yet valid",
12: "CRL has expired",
13: "Format error in certificate's notBefore field",
14: "Format error in certificate's notAfter field",
15: "Format error in CRL's lastUpdate field",
16: "Format error in CRL's nextUpdate field",
17: "Out of memory",
18: "Self signed certificate in certificate chain",
19: "Unable to get local issuer certificate",
20: "Unable to verify the first certificate",
21: "Unable to verify the first certificate",
22: "Certificate chain too long",
23: "Certificate revoked",
24: "Invalid CA certificate",
25: "Path length constraint exceeded",
26: "Unsupported certificate purpose",
27: "Certificate not trusted",
28: "Certificate rejected",
29: "Subject issuer mismatch",
30: "Authority and subject key identifier mismatch",
31: "Authority and issuer serial number mismatch",
32: "Key usage does not include certificate signing",
50: "Application verification failure"
}
class Connection(ConnectionHandlers):
	'''Connection class'''
	def __init__(self, name):
		ConnectionHandlers.__init__(self)
		self.name = name
		# self.connected:
		# 0=>offline,
		# 1=>connection in progress,
		# 2=>authorised
		self.connected = 0
		self.connection = None # xmpppy ClientCommon instance
		# this property is used to prevent double connections
		self.last_connection = None # last ClientCommon instance
		self.is_zeroconf = False
		self.gpg = None
		self.status = ''
		self.priority = gajim.get_priority(name, 'offline')
		self.old_show = ''
		# increase/decrease default timeout for server responses
		self.try_connecting_for_foo_secs = 45
		# holds the actual hostname to which we are connected
		self.connected_hostname = None
		self.time_to_reconnect = None
		self.last_time_to_reconnect = None
		self.new_account_info = None
		self.bookmarks = []
		self.annotations = {}
		self.on_purpose = False
		self.last_io = gajim.idlequeue.current_time()
		self.last_sent = []
		self.last_history_line = {}
		self.password = passwords.get_password(name)
		self.server_resource = gajim.config.get_per('accounts', name, 'resource')
		# All valid resource substitution strings should be added to this hash. 
		if self.server_resource:
			self.server_resource = Template(self.server_resource).safe_substitute({
				'hostname': socket.gethostname()
			})
		if gajim.config.get_per('accounts', self.name, 'keep_alives_enabled'):
			self.keepalives = gajim.config.get_per('accounts', self.name,'keep_alive_every_foo_secs')
		else:
			self.keepalives = 0
		self.privacy_rules_supported = False
		self.blocked_list = []
		self.blocked_contacts = []
		self.blocked_groups = []
		self.pep_supported = False
		# Do we continue connection when we get roster (send presence,get vcard...)
		self.continue_connect_info = None
		# To know the groupchat jid associated with a sranza ID. Useful to
		# request vcard or os info... to a real JID but act as if it comes from
		# the fake jid
		self.groupchat_jids = {} # {ID : groupchat_jid}
		if USE_GPG:
			self.gpg = GnuPG.GnuPG(gajim.config.get('use_gpg_agent'))
			gajim.config.set('usegpg', True)
		else:
			gajim.config.set('usegpg', False)
		
		self.on_connect_success = None
		self.on_connect_failure = None
		self.retrycount = 0
		self.jids_for_auto_auth = [] # list of jid to auto-authorize
		self.muc_jid = {} # jid of muc server for each transport type
		self.available_transports = {} # list of available transports on this
		# server {'icq': ['icq.server.com', 'icq2.server.com'], }
		self.vcard_supported = True
		self.private_storage_supported = True
	# END __init__

	def put_event(self, ev):
		if gajim.handlers.has_key(ev[0]):
			gajim.handlers[ev[0]](self.name, ev[1])

	def dispatch(self, event, data):
		'''always passes account name as first param'''
		self.put_event((event, data))


	def _reconnect(self):
		# Do not try to reco while we are already trying
		self.time_to_reconnect = None
		if self.connected < 2: # connection failed
			log.debug('reconnect')
			self.connected = 1
			self.dispatch('STATUS', 'connecting')
			self.retrycount += 1
			signed = self.get_signed_msg(self.status)
			self.on_connect_auth = self._init_roster
			self.connect_and_init(self.old_show, self.status, signed)
		else:
			# reconnect succeeded
			self.time_to_reconnect = None
			self.retrycount = 0
	
	# We are doing disconnect at so many places, better use one function in all
	def disconnect(self, on_purpose = False):
		self.on_purpose = on_purpose
		self.connected = 0
		self.time_to_reconnect = None
		self.privacy_rules_supported = False
		if self.connection:
			# make sure previous connection is completely closed
			gajim.proxy65_manager.disconnect(self.connection)
			self.connection.disconnect()
			self.last_connection = None
			self.connection = None
	
	def _disconnectedReconnCB(self):
		'''Called when we are disconnected'''
		log.debug('disconnectedReconnCB')
		if gajim.account_is_connected(self.name):
			# we cannot change our status to offline or connecting
			# after we auth to server
			self.old_show = STATUS_LIST[self.connected]
		self.connected = 0
		self.dispatch('STATUS', 'offline')
		if not self.on_purpose:
			self.disconnect()
			if gajim.config.get_per('accounts', self.name, 'autoreconnect'):
				self.connected = -1
				self.dispatch('STATUS', 'error')
				if gajim.status_before_autoaway[self.name]:
					# We were auto away. So go back online
					self.status = gajim.status_before_autoaway[self.name]
					gajim.status_before_autoaway[self.name] = ''
					self.old_show = 'online'
				# this check has moved from _reconnect method
				# do exponential backoff until 15 minutes,
				# then small linear increase
				if self.retrycount < 2 or self.last_time_to_reconnect is None:
					self.last_time_to_reconnect = 5
				if self.last_time_to_reconnect < 800:
					self.last_time_to_reconnect *= 1.5
				self.last_time_to_reconnect += randomsource.randint(0, 5)
				self.time_to_reconnect = int(self.last_time_to_reconnect)
				log.info("Reconnect to %s in %ss", self.name, self.time_to_reconnect)
				gajim.idlequeue.set_alarm(self._reconnect_alarm,
					self.time_to_reconnect)
			elif self.on_connect_failure:
				self.on_connect_failure()
				self.on_connect_failure = None
			else:
				# show error dialog
				self._connection_lost()
		else:
			self.disconnect()
		self.on_purpose = False
	# END disconenctedReconnCB
	
	def _connection_lost(self):
		self.disconnect(on_purpose = False)
		self.dispatch('STATUS', 'offline')
		self.dispatch('CONNECTION_LOST',
			(_('Connection with account "%s" has been lost') % self.name,
			_('Reconnect manually.')))

	def _event_dispatcher(self, realm, event, data):
		if realm == common.xmpp.NS_REGISTER:
			if event == common.xmpp.features_nb.REGISTER_DATA_RECEIVED:
				# data is (agent, DataFrom, is_form, error_msg)
				if self.new_account_info and \
				self.new_account_info['hostname'] == data[0]:
					# it's a new account
					if not data[1]: # wrong answer
						self.dispatch('ACC_NOT_OK', (
							_('Server %s answered wrongly to register request: %s')\
							% (data[0], data[3])))
						return
					is_form = data[2]
					conf = data[1]
					self.dispatch('NEW_ACC_CONNECTED', (conf, is_form))
					return
				if not data[1]: # wrong answer
					self.dispatch('ERROR', (_('Invalid answer'),
						_('Transport %s answered wrongly to register request: %s') % \
						(data[0], data[3])))
					return
				is_form = data[2]
				conf = data[1]
				self.dispatch('REGISTER_AGENT_INFO', (data[0], conf, is_form))
		elif realm == common.xmpp.NS_PRIVACY:
			if event == common.xmpp.features_nb.PRIVACY_LISTS_RECEIVED:
				# data is (list)
				self.dispatch('PRIVACY_LISTS_RECEIVED', (data))
			elif event == common.xmpp.features_nb.PRIVACY_LIST_RECEIVED:
				# data is (resp)
				if not data:
					return
				rules = []
				name = data.getTag('query').getTag('list').getAttr('name')
				for child in data.getTag('query').getTag('list').getChildren():
					dict_item = child.getAttrs()
					childs = []
					if dict_item.has_key('type'):
						for scnd_child in child.getChildren():
							childs += [scnd_child.getName()]
						rules.append({'action':dict_item['action'],
							'type':dict_item['type'], 'order':dict_item['order'],
							'value':dict_item['value'], 'child':childs})
					else:
						for scnd_child in child.getChildren():
							childs.append(scnd_child.getName())
						rules.append({'action':dict_item['action'],
							'order':dict_item['order'], 'child':childs})
				self.dispatch('PRIVACY_LIST_RECEIVED', (name, rules))
			elif event == common.xmpp.features_nb.PRIVACY_LISTS_ACTIVE_DEFAULT:
				# data is (dict)
				self.dispatch('PRIVACY_LISTS_ACTIVE_DEFAULT', (data))
		elif realm == '':
			if event == common.xmpp.transports.DATA_RECEIVED:
				self.dispatch('STANZA_ARRIVED', unicode(data, errors = 'ignore'))
			elif event == common.xmpp.transports.DATA_SENT:
				self.dispatch('STANZA_SENT', unicode(data))

	def select_next_host(self, hosts):
		'''Chooses best 'real' host basing on the SRV priority and weight data;
		more info in RFC2782'''
		hosts_best_prio = []
		best_prio = 65535
		sum_weight = 0
		for h in hosts:
			if h['prio'] < best_prio:
				hosts_best_prio = [h]
				best_prio = h['prio']
				sum_weight = h['weight']
			elif h['prio'] == best_prio:
				hosts_best_prio.append(h)
				sum_weight += h['weight']
		if len(hosts_best_prio) == 1:
			return hosts_best_prio[0]
		r = random.randint(0, sum_weight)
		min_w = sum_weight
		# We return the one for which has the minimum weight and weight >= r
		for h in hosts_best_prio:
			if h['weight'] >= r:
				if h['weight'] <= min_w:
					min_w = h['weight']
		return h

	def connect(self, data = None):
		''' Start a connection to the Jabber server.
		Returns connection, and connection type ('tls', 'ssl', 'tcp', '')
		data MUST contain hostname, usessl, proxy, use_custom_host,
		custom_host (if use_custom_host), custom_port (if use_custom_host)'''
		if self.connection:
			return self.connection, ''

		if data:
			hostname = data['hostname']
			usessl = data['usessl']
			self.try_connecting_for_foo_secs = 45
			p = data['proxy']
			use_srv = True
			use_custom = data['use_custom_host']
			if use_custom:
				custom_h = data['custom_host']
				custom_p = data['custom_port']
		else:
			hostname = gajim.config.get_per('accounts', self.name, 'hostname')
			usessl = gajim.config.get_per('accounts', self.name, 'usessl')
			self.try_connecting_for_foo_secs = gajim.config.get_per('accounts',
				self.name, 'try_connecting_for_foo_secs')
			p = gajim.config.get_per('accounts', self.name, 'proxy')
			use_srv = gajim.config.get_per('accounts', self.name, 'use_srv')
			use_custom = gajim.config.get_per('accounts', self.name,
				'use_custom_host')
			custom_h = gajim.config.get_per('accounts', self.name, 'custom_host')
			custom_p = gajim.config.get_per('accounts', self.name, 'custom_port')

		# create connection if it doesn't already exist
		self.connected = 1
		if p and p in gajim.config.get_per('proxies'):
			proxy = {'host': gajim.config.get_per('proxies', p, 'host')}
			proxy['port'] = gajim.config.get_per('proxies', p, 'port')
			proxy['user'] = gajim.config.get_per('proxies', p, 'user')
			proxy['password'] = gajim.config.get_per('proxies', p, 'pass')
			proxy['type'] = gajim.config.get_per('proxies', p, 'type')
		else:
			proxy = None

		h = hostname
		p = 5222
		# autodetect [for SSL in 5223/443 and for TLS if broadcasted]
		secur = None
		if usessl:
			p = 5223
			secur = 1 # 1 means force SSL no matter what the port will be
			use_srv = False # wants ssl? disable srv lookup
		if use_custom:
			h = custom_h
			p = custom_p
			use_srv = False

		hosts = []
		# SRV resolver
		self._proxy = proxy
		self._secure = secur
		self._hosts = [ {'host': h, 'port': p, 'prio': 10, 'weight': 10} ]
		self._hostname = hostname
		if use_srv:
			# add request for srv query to the resolve, on result '_on_resolve'
			# will be called
			gajim.resolver.resolve('_xmpp-client._tcp.' + helpers.idn_to_ascii(h),
				self._on_resolve)
		else:
			self._on_resolve('', [])

	def _on_resolve(self, host, result_array):
		# SRV query returned at least one valid result, we put it in hosts dict
		if len(result_array) != 0:
			self._hosts = [i for i in result_array]
		self.connect_to_next_host()

	def on_proxy_failure(self, reason):
		log.debug('Connection to proxy failed')
		self.time_to_reconnect = None
		self.on_connect_failure = None
		self.disconnect(on_purpose = True)
		self.dispatch('STATUS', 'offline')
		self.dispatch('CONNECTION_LOST',
			(_('Connection to proxy failed'), reason))

	def connect_to_next_host(self, retry = False):
		if len(self._hosts):
			if self.last_connection:
				self.last_connection.socket.disconnect()
				self.last_connection = None
				self.connection = None
			if gajim.verbose:
				con = common.xmpp.NonBlockingClient(self._hostname, caller = self,
					on_connect = self.on_connect_success,
					on_proxy_failure = self.on_proxy_failure,
					on_connect_failure = self.connect_to_next_host)
			else:
				con = common.xmpp.NonBlockingClient(self._hostname, debug = [], caller = self,
					on_connect = self.on_connect_success,
					on_proxy_failure = self.on_proxy_failure,
					on_connect_failure = self.connect_to_next_host)
			self.last_connection = con
			# increase default timeout for server responses
			common.xmpp.dispatcher_nb.DEFAULT_TIMEOUT_SECONDS = self.try_connecting_for_foo_secs
			con.set_idlequeue(gajim.idlequeue)
			host = self.select_next_host(self._hosts)
			self._current_host = host
			self._hosts.remove(host)

			# FIXME: this is a hack; need a better way
			if self.on_connect_success == self._on_new_account:
				con.RegisterDisconnectHandler(self._on_new_account)

			log.info("Connecting to %s: [%s:%d]", self.name, host['host'], host['port'])
			con.connect((host['host'], host['port']), proxy = self._proxy,
				secure = self._secure)
		else:
			if not retry and self.retrycount == 0:
				log.debug("Out of hosts, giving up connecting to %s", self.name)
				self.time_to_reconnect = None
				if self.on_connect_failure:
					self.on_connect_failure()
					self.on_connect_failure = None
				else:
					# shown error dialog
					self._connection_lost()
			else:
				# try reconnect if connection has failed before auth to server
				self._disconnectedReconnCB()

	def _connect_failure(self, con_type = None):
		if not con_type:
			# we are not retrying, and not conecting
			if not self.retrycount and self.connected != 0:
				self.disconnect(on_purpose = True)
				self.dispatch('STATUS', 'offline')
				self.dispatch('CONNECTION_LOST',
					(_('Could not connect to "%s"') % self._hostname,
					_('Check your connection or try again later.')))

	def _connect_success(self, con, con_type):
		if not self.connected: # We went offline during connecting process
			# FIXME - not possible, maybe it was when we used threads
			return
		self.hosts = []
		if not con_type:
			log.debug('Could not connect to %s:%s' % (self._current_host['host'],
				self._current_host['port']))
		self.connected_hostname = self._current_host['host']
		self.on_connect_failure = None
		con.RegisterDisconnectHandler(self._disconnectedReconnCB)
		log.debug(_('Connected to server %s:%s with %s') % (self._current_host['host'],
			self._current_host['port'], con_type))
		self._register_handlers(con, con_type)

		name = gajim.config.get_per('accounts', self.name, 'name')
		hostname = gajim.config.get_per('accounts', self.name, 'hostname')
		self.connection = con
		try:
			errnum = con.Connection.ssl_errnum
		except AttributeError:
			errnum = -1 # we don't have an errnum
		if errnum > 0:
			# FIXME: tell the user that the certificat is untrusted, and ask him what to do
			try:
				log.warning("The authenticity of the "+hostname+" certificate could be unvalid.\nSSL Error: "+ssl_error[errnum])
			except KeyError:
				log.warning("Unknown SSL error: %d" % errnum)
		con.auth(name, self.password, self.server_resource, 1, self.__on_auth)

		return True

	def _register_handlers(self, con, con_type):
		self.peerhost = con.get_peerhost()
		# notify the gui about con_type
		self.dispatch('CON_TYPE', con_type)
		ConnectionHandlers._register_handlers(self, con, con_type)

	def __on_auth(self, con, auth):
		if not con:
			self.disconnect(on_purpose = True)
			self.dispatch('STATUS', 'offline')
			self.dispatch('CONNECTION_LOST',
				(_('Could not connect to "%s"') % self._hostname,
				_('Check your connection or try again later')))
			if self.on_connect_auth:
				self.on_connect_auth(None)
				self.on_connect_auth = None
				return
		if not self.connected: # We went offline during connecting process
			if self.on_connect_auth:
				self.on_connect_auth(None)
				self.on_connect_auth = None
				return
		if hasattr(con, 'Resource'):
			self.server_resource = con.Resource
		if auth:
			self.last_io = gajim.idlequeue.current_time()
			self.connected = 2
			self.retrycount = 0
			if self.on_connect_auth:
				self.on_connect_auth(con)
				self.on_connect_auth = None
		else:
			# Forget password, it's wrong
			self.password = None
			gajim.log.debug("Couldn't authenticate to %s" % self._hostname)
			self.disconnect(on_purpose = True)
			self.dispatch('STATUS', 'offline')
			self.dispatch('ERROR', (_('Authentication failed with "%s"') % self._hostname,
				_('Please check your login and password for correctness.')))
			if self.on_connect_auth:
				self.on_connect_auth(None)
				self.on_connect_auth = None
	# END connect

	def quit(self, kill_core):
		if kill_core and gajim.account_is_connected(self.name):
			self.disconnect(on_purpose = True)
	
	def get_privacy_lists(self):
		if not self.connection:
			return
		common.xmpp.features_nb.getPrivacyLists(self.connection)

	def sendPing(self, pingTo):
		if not self.connection:
			return
		iq = common.xmpp.Iq('get', to = pingTo.get_full_jid())
		iq.addChild(name = 'ping', namespace = common.xmpp.NS_PING)
		def _on_response(resp):
			timePong = time_time()
			if not common.xmpp.isResultNode(resp):
				self.dispatch('PING_ERROR', (pingTo))
				return
			timeDiff = round(timePong - timePing,2)
			self.dispatch('PING_REPLY', (pingTo, timeDiff))
		self.dispatch('PING_SENT', (pingTo))
		timePing = time_time()
		self.connection.SendAndCallForResponse(iq, _on_response)

	def get_active_default_lists(self):
		if not self.connection:
			return
		common.xmpp.features_nb.getActiveAndDefaultPrivacyLists(self.connection)
	
	def del_privacy_list(self, privacy_list):
		if not self.connection:
			return
		def _on_del_privacy_list_result(result):
			if result:
				self.dispatch('PRIVACY_LIST_REMOVED', privacy_list)
			else:
				self.dispatch('ERROR', (_('Error while removing privacy list'),
					_('Privacy list %s has not been removed. It is maybe active in '
					'one of your connected resources. Deactivate it and try '
					'again.') % privacy_list))
		common.xmpp.features_nb.delPrivacyList(self.connection, privacy_list,
			_on_del_privacy_list_result)
	
	def get_privacy_list(self, title):
		if not self.connection:
			return
		common.xmpp.features_nb.getPrivacyList(self.connection, title)
	
	def set_privacy_list(self, listname, tags):
		if not self.connection:
			return
		common.xmpp.features_nb.setPrivacyList(self.connection, listname, tags)
	
	def set_active_list(self, listname):
		if not self.connection:
			return
		common.xmpp.features_nb.setActivePrivacyList(self.connection, listname, 'active')

	def set_default_list(self, listname):
		if not self.connection:
			return
		common.xmpp.features_nb.setDefaultPrivacyList(self.connection, listname)
	
	def build_privacy_rule(self, name, action):
		'''Build a Privacy rule stanza for invisibility'''
		iq = common.xmpp.Iq('set', common.xmpp.NS_PRIVACY, xmlns = '')
		l = iq.getTag('query').setTag('list', {'name': name})
		i = l.setTag('item', {'action': action, 'order': '1'})
		i.setTag('presence-out')
		return iq

	def activate_privacy_rule(self, name):
		if not self.connection:
			return
		'''activate a privacy rule'''
		iq = common.xmpp.Iq('set', common.xmpp.NS_PRIVACY, xmlns = '')
		iq.getTag('query').setTag('active', {'name': name})
		self.connection.send(iq)

	def send_invisible_presence(self, msg, signed, initial = False):
		if not self.connection:
			return
		# try to set the privacy rule
		iq = self.build_privacy_rule('invisible', 'deny')
		self.connection.SendAndCallForResponse(iq, self._continue_invisible,
			{'msg': msg, 'signed': signed, 'initial': initial})

	def _continue_invisible(self, con, iq_obj, msg, signed, initial):
		ptype = ''
		show = ''
		# FIXME: JEP 126 need some modifications (see http://lists.jabber.ru/pipermail/ejabberd/2005-July/001252.html). So I disable it for the moment
		if 1 or iq_obj.getType() == 'error': #server doesn't support privacy lists
			# We use the old way which is not xmpp complient
			ptype = 'invisible'
			show = 'invisible'
		else:
			# active the privacy rule
			self.privacy_rules_supported = True
			self.activate_privacy_rule('invisible')
		priority = unicode(gajim.get_priority(self.name, show))
		p = common.xmpp.Presence(typ = ptype, priority = priority, show = show)
		p = self.add_sha(p, ptype != 'unavailable')
		if msg:
			p.setStatus(msg)
		if signed:
			p.setTag(common.xmpp.NS_SIGNED + ' x').setData(signed)
		self.connection.send(p)
		self.priority = priority
		self.dispatch('STATUS', 'invisible')
		if initial:
			#ask our VCard
			self.request_vcard(None)

			#Get bookmarks from private namespace
			self.get_bookmarks()
			
			#Get annotations
			self.get_annotations()

			#Inform GUI we just signed in
			self.dispatch('SIGNED_IN', ())

	def test_gpg_passphrase(self, password):
		self.gpg.passphrase = password
		keyID = gajim.config.get_per('accounts', self.name, 'keyid')
		signed = self.gpg.sign('test', keyID)
		self.gpg.password = None
		return signed != 'BAD_PASSPHRASE'

	def get_signed_msg(self, msg):
		signed = ''
		keyID = gajim.config.get_per('accounts', self.name, 'keyid')
		if keyID and USE_GPG:
			use_gpg_agent = gajim.config.get('use_gpg_agent')
			if self.connected < 2 and self.gpg.passphrase is None and \
				not use_gpg_agent:
				# We didn't set a passphrase
				self.dispatch('ERROR', (_('OpenPGP passphrase was not given'),
					#%s is the account name here
					_('You will be connected to %s without OpenPGP.') % self.name))
			elif self.gpg.passphrase is not None or use_gpg_agent:
				signed = self.gpg.sign(msg, keyID)
				if signed == 'BAD_PASSPHRASE':
					signed = ''
					if self.connected < 2:
						self.dispatch('BAD_PASSPHRASE', ())
		return signed

	def connect_and_auth(self):
		self.on_connect_success = self._connect_success
		self.on_connect_failure = self._connect_failure
		self.connect()

	def connect_and_init(self, show, msg, signed):
		self.continue_connect_info = [show, msg, signed]
		self.on_connect_auth = self._init_roster
		self.connect_and_auth()

	def _init_roster(self, con):
		self.connection = con
		if self.connection:
			con.set_send_timeout(self.keepalives, self.send_keepalive)
			self.connection.onreceive(None)
			iq = common.xmpp.Iq('get', common.xmpp.NS_PRIVACY, xmlns = '')
			id = self.connection.getAnID()
			iq.setID(id)
			self.awaiting_answers[id] = (PRIVACY_ARRIVED, )
			self.connection.send(iq)

	def send_custom_status(self, show, msg, jid):
		if not show in STATUS_LIST:
			return -1
		if not self.connection:
			return
		sshow = helpers.get_xmpp_show(show)
		if not msg:
			msg = ''
		keyID = gajim.config.get_per('accounts', self.name, 'keyid')
		if show == 'offline':
			p = common.xmpp.Presence(typ = 'unavailable', to = jid)
			p = self.add_sha(p, False)
			if msg:
				p.setStatus(msg)
		else:
			signed = self.get_signed_msg(msg)
			priority = unicode(gajim.get_priority(self.name, sshow))
			p = common.xmpp.Presence(typ = None, priority = priority, show = sshow,
				to = jid)
			p = self.add_sha(p)
			if msg:
				p.setStatus(msg)
			if signed:
				p.setTag(common.xmpp.NS_SIGNED + ' x').setData(signed)
		self.connection.send(p)

	def change_status(self, show, msg, auto = False):
		if not show in STATUS_LIST:
			return -1
		sshow = helpers.get_xmpp_show(show)
		if not msg:
			msg = ''
		keyID = gajim.config.get_per('accounts', self.name, 'keyid')
		signed = ''
		if not auto and not show == 'offline':
			signed = self.get_signed_msg(msg)
		self.status = msg
		if show != 'offline' and not self.connected:
			# set old_show to requested 'show' in case we need to
			# recconect before we auth to server
			self.old_show = show
			self.on_purpose = False 
			self.server_resource = gajim.config.get_per('accounts', self.name,
				'resource')
			# All valid resource substitution strings should be added to this hash.
			if self.server_resource:
				self.server_resource = Template(self.server_resource).\
					safe_substitute({
						'hostname': socket.gethostname()
					})
			self.connect_and_init(show, msg, signed)

		elif show == 'offline':
			self.connected = 0
			if self.connection:
				self.on_purpose = True
				p = common.xmpp.Presence(typ = 'unavailable')
				p = self.add_sha(p, False)
				if msg:
					p.setStatus(msg)
				self.remove_all_transfers()
				self.time_to_reconnect = None
				self.connection.start_disconnect(p, self._on_disconnected)
			else:
				self.time_to_reconnect = None
				self._on_disconnected()

		elif show != 'offline' and self.connected:
			# dont'try to connect, when we are in state 'connecting'
			if self.connected == 1:
				return
			was_invisible = self.connected == STATUS_LIST.index('invisible')
			self.connected = STATUS_LIST.index(show)
			if show == 'invisible':
				self.send_invisible_presence(msg, signed)
				return
			if was_invisible and self.privacy_rules_supported:
				iq = self.build_privacy_rule('visible', 'allow')
				self.connection.send(iq)
				self.activate_privacy_rule('visible')
			priority = unicode(gajim.get_priority(self.name, sshow))
			p = common.xmpp.Presence(typ = None, priority = priority, show = sshow)
			p = self.add_sha(p)
			if msg:
				p.setStatus(msg)
			if signed:
				p.setTag(common.xmpp.NS_SIGNED + ' x').setData(signed)
			if self.connection:
				self.connection.send(p)
				self.priority = priority
			self.dispatch('STATUS', show)

	def _on_disconnected(self):
		''' called when a disconnect request has completed successfully'''
		self.dispatch('STATUS', 'offline')
		self.disconnect()

	def get_status(self):
		return STATUS_LIST[self.connected]


	def send_motd(self, jid, subject = '', msg = '', xhtml = None):
		if not self.connection:
			return
		msg_iq = common.xmpp.Message(to = jid, body = msg, subject = subject,
			xhtml = xhtml)

		self.connection.send(msg_iq)

	def send_message(self, jid, msg, keyID, type = 'chat', subject='',
<<<<<<< HEAD
	chatstate = None, msg_id = None, composing_xep = None, resource = None,
	user_nick = None, xhtml = None, forward_from = None):
=======
	chatstate = None, msg_id = None, composing_jep = None, resource = None,
	user_nick = None, xhtml = None, session = None):
>>>>>>> eb93f9a1
		if not self.connection:
			return 1
		if msg and not xhtml and gajim.config.get('rst_formatting_outgoing_messages'):
			xhtml = create_xhtml(msg)
		if not msg and chatstate is None:
			return 2
		fjid = jid
		if resource:
			fjid += '/' + resource
		msgtxt = msg
		msgenc = ''
		if keyID and USE_GPG:
			#encrypt
			msgenc, error = self.gpg.encrypt(msg, [keyID])
			if msgenc and not error:
				msgtxt = '[This message is encrypted]'
				lang = os.getenv('LANG')
				if lang is not None and lang != 'en': # we're not english
					# one  in locale and one en
					msgtxt = _('[This message is *encrypted* (See :JEP:`27`]') +\
						' ([This message is *encrypted* (See :JEP:`27`])'
			else:
				# Encryption failed, do not send message
				tim = localtime()
				self.dispatch('MSGNOTSENT', (jid, error, msgtxt, tim))
				return 3
		if msgtxt and not xhtml and gajim.config.get(
			'rst_formatting_outgoing_messages'):
			# Generate a XHTML part using reStructured text markup
			xhtml = create_xhtml(msgtxt)
		if type == 'chat':
			msg_iq = common.xmpp.Message(to = fjid, body = msgtxt, typ = type,
				xhtml = xhtml)
		else:
			if subject:
				msg_iq = common.xmpp.Message(to = fjid, body = msgtxt,
					typ = 'normal', subject = subject, xhtml = xhtml)
			else:
				msg_iq = common.xmpp.Message(to = fjid, body = msgtxt,
					typ = 'normal', xhtml = xhtml)
		if msgenc:
			msg_iq.setTag(common.xmpp.NS_ENCRYPTED + ' x').setData(msgenc)

		# JEP-0172: user_nickname
		if user_nick:
			msg_iq.setTag('nick', namespace = common.xmpp.NS_NICK).setData(
				user_nick)

		# chatstates - if peer supports jep85 or jep22, send chatstates
		# please note that the only valid tag inside a message containing a <body>
		# tag is the active event
		if chatstate is not None:
			if (composing_xep == 'XEP-0085' or not composing_xep) and \
			composing_xep != 'asked_once':
				# XEP-0085
				msg_iq.setTag(chatstate, namespace = common.xmpp.NS_CHATSTATES)
			if composing_xep in ('XEP-0022', 'asked_once') or not composing_xep:
				# XEP-0022
				chatstate_node = msg_iq.setTag('x',
					namespace = common.xmpp.NS_EVENT)
				if not msgtxt: # when no <body>, add <id>
					if not msg_id: # avoid putting 'None' in <id> tag
						msg_id = ''
					chatstate_node.setTagData('id', msg_id)
				# when msgtxt, requests JEP-0022 composing notification
				if chatstate is 'composing' or msgtxt: 
					chatstate_node.addChild(name = 'composing') 

<<<<<<< HEAD
		if forward_from:
			addresses = msg_iq.addChild('addresses',
				namespace=common.xmpp.NS_ADDRESS)
			addresses.addChild('address', attrs = {'type': 'ofrom',
				'jid': forward_from})
		self.connection.send(msg_iq)
		if not forward_from:
			no_log_for = gajim.config.get_per('accounts', self.name, 'no_log_for')\
				.split()
			ji = gajim.get_jid_without_resource(jid)
			if self.name not in no_log_for and ji not in no_log_for:
				log_msg = msg
				if subject:
					log_msg = _('Subject: %s\n%s') % (subject, msg)
				if log_msg:
					if type == 'chat':
						kind = 'chat_msg_sent'
					else:
						kind = 'single_msg_sent'
					try:
						gajim.logger.write(kind, jid, log_msg)
					except exceptions.PysqliteOperationalError, e:
						self.dispatch('ERROR', (_('Disk Write Error'), str(e)))
			self.dispatch('MSGSENT', (jid, msg, keyID))
=======
		if session:
			# XEP-0201
			session.last_send = time.time()
			msg_iq.setThread(session.thread_id)

			# XEP-0200
			if session.enable_encryption:
				msg_iq = session.encrypt_stanza(msg_iq)

		self.connection.send(msg_iq)

		if session.is_loggable():
			log_msg = msg
			if subject:
				log_msg = _('Subject: %s\n%s') % (subject, msg)
			if log_msg:
				if type == 'chat':
					kind = 'chat_msg_sent'
				else:
					kind = 'single_msg_sent'
				gajim.logger.write(kind, jid, log_msg)
		self.dispatch('MSGSENT', (jid, msg, keyID))
>>>>>>> eb93f9a1
	
	def send_stanza(self, stanza):
		''' send a stanza untouched '''
		if not self.connection:
			return
		self.connection.send(stanza)
	
	def ack_subscribed(self, jid):
		if not self.connection:
			return
		log.debug('ack\'ing subscription complete for %s' % jid)
		p = common.xmpp.Presence(jid, 'subscribe')
		self.connection.send(p)

	def ack_unsubscribed(self, jid):
		if not self.connection:
			return
		log.debug('ack\'ing unsubscription complete for %s' % jid)
		p = common.xmpp.Presence(jid, 'unsubscribe')
		self.connection.send(p)

	def request_subscription(self, jid, msg = '', name = '', groups = [],
	auto_auth = False, user_nick = ''):
		if not self.connection:
			return
		log.debug('subscription request for %s' % jid)
		if auto_auth:
			self.jids_for_auto_auth.append(jid)
		# RFC 3921 section 8.2
		infos = {'jid': jid}
		if name:
			infos['name'] = name
		iq = common.xmpp.Iq('set', common.xmpp.NS_ROSTER)
		q = iq.getTag('query')
		item = q.addChild('item', attrs = infos)
		for g in groups:
			item.addChild('group').setData(g)
		self.connection.send(iq)

		p = common.xmpp.Presence(jid, 'subscribe')
		if user_nick:
			p.setTag('nick', namespace = common.xmpp.NS_NICK).setData(user_nick)
		p = self.add_sha(p)
		if msg:
			p.setStatus(msg)
		self.connection.send(p)

	def send_authorization(self, jid):
		if not self.connection:
			return
		p = common.xmpp.Presence(jid, 'subscribed')
		p = self.add_sha(p)
		self.connection.send(p)

	def refuse_authorization(self, jid):
		if not self.connection:
			return
		p = common.xmpp.Presence(jid, 'unsubscribed')
		p = self.add_sha(p)
		self.connection.send(p)

	def unsubscribe(self, jid, remove_auth = True):
		if not self.connection:
			return
		if remove_auth:
			self.connection.getRoster().delItem(jid)
			jid_list = gajim.config.get_per('contacts')
			for j in jid_list:
				if j.startswith(jid):
					gajim.config.del_per('contacts', j)
		else:
			self.connection.getRoster().Unsubscribe(jid)
			self.update_contact(jid, '', [])

	def unsubscribe_agent(self, agent):
		if not self.connection:
			return
		iq = common.xmpp.Iq('set', common.xmpp.NS_REGISTER, to = agent)
		iq.getTag('query').setTag('remove')
		id = self.connection.getAnID()
		iq.setID(id)
		self.awaiting_answers[id] = (AGENT_REMOVED, agent)
		self.connection.send(iq)
		self.connection.getRoster().delItem(agent)

	def update_contact(self, jid, name, groups):
		'''update roster item on jabber server'''
		if self.connection:
			self.connection.getRoster().setItem(jid = jid, name = name,
				groups = groups)

	def send_new_account_infos(self, form, is_form):
		def _on_register_result(result):
			if not common.xmpp.isResultNode(result):
				self.dispatch('ACC_NOT_OK', (result.getError()))
				return
			if USE_GPG:
				self.gpg = GnuPG.GnuPG(gajim.config.get('use_gpg_agent'))
				gajim.config.set('usegpg', True)
			else:
				gajim.config.set('usegpg', False)
			gajim.connections[self.name] = self
			self.dispatch('ACC_OK', (self.new_account_info))
			self.new_account_info = None
			if self.connection:
				self.connection.UnregisterDisconnectHandler(self._on_new_account)
			self.disconnect(on_purpose=True)
		if is_form:
			# Get username and password and put them in new_account_info
			for field in self._data_form.iter_fields():
				if field.var == 'username':
					self.new_account_info['name'] = field.value
				if field.var == 'password':
					self.new_account_info['password'] = field.value
			iq=Iq('set', NS_REGISTER, to = self._hostname)
			iq.setTag('query').addChild(node = form)
			self.connection.SendAndCallForResponse(iq, _on_register_result)
		else:
			# Get username and password and put them in new_account_info
			if form.has_key('username'):
				self.new_account_info['name'] = form['username']
			if form.has_key('password'):
				self.new_account_info['password'] = form['password']
			common.xmpp.features_nb.register(self.connection, self._hostname,
				form, _on_register_result)

	def new_account(self, name, config, sync = False):
		# If a connection already exist we cannot create a new account
		if self.connection:
			return
		self._hostname = config['hostname']
		self.new_account_info = config
		self.name = name
		self.on_connect_success = self._on_new_account
		self.on_connect_failure = self._on_new_account
		self.connect(config)

	def _on_new_account(self, con = None, con_type = None):
		if not con_type:
			self.dispatch('NEW_ACC_NOT_CONNECTED',
				(_('Could not connect to "%s"') % self._hostname))
			return
		self.on_connect_failure = None
		self.connection = con
		common.xmpp.features_nb.getRegInfo(con, self._hostname)

	def account_changed(self, new_name):
		self.name = new_name

	def request_last_status_time(self, jid, resource, groupchat_jid=None):
		'''groupchat_jid is used when we want to send a request to a real jid
		and act as if the answer comes from the groupchat_jid'''
		if not self.connection:
			return
		to_whom_jid = jid
		if resource:
			to_whom_jid += '/' + resource
		iq = common.xmpp.Iq(to = to_whom_jid, typ = 'get', queryNS =\
			common.xmpp.NS_LAST)
		id = self.connection.getAnID()
		iq.setID(id)
		if groupchat_jid:
			self.groupchat_jids[id] = groupchat_jid
		self.connection.send(iq)

	def request_os_info(self, jid, resource, groupchat_jid=None):
		'''groupchat_jid is used when we want to send a request to a real jid
		and act as if the answer comes from the groupchat_jid'''
		if not self.connection:
			return
		# If we are invisible, do not request
		if self.connected == gajim.SHOW_LIST.index('invisible'):
			self.dispatch('OS_INFO', (jid, resource, _('Not fetched because of invisible status'), _('Not fetched because of invisible status')))
			return
		to_whom_jid = jid
		if resource:
			to_whom_jid += '/' + resource
		iq = common.xmpp.Iq(to = to_whom_jid, typ = 'get', queryNS =\
			common.xmpp.NS_VERSION)
		id = self.connection.getAnID()
		iq.setID(id)
		if groupchat_jid:
			self.groupchat_jids[id] = groupchat_jid
		self.connection.send(iq)

	def get_settings(self):
		''' Get Gajim settings as described in JEP 0049 '''
		if not self.connection:
			return
		iq = common.xmpp.Iq(typ='get')
		iq2 = iq.addChild(name='query', namespace=common.xmpp.NS_PRIVATE)
		iq3 = iq2.addChild(name='gajim', namespace='gajim:prefs')
		self.connection.send(iq)

	def get_bookmarks(self):
		'''Get Bookmarks from storage as described in JEP 0048'''
		self.bookmarks = [] #avoid multiple bookmarks when re-connecting
		if not self.connection:
			return
		iq = common.xmpp.Iq(typ='get')
		iq2 = iq.addChild(name='query', namespace=common.xmpp.NS_PRIVATE)
		iq2.addChild(name='storage', namespace='storage:bookmarks')
		self.connection.send(iq)

	def store_bookmarks(self):
		''' Send bookmarks to the storage namespace '''
		if not self.connection:
			return
		iq = common.xmpp.Iq(typ='set')
		iq2 = iq.addChild(name='query', namespace=common.xmpp.NS_PRIVATE)
		iq3 = iq2.addChild(name='storage', namespace='storage:bookmarks')
		for bm in self.bookmarks:
			iq4 = iq3.addChild(name = "conference")
			iq4.setAttr('jid', bm['jid'])
			iq4.setAttr('autojoin', bm['autojoin'])
			iq4.setAttr('minimize', bm['minimize'])
			iq4.setAttr('name', bm['name'])
			# Only add optional elements if not empty
			# Note: need to handle both None and '' as empty
			#   thus shouldn't use "is not None"
			if bm.get('nick', None):
				iq5 = iq4.setTagData('nick', bm['nick'])
			if bm.get('password', None):
				iq5 = iq4.setTagData('password', bm['password'])
			if bm.get('print_status', None):
				iq5 = iq4.setTagData('print_status', bm['print_status'])
		self.connection.send(iq)

	def get_annotations(self):
		'''Get Annonations from storage as described in XEP 0048, and XEP 0145'''
		self.annotations = {}
		if not self.connection:
			return
		iq = common.xmpp.Iq(typ='get')
		iq2 = iq.addChild(name='query', namespace=common.xmpp.NS_PRIVATE)
		iq2.addChild(name='storage', namespace='storage:rosternotes')
		self.connection.send(iq)

	def store_annotations(self):
		'''Set Annonations in private storage as described in XEP 0048, and XEP 0145'''
		if not self.connection:
			return
		iq = common.xmpp.Iq(typ='set')
		iq2 = iq.addChild(name='query', namespace=common.xmpp.NS_PRIVATE)
		iq3 = iq2.addChild(name='storage', namespace='storage:rosternotes')
		for jid in self.annotations.keys():
			if self.annotations[jid]:
				iq4 = iq3.addChild(name = "note")
				iq4.setAttr('jid', jid)
				iq4.setData(self.annotations[jid])
		self.connection.send(iq)


	def get_metacontacts(self):
		'''Get metacontacts list from storage as described in JEP 0049'''
		if not self.connection:
			return
		iq = common.xmpp.Iq(typ='get')
		iq2 = iq.addChild(name='query', namespace=common.xmpp.NS_PRIVATE)
		iq2.addChild(name='storage', namespace='storage:metacontacts')
		id = self.connection.getAnID()
		iq.setID(id)
		self.awaiting_answers[id] = (METACONTACTS_ARRIVED, )
		self.connection.send(iq)

	def store_metacontacts(self, tags_list):
		''' Send meta contacts to the storage namespace '''
		if not self.connection:
			return
		iq = common.xmpp.Iq(typ='set')
		iq2 = iq.addChild(name='query', namespace=common.xmpp.NS_PRIVATE)
		iq3 = iq2.addChild(name='storage', namespace='storage:metacontacts')
		for tag in tags_list:
			for data in tags_list[tag]:
				jid = data['jid']
				dict_ = {'jid': jid, 'tag': tag}
				if data.has_key('order'):
					dict_['order'] = data['order']
				iq3.addChild(name = 'meta', attrs = dict_)
		self.connection.send(iq)

	def send_agent_status(self, agent, ptype):
		if not self.connection:
			return
		show = helpers.get_xmpp_show(STATUS_LIST[self.connected])
		p = common.xmpp.Presence(to = agent, typ = ptype, show = show)
		p = self.add_sha(p, ptype != 'unavailable')
		self.connection.send(p)

	def check_unique_room_id_support(self, server, instance):
		if not self.connection:
			return
		iq = common.xmpp.Iq(typ = 'get', to = server)
		iq.setAttr('id', 'unique1')
		iq.addChild('unique', namespace=common.xmpp.NS_MUC_UNIQUE)
		def _on_response(resp):
			if not common.xmpp.isResultNode(resp):
				self.dispatch('UNIQUE_ROOM_ID_UNSUPPORTED', (server, instance))
				return
			print resp.getTag('unique').getData()
			self.dispatch('UNIQUE_ROOM_ID_SUPPORTED', (server, instance,
				resp.getTag('unique').getData()))
		self.connection.SendAndCallForResponse(iq, _on_response)

	def join_gc(self, nick, room_jid, password):
		# FIXME: This room JID needs to be normalized; see #1364
		if not self.connection:
			return
		show = helpers.get_xmpp_show(STATUS_LIST[self.connected])
		if show == 'invisible':
			# Never join a room when invisible
			return
		p = common.xmpp.Presence(to = '%s/%s' % (room_jid, nick),
			show = show, status = self.status)
		if gajim.config.get('send_sha_in_gc_presence'):
			p = self.add_sha(p)
		t = p.setTag(common.xmpp.NS_MUC + ' x')
		if password:
			t.setTagData('password', password)
		self.connection.send(p)

		# last date/time in history to avoid duplicate
		if not self.last_history_line.has_key(room_jid): 
			# Not in memory, get it from DB
			last_log = gajim.logger.get_last_date_that_has_logs(room_jid,
				is_room = True)
			if last_log is None:
				last_log = 0
			self.last_history_line[room_jid]= last_log

	def send_gc_message(self, jid, msg, xhtml = None):
		if not self.connection:
			return
		if not xhtml and gajim.config.get('rst_formatting_outgoing_messages'):
			xhtml = create_xhtml(msg)
		msg_iq = common.xmpp.Message(jid, msg, typ = 'groupchat', xhtml = xhtml)
		self.connection.send(msg_iq)
		self.dispatch('MSGSENT', (jid, msg))

	def send_gc_subject(self, jid, subject):
		if not self.connection:
			return
		msg_iq = common.xmpp.Message(jid,typ = 'groupchat', subject = subject)
		self.connection.send(msg_iq)

	def request_gc_config(self, room_jid):
		if not self.connection:
			return
		iq = common.xmpp.Iq(typ = 'get', queryNS = common.xmpp.NS_MUC_OWNER,
			to = room_jid)
		self.connection.send(iq)

	def destroy_gc_room(self, room_jid, reason = '', jid = ''):
		if not self.connection:
			return
		iq = common.xmpp.Iq(typ = 'set', queryNS = common.xmpp.NS_MUC_OWNER,
			to = room_jid)
		destroy = iq.getTag('query').setTag('destroy')
		if reason:
			destroy.setTagData('reason', reason)
		if jid:
			destroy.setAttr('jid', jid)
		self.connection.send(iq)

	def send_gc_status(self, nick, jid, show, status):
		if not self.connection:
			return
		if show == 'invisible':
			show = 'offline'
		ptype = None
		if show == 'offline':
			ptype = 'unavailable'
		xmpp_show = helpers.get_xmpp_show(show)
		p = common.xmpp.Presence(to = '%s/%s' % (jid, nick), typ = ptype,
			show = xmpp_show, status = status)
		if gajim.config.get('send_sha_in_gc_presence') and show != 'offline':
			p = self.add_sha(p, ptype != 'unavailable')
		# send instantly so when we go offline, status is sent to gc before we
		# disconnect from jabber server
		self.connection.send(p)
		# Save the time we quit to avoid duplicate logs AND be faster than 
		# get that date from DB
		self.last_history_line[jid] = time_time()

	def gc_set_role(self, room_jid, nick, role, reason = ''):
		'''role is for all the life of the room so it's based on nick'''
		if not self.connection:
			return
		iq = common.xmpp.Iq(typ = 'set', to = room_jid, queryNS =\
			common.xmpp.NS_MUC_ADMIN)
		item = iq.getTag('query').setTag('item')
		item.setAttr('nick', nick)
		item.setAttr('role', role)
		if reason:
			item.addChild(name = 'reason', payload = reason)
		self.connection.send(iq)

	def gc_set_affiliation(self, room_jid, jid, affiliation, reason = ''):
		'''affiliation is for all the life of the room so it's based on jid'''
		if not self.connection:
			return
		iq = common.xmpp.Iq(typ = 'set', to = room_jid, queryNS =\
			common.xmpp.NS_MUC_ADMIN)
		item = iq.getTag('query').setTag('item')
		item.setAttr('jid', jid)
		item.setAttr('affiliation', affiliation)
		if reason:
			item.addChild(name = 'reason', payload = reason)
		self.connection.send(iq)

	def send_gc_affiliation_list(self, room_jid, list):
		if not self.connection:
			return
		iq = common.xmpp.Iq(typ = 'set', to = room_jid, queryNS = \
			common.xmpp.NS_MUC_ADMIN)
		item = iq.getTag('query')
		for jid in list:
			item_tag = item.addChild('item', {'jid': jid,
				'affiliation': list[jid]['affiliation']})
			if list[jid].has_key('reason') and list[jid]['reason']:
				item_tag.setTagData('reason', list[jid]['reason'])
		self.connection.send(iq)

	def get_affiliation_list(self, room_jid, affiliation):
		if not self.connection:
			return
		iq = common.xmpp.Iq(typ = 'get', to = room_jid, queryNS = \
			common.xmpp.NS_MUC_ADMIN)
		item = iq.getTag('query').setTag('item')
		item.setAttr('affiliation', affiliation)
		self.connection.send(iq)

	def send_gc_config(self, room_jid, form):
		iq = common.xmpp.Iq(typ = 'set', to = room_jid, queryNS =\
			common.xmpp.NS_MUC_OWNER)
		query = iq.getTag('query')
		form.setAttr('type', 'submit')
		query.addChild(node = form)
		self.connection.send(iq)

	def gpg_passphrase(self, passphrase):
		if USE_GPG:
			use_gpg_agent = gajim.config.get('use_gpg_agent')
			if use_gpg_agent:
				self.gpg.passphrase = None
			else:
				self.gpg.passphrase = passphrase

	def ask_gpg_keys(self):
		if USE_GPG:
			keys = self.gpg.get_keys()
			return keys
		return None

	def ask_gpg_secrete_keys(self):
		if USE_GPG:
			keys = self.gpg.get_secret_keys()
			return keys
		return None

	def change_password(self, password):
		if not self.connection:
			return
		hostname = gajim.config.get_per('accounts', self.name, 'hostname')
		username = gajim.config.get_per('accounts', self.name, 'name')
		iq = common.xmpp.Iq(typ = 'set', to = hostname)
		q = iq.setTag(common.xmpp.NS_REGISTER + ' query')
		q.setTagData('username',username)
		q.setTagData('password',password)
		self.connection.send(iq)

	def unregister_account(self, on_remove_success):
		# no need to write this as a class method and keep the value of
		# on_remove_success as a class property as pass it as an argument
		def _on_unregister_account_connect(con):
			self.on_connect_auth = None
			if gajim.account_is_connected(self.name):
				hostname = gajim.config.get_per('accounts', self.name, 'hostname')
				iq = common.xmpp.Iq(typ = 'set', to = hostname)
				q = iq.setTag(common.xmpp.NS_REGISTER + ' query').setTag('remove')
				con.send(iq)
				on_remove_success(True)
				return
			on_remove_success(False)
		if self.connected == 0:
			self.on_connect_auth = _on_unregister_account_connect
			self.connect_and_auth()
		else:
			_on_unregister_account_connect(self.connection)

	def send_invite(self, room, to, reason='', continue_tag=False):
		'''sends invitation'''
		message=common.xmpp.Message(to = room)
		c = message.addChild(name = 'x', namespace = common.xmpp.NS_MUC_USER)
		c = c.addChild(name = 'invite', attrs={'to' : to})
		if continue_tag:
			c.addChild(name = 'continue')
		if reason != '':
			c.setTagData('reason', reason)
		self.connection.send(message)

	def send_keepalive(self):
		# nothing received for the last foo seconds (60 secs by default)
		if self.connection:
			self.connection.send(' ')

	def _reconnect_alarm(self):
		if self.time_to_reconnect:
			if self.connected < 2:
				self._reconnect()
			else:
				self.time_to_reconnect = None

	def request_search_fields(self, jid):
		iq = common.xmpp.Iq(typ = 'get', to = jid, queryNS = \
			common.xmpp.NS_SEARCH)
		self.connection.send(iq)

	def send_search_form(self, jid, form, is_form):
		iq = common.xmpp.Iq(typ = 'set', to = jid, queryNS = \
			common.xmpp.NS_SEARCH)
		item = iq.getTag('query')
		if is_form:
			item.addChild(node = form)
		else:
			for i in form.keys():
				item.setTagData(i,form[i])
		def _on_response(resp):
			jid = jid = helpers.get_jid_from_iq(resp)
			tag = resp.getTag('query', namespace = common.xmpp.NS_SEARCH)
			if not tag:
				self.dispatch('SEARCH_RESULT', (jid, None, False))
				return
			df = tag.getTag('x', namespace = common.xmpp.NS_DATA)
			if df:
				self.dispatch('SEARCH_RESULT', (jid, df, True))
				return
			df = []
			for item in tag.getTags('item'):
				# We also show attributes. jid is there
				f = item.attrs
				for i in item.getPayload():
					f[i.getName()] = i.getData()
				df.append(f)
			self.dispatch('SEARCH_RESULT', (jid, df, False))

		self.connection.SendAndCallForResponse(iq, _on_response)

# END Connection<|MERGE_RESOLUTION|>--- conflicted
+++ resolved
@@ -820,13 +820,8 @@
 		self.connection.send(msg_iq)
 
 	def send_message(self, jid, msg, keyID, type = 'chat', subject='',
-<<<<<<< HEAD
 	chatstate = None, msg_id = None, composing_xep = None, resource = None,
-	user_nick = None, xhtml = None, forward_from = None):
-=======
-	chatstate = None, msg_id = None, composing_jep = None, resource = None,
-	user_nick = None, xhtml = None, session = None):
->>>>>>> eb93f9a1
+	user_nick = None, xhtml = None, session = None, forward_from = None):
 		if not self.connection:
 			return 1
 		if msg and not xhtml and gajim.config.get('rst_formatting_outgoing_messages'):
@@ -875,7 +870,7 @@
 			msg_iq.setTag('nick', namespace = common.xmpp.NS_NICK).setData(
 				user_nick)
 
-		# chatstates - if peer supports jep85 or jep22, send chatstates
+		# chatstates - if peer supports xep85 or xep22, send chatstates
 		# please note that the only valid tag inside a message containing a <body>
 		# tag is the active event
 		if chatstate is not None:
@@ -895,12 +890,20 @@
 				if chatstate is 'composing' or msgtxt: 
 					chatstate_node.addChild(name = 'composing') 
 
-<<<<<<< HEAD
 		if forward_from:
 			addresses = msg_iq.addChild('addresses',
 				namespace=common.xmpp.NS_ADDRESS)
 			addresses.addChild('address', attrs = {'type': 'ofrom',
 				'jid': forward_from})
+		if session:
+			# XEP-0201
+			session.last_send = time.time()
+			msg_iq.setThread(session.thread_id)
+
+			# XEP-0200
+			if session.enable_encryption:
+				msg_iq = session.encrypt_stanza(msg_iq)
+
 		self.connection.send(msg_iq)
 		if not forward_from:
 			no_log_for = gajim.config.get_per('accounts', self.name, 'no_log_for')\
@@ -920,17 +923,6 @@
 					except exceptions.PysqliteOperationalError, e:
 						self.dispatch('ERROR', (_('Disk Write Error'), str(e)))
 			self.dispatch('MSGSENT', (jid, msg, keyID))
-=======
-		if session:
-			# XEP-0201
-			session.last_send = time.time()
-			msg_iq.setThread(session.thread_id)
-
-			# XEP-0200
-			if session.enable_encryption:
-				msg_iq = session.encrypt_stanza(msg_iq)
-
-		self.connection.send(msg_iq)
 
 		if session.is_loggable():
 			log_msg = msg
@@ -943,7 +935,6 @@
 					kind = 'single_msg_sent'
 				gajim.logger.write(kind, jid, log_msg)
 		self.dispatch('MSGSENT', (jid, msg, keyID))
->>>>>>> eb93f9a1
 	
 	def send_stanza(self, stanza):
 		''' send a stanza untouched '''
