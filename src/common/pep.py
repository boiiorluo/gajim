--- conflicted
+++ resolved
@@ -447,10 +447,6 @@
             gajim.nicks[account] = self._pep_specific_data
 
 
-<<<<<<< HEAD
-SUPPORTED_PERSONAL_USER_EVENTS = [UserMoodPEP, UserTunePEP, UserActivityPEP,
-                                                                                         UserNicknamePEP]
-=======
 class UserLocationPEP(AbstractPEP):
     '''XEP-0080: User Location'''
 
@@ -497,7 +493,6 @@
 
 SUPPORTED_PERSONAL_USER_EVENTS = [UserMoodPEP, UserTunePEP, UserActivityPEP,
                                                                                          UserNicknamePEP, UserLocationPEP]
->>>>>>> 30a1bb50
 
 class ConnectionPEP(object):
 
@@ -505,8 +500,6 @@
         self._account = account
         self._dispatcher = dispatcher
         self._pubsub_connection = pubsub_connection
-<<<<<<< HEAD
-=======
         self.reset_awaiting_pep()
 
     def reset_awaiting_pep(self):
@@ -531,7 +524,6 @@
         if self.to_be_sent_location:
             self.send_location(self.to_be_sent_location)
         self.reset_awaiting_pep()
->>>>>>> 30a1bb50
 
     def _pubsubEventCB(self, xmpp_dispatcher, msg):
         ''' Called when we receive <message /> with pubsub event. '''
@@ -552,11 +544,7 @@
         items = event_tag.getTag('items')
         if items:
             for item in items.getTags('item'):
-<<<<<<< HEAD
-                entry = item.getTag('entry')
-=======
                 entry = item.getTag('entry', namespace=xmpp.NS_ATOM)
->>>>>>> 30a1bb50
                 if entry:
                     # for each entry in feed (there shouldn't be more than one,
                     # but to be sure...
@@ -566,14 +554,11 @@
         raise xmpp.NodeProcessed
 
     def send_activity(self, activity, subactivity=None, message=None):
-<<<<<<< HEAD
-=======
         if self.connected == 1:
             # We are connecting, keep activity in mem and send it when we'll be
             # connected
             self.to_be_sent_activity = (activity, subactivity, message)
             return
->>>>>>> 30a1bb50
         if not self.pep_supported:
             return
         item = xmpp.Node('activity', {'xmlns': xmpp.NS_ACTIVITY})
@@ -589,13 +574,6 @@
     def retract_activity(self):
         if not self.pep_supported:
             return
-<<<<<<< HEAD
-        # not all server support retract, so send empty pep first
-        self.send_activity(None)
-        self._pubsub_connection.send_pb_retract('', xmpp.NS_ACTIVITY, '0')
-
-    def send_mood(self, mood, message=None):
-=======
         self.send_activity(None)
         # not all client support new XEP, so we still retract
         self._pubsub_connection.send_pb_retract('', xmpp.NS_ACTIVITY, '0')
@@ -606,7 +584,6 @@
             # connected
             self.to_be_sent_mood = (mood, message)
             return
->>>>>>> 30a1bb50
         if not self.pep_supported:
             return
         item = xmpp.Node('mood', {'xmlns': xmpp.NS_MOOD})
@@ -621,22 +598,16 @@
         if not self.pep_supported:
             return
         self.send_mood(None)
-<<<<<<< HEAD
-=======
         # not all client support new XEP, so we still retract
->>>>>>> 30a1bb50
         self._pubsub_connection.send_pb_retract('', xmpp.NS_MOOD, '0')
 
     def send_tune(self, artist='', title='', source='', track=0, length=0,
     items=None):
-<<<<<<< HEAD
-=======
         if self.connected == 1:
             # We are connecting, keep tune in mem and send it when we'll be
             # connected
             self.to_be_sent_tune = (artist, title, source, track, length, items)
             return
->>>>>>> 30a1bb50
         if not self.pep_supported:
             return
         item = xmpp.Node('tune', {'xmlns': xmpp.NS_TUNE})
@@ -662,13 +633,6 @@
     def retract_tune(self):
         if not self.pep_supported:
             return
-<<<<<<< HEAD
-        # not all server support retract, so send empty pep first
-        self.send_tune(None)
-        self._pubsub_connection.send_pb_retract('', xmpp.NS_TUNE, '0')
-
-    def send_nickname(self, nick):
-=======
         self.send_tune(None)
         # not all client support new XEP, so we still retract
         self._pubsub_connection.send_pb_retract('', xmpp.NS_TUNE, '0')
@@ -679,7 +643,6 @@
             # connected
             self.to_be_sent_nick = nick
             return
->>>>>>> 30a1bb50
         if not self.pep_supported:
             return
         item = xmpp.Node('nick', {'xmlns': xmpp.NS_NICK})
@@ -689,11 +652,6 @@
     def retract_nickname(self):
         if not self.pep_supported:
             return
-<<<<<<< HEAD
-        # not all server support retract, so send empty pep first
-        self.send_nickname(None)
-        self._pubsub_connection.send_pb_retract('', xmpp.NS_NICK, '0')
-=======
         self.send_nickname(None)
         # not all client support new XEP, so we still retract
         self._pubsub_connection.send_pb_retract('', xmpp.NS_NICK, '0')
@@ -718,5 +676,4 @@
             return
         self.send_location({})
         # not all client support new XEP, so we still retract
-        self._pubsub_connection.send_pb_retract('', xmpp.NS_LOCATION, '0')
->>>>>>> 30a1bb50
+        self._pubsub_connection.send_pb_retract('', xmpp.NS_LOCATION, '0')