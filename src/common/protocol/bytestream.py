--- conflicted
+++ resolved
@@ -75,8 +75,6 @@
     def __init__(self):
         self.files_props = {}
 
-<<<<<<< HEAD
-=======
     def _ft_get_our_jid(self):
         our_jid = gajim.get_jid_from_account(self.name)
         resource = self.server_resource
@@ -261,7 +259,6 @@
 
 class ConnectionSocks5Bytestream(ConnectionBytestream):
 
->>>>>>> 337b09d3
     def send_success_connect_reply(self, streamhost):
         """
         Send reply to the initiator of FT that we made a connection
@@ -439,95 +436,6 @@
         else:
             return []
 
-<<<<<<< HEAD
-    def send_file_rejection(self, file_props, code='403', typ=None):
-        """
-        Inform sender that we refuse to download the file
-
-        typ is used when code = '400', in this case typ can be 'strean' for
-        invalid stream or 'profile' for invalid profile
-        """
-        # user response to ConfirmationDialog may come after we've disconneted
-        if not self.connection or self.connected < 2:
-            return
-        iq = xmpp.Iq(to=unicode(file_props['sender']), typ='error')
-        iq.setAttr('id', file_props['request-id'])
-        if code == '400' and typ in ('stream', 'profile'):
-            name = 'bad-request'
-            text = ''
-        else:
-            name = 'forbidden'
-            text = 'Offer Declined'
-        err = xmpp.ErrorNode(code=code, typ='cancel', name=name, text=text)
-        if code == '400' and typ in ('stream', 'profile'):
-            if typ == 'stream':
-                err.setTag('no-valid-streams', namespace=xmpp.NS_SI)
-            else:
-                err.setTag('bad-profile', namespace=xmpp.NS_SI)
-        iq.addChild(node=err)
-        self.connection.send(iq)
-
-    def send_file_approval(self, file_props):
-        """
-        Send iq, confirming that we want to download the file
-        """
-        # user response to ConfirmationDialog may come after we've disconneted
-        if not self.connection or self.connected < 2:
-            return
-        iq = xmpp.Iq(to=unicode(file_props['sender']), typ='result')
-        iq.setAttr('id', file_props['request-id'])
-        si = iq.setTag('si', namespace=xmpp.NS_SI)
-        if 'offset' in file_props and file_props['offset']:
-            file_tag = si.setTag('file', namespace=xmpp.NS_FILE)
-            range_tag = file_tag.setTag('range')
-            range_tag.setAttr('offset', file_props['offset'])
-        feature = si.setTag('feature', namespace=xmpp.NS_FEATURE)
-        _feature = xmpp.DataForm(typ='submit')
-        feature.addChild(node=_feature)
-        field = _feature.setField('stream-method')
-        field.delAttr('type')
-        field.setValue(xmpp.NS_BYTESTREAM)
-        self.connection.send(iq)
-
-    def _ft_get_our_jid(self):
-        our_jid = gajim.get_jid_from_account(self.name)
-        resource = self.server_resource
-        return our_jid + '/' + resource
-
-    def _ft_get_receiver_jid(self, file_props):
-        return file_props['receiver'].jid + '/' + file_props['receiver'].resource
-
-    def send_file_request(self, file_props):
-        """
-        Send iq for new FT request
-        """
-        if not self.connection or self.connected < 2:
-            return
-        file_props['sender'] = self._ft_get_our_jid()
-        fjid = self._ft_get_receiver_jid(file_props)
-        iq = xmpp.Iq(to=fjid, typ='set')
-        iq.setID(file_props['sid'])
-        self.files_props[file_props['sid']] = file_props
-        si = iq.setTag('si', namespace=xmpp.NS_SI)
-        si.setAttr('profile', xmpp.NS_FILE)
-        si.setAttr('id', file_props['sid'])
-        file_tag = si.setTag('file', namespace=xmpp.NS_FILE)
-        file_tag.setAttr('name', file_props['name'])
-        file_tag.setAttr('size', file_props['size'])
-        desc = file_tag.setTag('desc')
-        if 'desc' in file_props:
-            desc.setData(file_props['desc'])
-        file_tag.setTag('range')
-        feature = si.setTag('feature', namespace=xmpp.NS_FEATURE)
-        _feature = xmpp.DataForm(typ='form')
-        feature.addChild(node=_feature)
-        field = _feature.setField('stream-method')
-        field.setAttr('type', 'list-single')
-        field.addOption(xmpp.NS_BYTESTREAM)
-        self.connection.send(iq)
-
-=======
->>>>>>> 337b09d3
     def _result_socks5_sid(self, sid, hash_id):
         """
         Store the result of SHA message from auth
@@ -596,12 +504,6 @@
         self.dispatch('FILE_REQUEST_ERROR', (jid, file_props, ''))
         raise xmpp.NodeProcessed
 
-<<<<<<< HEAD
-    def _ft_get_from(self, iq_obj):
-        return helpers.get_full_jid_from_iq(iq_obj)
-
-=======
->>>>>>> 337b09d3
     def _bytestreamSetCB(self, con, iq_obj):
         target = unicode(iq_obj.getAttr('to'))
         id_ = unicode(iq_obj.getAttr('id'))
@@ -659,12 +561,6 @@
                         gajim.socks5queue.activate_proxy(host['idx'])
                         raise xmpp.NodeProcessed
 
-<<<<<<< HEAD
-    def _ft_get_streamhost_jid_attr(self, streamhost):
-        return helpers.parse_jid(streamhost.getAttr('jid'))
-
-=======
->>>>>>> 337b09d3
     def _bytestreamResultCB(self, con, iq_obj):
         frm = self._ft_get_from(iq_obj)
         real_id = unicode(iq_obj.getAttr('id'))
@@ -700,11 +596,7 @@
             raise xmpp.NodeProcessed
 
         if real_id.startswith('au_'):
-<<<<<<< HEAD
-            if 'stopped' in file and file_props['stopped']:
-=======
             if 'stopped' in file_props and file_props['stopped']:
->>>>>>> 337b09d3
                 self.remove_transfer(file_props)
             else:
                 gajim.socks5queue.send_file(file_props, self.name)
@@ -716,12 +608,9 @@
                 if proxyhost['jid'] == jid:
                     proxy = proxyhost
 
-<<<<<<< HEAD
-=======
         if 'stopped' in file_props and file_props['stopped']:
             self.remove_transfer(file_props)
             raise xmpp.NodeProcessed
->>>>>>> 337b09d3
         if proxy is not None:
             file_props['streamhost-used'] = True
             if 'streamhosts' not in file_props:
@@ -736,14 +625,7 @@
             raise xmpp.NodeProcessed
 
         else:
-<<<<<<< HEAD
-            if 'stopped' in file_props and file_props['stopped']:
-                self.remove_transfer(file_props)
-            else:
-                gajim.socks5queue.send_file(file_props, self.name)
-=======
             gajim.socks5queue.send_file(file_props, self.name)
->>>>>>> 337b09d3
             if 'fast' in file_props:
                 fasts = file_props['fast']
                 if len(fasts) > 0:
@@ -752,102 +634,7 @@
 
         raise xmpp.NodeProcessed
 
-<<<<<<< HEAD
-    def _siResultCB(self, con, iq_obj):
-        file_props = self.files_props.get(iq_obj.getAttr('id'))
-        if not file_props:
-            return
-        if 'request-id' in file_props:
-            # we have already sent streamhosts info
-            return
-        file_props['receiver'] = self._ft_get_from(iq_obj)
-        si = iq_obj.getTag('si')
-        file_tag = si.getTag('file')
-        range_tag = None
-        if file_tag:
-            range_tag = file_tag.getTag('range')
-        if range_tag:
-            offset = range_tag.getAttr('offset')
-            if offset:
-                file_props['offset'] = int(offset)
-            length = range_tag.getAttr('length')
-            if length:
-                file_props['length'] = int(length)
-        feature = si.setTag('feature')
-        if feature.getNamespace() != xmpp.NS_FEATURE:
-            return
-        form_tag = feature.getTag('x')
-        form = xmpp.DataForm(node=form_tag)
-        field = form.getField('stream-method')
-        if field.getValue() != xmpp.NS_BYTESTREAM:
-            return
-        self._send_socks5_info(file_props)
-        raise xmpp.NodeProcessed
-
-    def _siSetCB(self, con, iq_obj):
-        jid = self._ft_get_from(iq_obj)
-        file_props = {'type': 'r'}
-        file_props['sender'] = jid
-        file_props['request-id'] = unicode(iq_obj.getAttr('id'))
-        si = iq_obj.getTag('si')
-        profile = si.getAttr('profile')
-        mime_type = si.getAttr('mime-type')
-        if profile != xmpp.NS_FILE:
-            self.send_file_rejection(file_props, code='400', typ='profile')
-            raise xmpp.NodeProcessed
-        feature_tag = si.getTag('feature', namespace=xmpp.NS_FEATURE)
-        if not feature_tag:
-            return
-        form_tag = feature_tag.getTag('x', namespace=xmpp.NS_DATA)
-        if not form_tag:
-            return
-        form = dataforms.ExtendForm(node=form_tag)
-        for f in form.iter_fields():
-            if f.var == 'stream-method' and f.type == 'list-single':
-                values = [o[1] for o in f.options]
-                if xmpp.NS_BYTESTREAM in values:
-                    break
-        else:
-            self.send_file_rejection(file_props, code='400', typ='stream')
-            raise xmpp.NodeProcessed
-        file_tag = si.getTag('file')
-        for attribute in file_tag.getAttrs():
-            if attribute in ('name', 'size', 'hash', 'date'):
-                val = file_tag.getAttr(attribute)
-                if val is None:
-                    continue
-                file_props[attribute] = val
-        file_desc_tag = file_tag.getTag('desc')
-        if file_desc_tag is not None:
-            file_props['desc'] = file_desc_tag.getData()
-
-        if mime_type is not None:
-            file_props['mime-type'] = mime_type
-        file_props['receiver'] = self._ft_get_our_jid()
-        file_props['sid'] = unicode(si.getAttr('id'))
-        file_props['transfered_size'] = []
-        gajim.socks5queue.add_file_props(self.name, file_props)
-        self.dispatch('FILE_REQUEST', (jid, file_props))
-        raise xmpp.NodeProcessed
-
-    def _siErrorCB(self, con, iq_obj):
-        si = iq_obj.getTag('si')
-        profile = si.getAttr('profile')
-        if profile != xmpp.NS_FILE:
-            return
-        file_props = self.files_props.get(iq_obj.getAttr('id'))
-        if not file_props:
-            return
-        jid = self._ft_get_from(iq_obj)
-        file_props['error'] = -3
-        self.dispatch('FILE_REQUEST_ERROR', (jid, file_props, ''))
-        raise xmpp.NodeProcessed
-
-
-class ConnectionBytestreamZeroconf(ConnectionBytestream):
-=======
 class ConnectionSocks5BytestreamZeroconf(ConnectionSocks5Bytestream):
->>>>>>> 337b09d3
 
     def _ft_get_from(self, iq_obj):
         return unicode(iq_obj.getFrom())
