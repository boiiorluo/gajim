--- conflicted
+++ resolved
@@ -53,18 +53,12 @@
 SEND_TIMEOUT = 180
 
 class SocksQueue:
-<<<<<<< HEAD
-    ''' queue for all file requests objects '''
-    def __init__(self, idlequeue, complete_transfer_cb=None,
-    progress_transfer_cb=None, error_cb=None):
-=======
     """
     Queue for all file requests objects
     """
 
     def __init__(self, idlequeue, complete_transfer_cb=None,
                     progress_transfer_cb=None, error_cb=None):
->>>>>>> 30a1bb50
         self.connected = 0
         self.readers = {}
         self.files_props = {}
@@ -82,16 +76,10 @@
         self.on_failure = None
 
     def start_listener(self, port, sha_str, sha_handler, sid):
-<<<<<<< HEAD
-        ''' start waiting for incomming connections on (host, port)
-        and do a socks5 authentication using sid for generated sha
-        '''
-=======
         """
         Start waiting for incomming connections on (host, port) and do a socks5
         authentication using sid for generated SHA
         """
->>>>>>> 30a1bb50
         self.sha_handlers[sha_str] = (sha_handler, sid)
         if self.listener is None:
             self.listener = Socks5Listener(self.idlequeue, port)
@@ -138,15 +126,10 @@
             streamhost['idx'] = receiver.queue_idx
 
     def _socket_connected(self, streamhost, file_props):
-<<<<<<< HEAD
-        ''' called when there is a host connected to one of the
-        senders's streamhosts. Stop othere attempts for connections '''
-=======
         """
         Called when there is a host connected to one of the senders's
         streamhosts. Stop othere attempts for connections
         """
->>>>>>> 30a1bb50
         for host in file_props['streamhosts']:
             if host != streamhost and 'idx' in host:
                 if host['state'] == 1:
@@ -161,18 +144,11 @@
                     host['state'] = -2
 
     def reconnect_receiver(self, receiver, streamhost):
-<<<<<<< HEAD
-        ''' Check the state of all streamhosts and if all has failed, then
-        emit connection failure cb. If there are some which are still
-        not connected try to establish connection to one of them.
-        '''
-=======
         """
         Check the state of all streamhosts and if all has failed, then emit
         connection failure cb. If there are some which are still not connected
         try to establish connection to one of them
         """
->>>>>>> 30a1bb50
         self.idlequeue.remove_timeout(receiver.fd)
         self.idlequeue.unplug_idle(receiver.fd)
         file_props = receiver.file_props
@@ -205,13 +181,9 @@
             self.process_result(-1, receiver)
 
     def _connection_refused(self, streamhost, file_props, idx):
-<<<<<<< HEAD
-        ''' cb, called when we loose connection during transfer'''
-=======
         """
         Called when we loose connection during transfer
         """
->>>>>>> 30a1bb50
         if file_props is None:
             return
         streamhost['state'] = -1
@@ -227,13 +199,9 @@
             del(file_props['failure_cb'])
 
     def add_receiver(self, account, sock5_receiver):
-<<<<<<< HEAD
-        ''' add new file request '''
-=======
         """
         Add new file request
         """
->>>>>>> 30a1bb50
         self.readers[self.idx] = sock5_receiver
         sock5_receiver.queue_idx = self.idx
         sock5_receiver.queue = self
@@ -303,16 +271,10 @@
                 sender.file_props = file_props
 
     def add_file_props(self, account, file_props):
-<<<<<<< HEAD
-        ''' file_prop to the dict of current file_props.
-        It is identified by account name and sid
-        '''
-=======
         """
         File_prop to the dict of current file_props. It is identified by account
         name and sid
         """
->>>>>>> 30a1bb50
         if file_props is None or ('sid' in file_props) is False:
             return
         _id = file_props['sid']
@@ -330,13 +292,9 @@
             self.connected = 0
 
     def get_file_props(self, account, sid):
-<<<<<<< HEAD
-        ''' get fil_prop by account name and session id '''
-=======
         """
         Get fil_prop by account name and session id
         """
->>>>>>> 30a1bb50
         if account in self.files_props:
             fl_props = self.files_props[account]
             if sid in fl_props:
@@ -351,20 +309,12 @@
             self.connected += 1
 
     def process_result(self, result, actor):
-<<<<<<< HEAD
-        ''' Take appropriate actions upon the result:
-        [ 0, - 1 ] complete/end transfer
-        [ > 0 ] send progress message
-        [ None ] do nothing
-        '''
-=======
         """
         Take appropriate actions upon the result:
                 [ 0, - 1 ] complete/end transfer
                 [ > 0 ] send progress message
                 [ None ] do nothing
         """
->>>>>>> 30a1bb50
         if result is None:
             return
         if result in (0, -1) and self.complete_transfer_cb is not None:
@@ -376,15 +326,10 @@
             self.progress_transfer_cb(actor.account, actor.file_props)
 
     def remove_receiver(self, idx, do_disconnect=True):
-<<<<<<< HEAD
-        ''' Remove reciver from the list and decrease
-        the number of active connections with 1'''
-=======
         """
         Remove reciver from the list and decrease the number of active
         connections with 1
         """
->>>>>>> 30a1bb50
         if idx != -1:
             if idx in self.readers:
                 reader = self.readers[idx]
@@ -398,15 +343,10 @@
                     del(self.readers[idx])
 
     def remove_sender(self, idx, do_disconnect=True):
-<<<<<<< HEAD
-        ''' Remove sender from the list of senders and decrease the
-        number of active connections with 1'''
-=======
         """
         Remove sender from the list of senders and decrease the number of active
         connections with 1
         """
->>>>>>> 30a1bb50
         if idx != -1:
             if idx in self.senders:
                 if do_disconnect:
@@ -466,16 +406,10 @@
             self.file = None
 
     def get_fd(self):
-<<<<<<< HEAD
-        ''' Test if file is already open and return its fd,
-        or just open the file and return the fd.
-        '''
-=======
         """
         Test if file is already open and return its fd, or just open the file and
         return the fd
         """
->>>>>>> 30a1bb50
         if 'fd' in self.file_props:
             fd = self.file_props['fd']
         else:
@@ -500,15 +434,10 @@
             pass
 
     def receive(self):
-<<<<<<< HEAD
-        ''' Reads small chunks of data.
-                Calls owner's disconnected() method if appropriate.'''
-=======
         """
         Read small chunks of data. Call owner's disconnected() method if
         appropriate
         """
->>>>>>> 30a1bb50
         received = ''
         try:
             add = self._recv(64)
@@ -520,13 +449,9 @@
         return add
 
     def send_raw(self, raw_data):
-<<<<<<< HEAD
-        ''' Writes raw outgoing data. '''
-=======
         """
         Write raw outgoing data
         """
->>>>>>> 30a1bb50
         try:
             self._send(raw_data)
         except Exception:
@@ -583,13 +508,9 @@
             return -1
 
     def get_file_contents(self, timeout):
-<<<<<<< HEAD
-        ''' read file contents from socket and write them to file '''
-=======
         """
         Read file contents from socket and write them to file
         """
->>>>>>> 30a1bb50
         if self.file_props is None or ('file-name' in self.file_props) is False:
             self.file_props['error'] = -2
             return None
@@ -663,13 +584,9 @@
         return None
 
     def disconnect(self):
-<<<<<<< HEAD
-        ''' Closes open descriptors and remover socket descr. from idleque '''
-=======
         """
         Close open descriptors and remover socket descr. from idleque
         """
->>>>>>> 30a1bb50
         # be sure that we don't leave open file
         self.close_file()
         self.idlequeue.remove_timeout(self.fd)
@@ -685,25 +602,15 @@
         self.state = -1
 
     def _get_auth_buff(self):
-<<<<<<< HEAD
-        ''' Message, that we support 1 one auth mechanism:
-        the 'no auth' mechanism. '''
+        """
+        Message, that we support 1 one auth mechanism: the 'no auth' mechanism
+        """
         return struct.pack('!BBB', 0x05, 0x01, 0x00)
 
     def _parse_auth_buff(self, buff):
-        ''' Parse the initial message and create a list of auth
-        mechanisms '''
-=======
-        """
-        Message, that we support 1 one auth mechanism: the 'no auth' mechanism
-        """
-        return struct.pack('!BBB', 0x05, 0x01, 0x00)
-
-    def _parse_auth_buff(self, buff):
         """
         Parse the initial message and create a list of auth mechanisms
         """
->>>>>>> 30a1bb50
         auth_mechanisms = []
         try:
             num_auth = struct.unpack('!xB', buff[:2])[0]
@@ -715,15 +622,9 @@
         return auth_mechanisms
 
     def _get_auth_response(self):
-<<<<<<< HEAD
-        ''' socks version(5), number of extra auth methods (we send
-        0x00 - no auth
-        ) '''
-=======
         """
         Socks version(5), number of extra auth methods (we send 0x00 - no auth)
         """
->>>>>>> 30a1bb50
         return struct.pack('!BB', 0x05, 0x00)
 
     def _get_connect_buff(self):
@@ -734,15 +635,10 @@
         return buff
 
     def _get_request_buff(self, msg, command = 0x01):
-<<<<<<< HEAD
-        ''' Connect request by domain name,
-        sid sha, instead of domain name (jep 0096) '''
-=======
         """
         Connect request by domain name, sid sha, instead of domain name (jep
         0096)
         """
->>>>>>> 30a1bb50
         buff = struct.pack('!BBBBB%dsBB' % len(msg),
                 0x05, command, 0x00, 0x03, len(msg), msg, 0, 0)
         return buff
@@ -771,13 +667,9 @@
         return (req_type, host, port)
 
     def read_connect(self):
-<<<<<<< HEAD
-        ''' connect responce: version, auth method '''
-=======
         """
         Connect response: version, auth method
         """
->>>>>>> 30a1bb50
         buff = self._recv()
         try:
             version, method = struct.unpack('!BB', buff)
@@ -795,13 +687,9 @@
             self.idlequeue.plug_idle(self, True, False)
 
     def _get_sha1_auth(self):
-<<<<<<< HEAD
-        ''' get sha of sid + Initiator jid + Target jid '''
-=======
         """
         Get sha of sid + Initiator jid + Target jid
         """
->>>>>>> 30a1bb50
         if 'is_a_proxy' in self.file_props:
             del(self.file_props['is_a_proxy'])
             return hashlib.sha1('%s%s%s' % (self.sid,
@@ -811,18 +699,12 @@
                 hexdigest()
 
 class Socks5Sender(Socks5, IdleObject):
-<<<<<<< HEAD
-    ''' class for sending file to socket over socks5 '''
-    def __init__(self, idlequeue, sock_hash, parent, _sock, host=None,
-    port=None):
-=======
     """
     Class for sending file to socket over socks5
     """
 
     def __init__(self, idlequeue, sock_hash, parent, _sock, host=None,
                     port=None):
->>>>>>> 30a1bb50
         self.queue_idx = sock_hash
         self.queue = parent
         Socks5.__init__(self, idlequeue, host, port, None, None, None)
@@ -903,13 +785,9 @@
             self.disconnect()
 
     def send_file(self):
-<<<<<<< HEAD
-        ''' start sending the file over verified connection '''
-=======
         """
         Start sending the file over verified connection
         """
->>>>>>> 30a1bb50
         if self.file_props['started']:
             return
         self.file_props['error'] = 0
@@ -930,13 +808,9 @@
         return self.write_next() # initial for nl byte
 
     def main(self):
-<<<<<<< HEAD
-        ''' initial requests for verifying the connection '''
-=======
         """
         Initial requests for verifying the connection
         """
->>>>>>> 30a1bb50
         if self.state == 1: # initial read
             buff = self.receive()
             if not self.connected:
@@ -955,13 +829,9 @@
         return None
 
     def disconnect(self, cb=True):
-<<<<<<< HEAD
-        ''' Closes the socket. '''
-=======
         """
         Close the socket
         """
->>>>>>> 30a1bb50
         # close connection and remove us from the queue
         Socks5.disconnect(self)
         if self.file_props is not None:
@@ -972,19 +842,12 @@
 
 class Socks5Listener(IdleObject):
     def __init__(self, idlequeue, port):
-<<<<<<< HEAD
-        ''' handle all incomming connections on (0.0.0.0, port)
+        """
+        Handle all incomming connections on (0.0.0.0, port)
+
         This class implements IdleObject, but we will expect
         only pollin events though
-        '''
-=======
-        """
-        Handle all incomming connections on (0.0.0.0, port)
-
-        This class implements IdleObject, but we will expect
-        only pollin events though
-        """
->>>>>>> 30a1bb50
+        """
         self.port = port
         self.ais = socket.getaddrinfo(None, port, socket.AF_UNSPEC,
                 socket.SOCK_STREAM, socket.SOL_TCP, socket.AI_PASSIVE)
@@ -998,10 +861,6 @@
 
     def bind(self):
         for ai in self.ais:
-<<<<<<< HEAD
-            #try the different possibilities (ipv6, ipv4, etc.)
-            self._serv = socket.socket(*ai[:3])
-=======
             # try the different possibilities (ipv6, ipv4, etc.)
             try:
                 self._serv = socket.socket(*ai[:3])
@@ -1010,7 +869,6 @@
                     self.ai = None
                     continue
                 raise
->>>>>>> 30a1bb50
             self._serv.setsockopt(socket.SOL_SOCKET, socket.SO_REUSEADDR, 1)
             self._serv.setsockopt(socket.SOL_SOCKET, socket.SO_KEEPALIVE, 1)
             self._serv.setsockopt(socket.IPPROTO_TCP, socket.TCP_NODELAY, 1)
@@ -1039,34 +897,22 @@
         self.started = True
 
     def pollend(self):
-<<<<<<< HEAD
-        ''' called when we stop listening on (host, port) '''
+        """
+        Called when we stop listening on (host, port)
+        """
         self.disconnect()
 
     def pollin(self):
-        ''' accept a new incomming connection and notify queue'''
-=======
-        """
-        Called when we stop listening on (host, port)
-        """
-        self.disconnect()
-
-    def pollin(self):
         """
         Accept a new incomming connection and notify queue
         """
->>>>>>> 30a1bb50
         sock = self.accept_conn()
         self.queue.on_connection_accepted(sock)
 
     def disconnect(self):
-<<<<<<< HEAD
-        ''' free all resources, we are not listening anymore '''
-=======
         """
         Free all resources, we are not listening anymore
         """
->>>>>>> 30a1bb50
         self.idlequeue.remove_timeout(self.fd)
         self.idlequeue.unplug_idle(self.fd)
         self.fd = -1
@@ -1078,13 +924,9 @@
             pass
 
     def accept_conn(self):
-<<<<<<< HEAD
-        ''' accepts a new incomming connection '''
-=======
         """
         Accept a new incomming connection
         """
->>>>>>> 30a1bb50
         _sock  = self._serv.accept()
         _sock[0].setblocking(False)
         return _sock
@@ -1129,13 +971,9 @@
             self.queue.reconnect_receiver(self, self.streamhost)
 
     def connect(self):
-<<<<<<< HEAD
-        ''' create the socket and plug it to the idlequeue '''
-=======
         """
         Create the socket and plug it to the idlequeue
         """
->>>>>>> 30a1bb50
         if self.ais is None:
             return None
 
@@ -1244,13 +1082,9 @@
         return 1 # we are connected
 
     def main(self, timeout=0):
-<<<<<<< HEAD
-        ''' begin negotiation. on success 'address' != 0 '''
-=======
         """
         Begin negotiation. on success 'address' != 0
         """
->>>>>>> 30a1bb50
         result = 1
         buff = self.receive()
         if buff == '':
@@ -1319,13 +1153,9 @@
             return None
 
     def disconnect(self, cb=True):
-<<<<<<< HEAD
-        ''' Closes the socket. Remove self from queue if cb is True'''
-=======
         """
         Close the socket. Remove self from queue if cb is True
         """
->>>>>>> 30a1bb50
         # close connection
         Socks5.disconnect(self)
         if cb is True:
