--- conflicted
+++ resolved
@@ -91,13 +91,10 @@
 DATA_DIR = gajimpaths['DATA']
 ICONS_DIR = gajimpaths['ICONS']
 HOME_DIR = gajimpaths['HOME']
-<<<<<<< HEAD
-MY_CERT_DIR = gajimpaths['MY_CERT']
-=======
 PLUGINS_DIRS = [gajimpaths['PLUGINS_BASE'],
                 gajimpaths['PLUGINS_USER']]
 PLUGINS_CONFIG_DIR = gajimpaths['PLUGINS_CONFIG_DIR']
->>>>>>> 751894d4
+MY_CERT_DIR = gajimpaths['MY_CERT']
 
 try:
     LANG = locale.getdefaultlocale()[0] # en_US, fr_FR, el_GR etc..
