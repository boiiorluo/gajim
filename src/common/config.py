--- conflicted
+++ resolved
@@ -250,9 +250,6 @@
 		'use_latex': [opt_bool, False, _('If True, Gajim will convert string between $$ and $$ to an image using dvips and convert before insterting it in chat window.')],
 		'change_status_window_timeout': [opt_int, 15, _('Time of inactivity needed before the change status window closes down.')],
 		'max_conversation_lines': [opt_int, 500, _('Maximum number of lines that are printed in conversations. Oldest lines are cleared.')],
-<<<<<<< HEAD
-		'attach_notifications_to_systray': [opt_bool, False, _('If True, notification windows from notification-daemon will be attached to systray icon.')],
-=======
 		'publish_mood': [opt_bool, False],
 		'publish_activity': [opt_bool, False],
 		'publish_tune': [opt_bool, False],
@@ -261,7 +258,6 @@
 		'subscribe_tune': [opt_bool, True],
 		'attach_notifications_to_systray': [opt_bool, False, _('If True, notification windows from notification-daemon will be attached to systray icon.')],
 		'use_pep': [opt_bool, False, 'temporary variable to enable pep support'],
->>>>>>> e5b2db00
 	}
 
 	__options_per_key = {
