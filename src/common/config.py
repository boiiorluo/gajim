--- conflicted
+++ resolved
@@ -277,11 +277,8 @@
             'audio_output_device': [opt_str, 'autoaudiosink'],
             'video_input_device': [opt_str, 'autovideosrc ! videoscale ! ffmpegcolorspace'],
             'video_output_device': [opt_str, 'autovideosink'],
-<<<<<<< HEAD
-=======
             'video_framerate': [opt_str, '', _('Optionally fix jingle output video framerate. Example: 10/1 or 25/2')],
             'video_size': [opt_str, '', _('Optionally resize jingle output video. Example: 320x240')],
->>>>>>> 337b09d3
             'audio_input_volume': [opt_int, 50],
             'audio_output_volume': [opt_int, 50],
             'use_stun_server': [opt_bool, True, _('If True, Gajim will try to use a STUN server when using jingle. The one in "stun_server" option, or the one given by the jabber server.')],
@@ -294,10 +291,7 @@
                     'name': [ opt_str, '', '', True ],
                     'hostname': [ opt_str, '', '', True ],
                     'anonymous_auth': [ opt_bool, False ],
-<<<<<<< HEAD
-=======
                     'client_cert': [ opt_str, '', '', True ],
->>>>>>> 337b09d3
                     'savepass': [ opt_bool, False ],
                     'password': [ opt_str, '' ],
                     'resource': [ opt_str, 'gajim', '', True ],
@@ -324,10 +318,7 @@
                     'connection_types': [ opt_str, 'tls ssl plain', _('Ordered list (space separated) of connection type to try. Can contain tls, ssl or plain')],
                     'warn_when_plaintext_connection': [ opt_bool, True, _('Show a warning dialog before sending password on an plaintext connection.') ],
                     'warn_when_insecure_ssl_connection': [ opt_bool, True, _('Show a warning dialog before using standard SSL library.') ],
-<<<<<<< HEAD
-=======
                     'warn_when_insecure_password': [ opt_bool, True, _('Show a warning dialog before sending PLAIN password over a plain conenction.') ],
->>>>>>> 337b09d3
                     'ssl_fingerprint_sha1': [ opt_str, '', '', True ],
                     'ignore_ssl_errors': [ opt_str, '', _('Space separated list of ssl errors to ignore.') ],
                     'use_srv': [ opt_bool, True, '', True ],
@@ -463,12 +454,9 @@
                     'roster': [opt_str, '', _("'yes', 'no' or ''")],
                     'urgency_hint': [opt_bool, False],
             }, {}),
-<<<<<<< HEAD
             'plugins': ({
-                    'active': [opt_bool, False, _('State whether plugins should be activated on exit (this is saved on Gajim exit). This option SHOULD NOT be used to (de)activate plug-ins. Use GUI instead.')],
-            }, {}),
-=======
->>>>>>> 337b09d3
+                'active': [opt_bool, False, _('State whether plugins should be activated on exit (this is saved on Gajim exit). This option SHOULD NOT be used to (de)activate plug-ins. Use GUI instead.')],
+            },{}),
     }
 
     statusmsg_default = {
