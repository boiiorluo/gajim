--- conflicted
+++ resolved
@@ -53,12 +53,8 @@
 SASL_IN_PROCESS = 'in-process'
 
 def challenge_splitter(data):
-<<<<<<< HEAD
-    ''' Helper function that creates a dict from challenge string.
-=======
     """
     Helper function that creates a dict from challenge string
->>>>>>> 30a1bb50
 
     Sample challenge string:
             username="example.org",realm="somerealm",\
@@ -68,11 +64,7 @@
     Expected result for challan:
             dict['qop'] = ('auth','auth-int','auth-conf')
             dict['realm'] = 'somerealm'
-<<<<<<< HEAD
-    '''
-=======
-    """
->>>>>>> 30a1bb50
+    """
     X_KEYWORD, X_VALUE, X_END = 0, 1, 2
     quotes_open = False
     keyword, value = '', ''
@@ -123,36 +115,21 @@
             quotes_open = False
     return dict_
 
-<<<<<<< HEAD
+def scram_parse(chatter):
+    return dict(s.split('=', 1) for s in chatter.split(','))
 
 class SASL(PlugIn):
-    '''
+    """
     Implements SASL authentication. Can be plugged into NonBlockingClient
-    to start authentication.
-    '''
+    to start authentication
+    """
+
     def __init__(self, username, password, on_sasl):
-        '''
+        """
         :param user: XMPP username
         :param password: XMPP password
         :param on_sasl: Callback, will be called after each SASL auth-step.
-        '''
-=======
-def scram_parse(chatter):
-    return dict(s.split('=', 1) for s in chatter.split(','))
-
-class SASL(PlugIn):
-    """
-    Implements SASL authentication. Can be plugged into NonBlockingClient
-    to start authentication
-    """
-
-    def __init__(self, username, password, on_sasl):
-        """
-        :param user: XMPP username
-        :param password: XMPP password
-        :param on_sasl: Callback, will be called after each SASL auth-step.
-        """
->>>>>>> 30a1bb50
+        """
         PlugIn.__init__(self)
         self.username = username
         self.password = password
@@ -172,13 +149,9 @@
             self.startsasl = None
 
     def plugout(self):
-<<<<<<< HEAD
-        ''' Remove SASL handlers from owner's dispatcher. Used internally. '''
-=======
         """
         Remove SASL handlers from owner's dispatcher. Used internally
         """
->>>>>>> 30a1bb50
         if 'features' in  self._owner.__dict__:
             self._owner.UnregisterHandler('features', self.FeaturesHandler,
                     xmlns=NS_STREAMS)
@@ -193,23 +166,13 @@
                     xmlns=NS_SASL)
 
     def auth(self):
-<<<<<<< HEAD
-        '''
+        """
         Start authentication. Result can be obtained via "SASL.startsasl"
-        attribute and will be either SASL_SUCCESS or SASL_FAILURE.
+        attribute and will be either SASL_SUCCESS or SASL_FAILURE
 
         Note that successfull auth will take at least two Dispatcher.Process()
         calls.
-        '''
-=======
-        """
-        Start authentication. Result can be obtained via "SASL.startsasl"
-        attribute and will be either SASL_SUCCESS or SASL_FAILURE
-
-        Note that successfull auth will take at least two Dispatcher.Process()
-        calls.
-        """
->>>>>>> 30a1bb50
+        """
         if self.startsasl:
             pass
         elif self._owner.Dispatcher.Stream.features:
@@ -223,19 +186,12 @@
                     self.FeaturesHandler, xmlns=NS_STREAMS)
 
     def FeaturesHandler(self, conn, feats):
-<<<<<<< HEAD
-        ''' Used to determine if server supports SASL auth. Used internally. '''
-        if not feats.getTag('mechanisms', namespace=NS_SASL):
-            self.startsasl='not-supported'
-            log.error('SASL not supported by server')
-=======
         """
         Used to determine if server supports SASL auth. Used internally
         """
         if not feats.getTag('mechanisms', namespace=NS_SASL):
             self.startsasl='not-supported'
             log.info('SASL not supported by server')
->>>>>>> 30a1bb50
             return
         self.mecs = []
         for mec in feats.getTag('mechanisms', namespace=NS_SASL).getTags(
@@ -255,8 +211,6 @@
             self.startsasl = SASL_IN_PROCESS
             self._owner.send(str(node))
             raise NodeProcessed
-<<<<<<< HEAD
-=======
         if "EXTERNAL" in self.mecs:
             self.mecs.remove('EXTERNAL')
             sasl_data = u'%s@%s' % (self.username, self._owner.Server)
@@ -268,7 +222,6 @@
             self.startsasl = SASL_IN_PROCESS
             self._owner.send(str(node))
             raise NodeProcessed
->>>>>>> 30a1bb50
         if 'GSSAPI' in self.mecs and have_kerberos:
             self.mecs.remove('GSSAPI')
             try:
@@ -285,8 +238,6 @@
                 raise NodeProcessed
             except kerberos.GSSError, e:
                 log.info('GSSAPI authentication failed: %s' % str(e))
-<<<<<<< HEAD
-=======
         if 'SCRAM-SHA-1' in self.mecs:
             self.mecs.remove('SCRAM-SHA-1')
             self.mechanism = 'SCRAM-SHA-1'
@@ -294,7 +245,6 @@
             self.scram_step = 0
             self.startsasl = SASL_IN_PROCESS
             raise NodeProcessed
->>>>>>> 30a1bb50
         if 'DIGEST-MD5' in self.mecs:
             self.mecs.remove('DIGEST-MD5')
             node = Node('auth', attrs={'xmlns': NS_SASL, 'mechanism': 'DIGEST-MD5'})
@@ -305,32 +255,20 @@
         if 'PLAIN' in self.mecs:
             self.mecs.remove('PLAIN')
             self.mechanism = 'PLAIN'
-<<<<<<< HEAD
-            self._owner._caller.get_password(self.set_password)
-            self.startsasl = SASL_IN_PROCESS
-            raise NodeProcessed
-        self.startsasl = SASL_FAILURE
-        log.error('I can only use DIGEST-MD5, GSSAPI and PLAIN mecanisms.')
-=======
             self._owner._caller.get_password(self.set_password, self.mechanism)
             self.startsasl = SASL_IN_PROCESS
             raise NodeProcessed
         self.startsasl = SASL_FAILURE
         log.info('I can only use EXTERNAL, SCRAM-SHA-1, DIGEST-MD5, GSSAPI and '
             'PLAIN mecanisms.')
->>>>>>> 30a1bb50
         if self.on_sasl:
             self.on_sasl()
         return
 
     def SASLHandler(self, conn, challenge):
-<<<<<<< HEAD
-        ''' Perform next SASL auth step. Used internally. '''
-=======
         """
         Perform next SASL auth step. Used internally
         """
->>>>>>> 30a1bb50
         if challenge.getNamespace() != NS_SASL:
             return
         ### Handle Auth result
@@ -340,11 +278,7 @@
                 reason = challenge.getChildren()[0]
             except Exception:
                 reason = challenge
-<<<<<<< HEAD
-            log.error('Failed SASL authentification: %s' % reason)
-=======
             log.info('Failed SASL authentification: %s' % reason)
->>>>>>> 30a1bb50
             if len(self.mecs) > 0:
                 # There are other mechanisms to test
                 self.MechanismHandler()
@@ -353,11 +287,8 @@
                 self.on_sasl()
             raise NodeProcessed
         elif challenge.getName() == 'success':
-<<<<<<< HEAD
-=======
             # TODO: Need to validate any data-with-success.
             # TODO: Important for DIGEST-MD5 and SCRAM.
->>>>>>> 30a1bb50
             self.startsasl = SASL_SUCCESS
             log.info('Successfully authenticated with remote server.')
             handlers = self._owner.Dispatcher.dumpHandlers()
@@ -395,11 +326,6 @@
             response = kerberos.authGSSClientResponse(self.gss_vc)
             if not response:
                 response = ''
-<<<<<<< HEAD
-            self._owner.send(Node('response', attrs={'xmlns':NS_SASL},
-                    payload=response).__str__())
-            raise NodeProcessed
-=======
             self._owner.send(Node('response', attrs={'xmlns': NS_SASL},
                     payload=response).__str__())
             raise NodeProcessed
@@ -467,7 +393,6 @@
                 node = Node('response', attrs={'xmlns': NS_SASL});
                 self._owner.send(str(node))
                 raise NodeProcessed
->>>>>>> 30a1bb50
 
         # magic foo...
         chal = challenge_splitter(data)
@@ -490,34 +415,16 @@
             self.resp['digest-uri'] = 'xmpp/' + self._owner.Server
             self.resp['charset'] = 'utf-8'
             # Password is now required
-<<<<<<< HEAD
-            self._owner._caller.get_password(self.set_password)
-=======
             self._owner._caller.get_password(self.set_password, self.mechanism)
->>>>>>> 30a1bb50
         elif 'rspauth' in chal:
             self._owner.send(str(Node('response', attrs={'xmlns':NS_SASL})))
         else:
             self.startsasl = SASL_FAILURE
-<<<<<<< HEAD
-            log.error('Failed SASL authentification: unknown challenge')
-=======
             log.info('Failed SASL authentification: unknown challenge')
->>>>>>> 30a1bb50
         if self.on_sasl:
             self.on_sasl()
         raise NodeProcessed
 
-<<<<<<< HEAD
-    def set_password(self, password):
-        if password is None:
-            self.password = ''
-        else:
-            self.password = password
-        if self.mechanism == 'DIGEST-MD5':
-            A1 = C([H(C([self.resp['username'], self.resp['realm'],
-                    self.password])), self.resp['nonce'], self.resp['cnonce']])
-=======
     @staticmethod
     def _convert_to_iso88591(string):
         try:
@@ -543,7 +450,6 @@
             hash_password = self._convert_to_iso88591(self.password)
             A1 = C([H(C([hash_username, hash_realm, hash_password])),
                     self.resp['nonce'], self.resp['cnonce']])
->>>>>>> 30a1bb50
             A2 = C(['AUTHENTICATE', self.resp['digest-uri']])
             response= HH(C([HH(A1), self.resp['nonce'], self.resp['nc'],
                     self.resp['cnonce'], self.resp['qop'], HH(A2)]))
@@ -559,12 +465,7 @@
                     '\r', '').replace('\n', '')
             node = Node('response', attrs={'xmlns':NS_SASL}, payload=[sasl_data])
         elif self.mechanism == 'PLAIN':
-<<<<<<< HEAD
-            sasl_data = u'%s\x00%s\x00%s' % (self.username + '@' + \
-                    self._owner.Server, self.username, self.password)
-=======
             sasl_data = u'\x00%s\x00%s' % (self.username, self.password)
->>>>>>> 30a1bb50
             sasl_data = sasl_data.encode('utf-8').encode('base64').replace(
                     '\n', '')
             node = Node('auth', attrs={'xmlns': NS_SASL, 'mechanism': 'PLAIN'},
@@ -573,14 +474,6 @@
 
 
 class NonBlockingNonSASL(PlugIn):
-<<<<<<< HEAD
-    '''
-    Implements old Non-SASL (JEP-0078) authentication used in jabberd1.4 and
-    transport authentication.
-    '''
-    def __init__(self, user, password, resource, on_auth):
-        ''' Caches username, password and resource for auth. '''
-=======
     """
     Implements old Non-SASL (JEP-0078) authentication used in jabberd1.4 and
     transport authentication
@@ -590,7 +483,6 @@
         """
         Caches username, password and resource for auth
         """
->>>>>>> 30a1bb50
         PlugIn.__init__(self)
         self.user = user
         if password is None:
@@ -601,17 +493,10 @@
         self.on_auth = on_auth
 
     def plugin(self, owner):
-<<<<<<< HEAD
-        '''
-        Determine the best auth method (digest/0k/plain) and use it for auth.
-        Returns used method name on success. Used internally.
-        '''
-=======
         """
         Determine the best auth method (digest/0k/plain) and use it for auth.
         Returns used method name on success. Used internally
         """
->>>>>>> 30a1bb50
         log.info('Querying server about possible auth methods')
         self.owner = owner
 
@@ -621,11 +506,7 @@
 
     def _on_username(self, resp):
         if not isResultNode(resp):
-<<<<<<< HEAD
-            log.error('No result node arrived! Aborting...')
-=======
             log.info('No result node arrived! Aborting...')
->>>>>>> 30a1bb50
             return self.on_auth(None)
 
         iq=Iq(typ='set', node=resp)
@@ -656,11 +537,7 @@
             query.setTagData('hash', hash_)
             self._method='0k'
         else:
-<<<<<<< HEAD
-            log.warn("Sequre methods unsupported, performing plain text \
-=======
             log.warn("Secure methods unsupported, performing plain text \
->>>>>>> 30a1bb50
                     authentication")
             query.setTagData('password', self.password)
             self._method = 'plain'
@@ -674,27 +551,16 @@
             self.owner._registered_name = self.owner.User+'@'+self.owner.Server+\
                     '/'+self.owner.Resource
             return self.on_auth(self._method)
-<<<<<<< HEAD
-        log.error('Authentication failed!')
-=======
         log.info('Authentication failed!')
->>>>>>> 30a1bb50
         return self.on_auth(None)
 
 
 class NonBlockingBind(PlugIn):
-<<<<<<< HEAD
-    '''
-    Bind some JID to the current connection to allow router know of our
-    location. Must be plugged after successful SASL auth.
-    '''
-=======
     """
     Bind some JID to the current connection to allow router know of our
     location. Must be plugged after successful SASL auth
     """
 
->>>>>>> 30a1bb50
     def __init__(self):
         PlugIn.__init__(self)
         self.bound = None
@@ -712,21 +578,12 @@
                     xmlns=NS_STREAMS)
 
     def FeaturesHandler(self, conn, feats):
-<<<<<<< HEAD
-        '''
-        Determine if server supports resource binding and set some internal
-        attributes accordingly.
-        '''
-        if not feats.getTag('bind', namespace=NS_BIND):
-            log.error('Server does not requested binding.')
-=======
         """
         Determine if server supports resource binding and set some internal
         attributes accordingly
         """
         if not feats.getTag('bind', namespace=NS_BIND):
             log.info('Server does not requested binding.')
->>>>>>> 30a1bb50
             # we try to bind resource anyway
             #self.bound='failure'
             self.bound = []
@@ -738,26 +595,16 @@
         self.bound = []
 
     def plugout(self):
-<<<<<<< HEAD
-        ''' Remove Bind handler from owner's dispatcher. Used internally. '''
-=======
         """
         Remove Bind handler from owner's dispatcher. Used internally
         """
->>>>>>> 30a1bb50
         self._owner.UnregisterHandler('features', self.FeaturesHandler,
                 xmlns=NS_STREAMS)
 
     def NonBlockingBind(self, resource=None, on_bound=None):
-<<<<<<< HEAD
-        ''' Perform binding.
-        Use provided resource name or random (if not provided).
-        '''
-=======
         """
         Perform binding. Use provided resource name or random (if not provided).
         """
->>>>>>> 30a1bb50
         self.on_bound = on_bound
         self._resource = resource
         if self._resource:
@@ -788,17 +635,10 @@
                             func=self._on_session)
                 return
         if resp:
-<<<<<<< HEAD
-            log.error('Binding failed: %s.' % resp.getTag('error'))
-            self.on_bound(None)
-        else:
-            log.error('Binding failed: timeout expired.')
-=======
             log.info('Binding failed: %s.' % resp.getTag('error'))
             self.on_bound(None)
         else:
             log.info('Binding failed: timeout expired.')
->>>>>>> 30a1bb50
             self.on_bound(None)
 
     def _on_session(self, resp):
