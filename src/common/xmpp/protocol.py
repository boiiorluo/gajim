--- conflicted
+++ resolved
@@ -30,17 +30,11 @@
 NS_AVATAR       ='http://www.xmpp.org/extensions/xep-0084.html#ns-metadata'
 NS_BIND         ='urn:ietf:params:xml:ns:xmpp-bind'
 NS_BROWSE       ='jabber:iq:browse'
-<<<<<<< HEAD
-NS_BYTESTREAM   ='http://jabber.org/protocol/bytestreams'               # XEP-0065
-NS_CAPS         ='http://jabber.org/protocol/caps'                      # XEP-0115
-NS_CHATSTATES   ='http://jabber.org/protocol/chatstates'                # XEP-0085
-=======
 NS_BROWSING     ='http://jabber.org/protocol/browsing'                  # XEP-0195
 NS_BYTESTREAM   ='http://jabber.org/protocol/bytestreams'               # JEP-0065
 NS_CAPS         ='http://jabber.org/protocol/caps'                      # JEP-0115
 NS_CHATSTATES   ='http://jabber.org/protocol/chatstates'                # JEP-0085
 NS_CHATTING     ='http://jabber.org/protocol/chatting'                  # XEP-0194
->>>>>>> e5b2db00
 NS_CLIENT       ='jabber:client'
 NS_COMMANDS     ='http://jabber.org/protocol/commands'
 NS_COMPONENT_ACCEPT='jabber:component:accept'
@@ -57,14 +51,9 @@
 NS_ESESSION_INIT='http://www.xmpp.org/extensions/xep-0116.html#ns-init' # XEP-0116
 NS_EVENT        ='jabber:x:event'                                       # XEP-0022
 NS_FEATURE      ='http://jabber.org/protocol/feature-neg'  
-<<<<<<< HEAD
-NS_FILE         ='http://jabber.org/protocol/si/profile/file-transfer'  # XEP-0096
-NS_GEOLOC       ='http://jabber.org/protocol/geoloc'                    # XEP-0080
-=======
 NS_FILE         ='http://jabber.org/protocol/si/profile/file-transfer'  # JEP-0096
 NS_GAMING       ='http://jabber.org/protocol/gaming'                    # XEP-0196
 NS_GEOLOC       ='http://jabber.org/protocol/geoloc'                    # JEP-0080
->>>>>>> e5b2db00
 NS_GROUPCHAT    ='gc-1.0'
 NS_HTTP_AUTH    ='http://jabber.org/protocol/http-auth'                 # XEP-0070
 NS_HTTP_BIND    ='http://jabber.org/protocol/httpbind'                  # XEP-0124
@@ -87,10 +76,7 @@
 NS_PRIVATE      ='jabber:iq:private'
 NS_PROFILE      ='http://jabber.org/protocol/profile'                   # XEP-0154
 NS_PUBSUB       ='http://jabber.org/protocol/pubsub'                    # XEP-0060
-<<<<<<< HEAD
-=======
 NS_PUBSUB_OWNER ='http://jabber.org/protocol/pubsub#owner'              # JEP-0060
->>>>>>> e5b2db00
 NS_REGISTER     ='jabber:iq:register'
 NS_ROSTER       ='jabber:iq:roster'
 NS_ROSTERX      ='http://jabber.org/protocol/rosterx'                   # XEP-0144
