--- conflicted
+++ resolved
@@ -223,11 +223,7 @@
             if hasattr(self, '_owner') and hasattr(self._owner, 'Dispatcher'):
                 self.on_receive = self._owner.Dispatcher.ProcessNonBlocking
             else:
-<<<<<<< HEAD
-                log.warning('No Dispatcher plugged. Received data will not be processed')
-=======
                 log.warn('No Dispatcher plugged. Received data will not be processed')
->>>>>>> 337b09d3
                 self.on_receive = None
             return
         self.on_receive = recv_handler
@@ -346,10 +342,7 @@
         # variable for errno symbol that will be found from exception raised
         # from connect()
         errnum = 0
-<<<<<<< HEAD
-=======
         errstr = str()
->>>>>>> 337b09d3
 
         # set timeout for TCP connecting - if nonblocking connect() fails, pollend
         # is called. If if succeeds pollout is called.
@@ -358,13 +351,8 @@
         try:
             self._sock.setblocking(False)
             self._sock.connect((self.server, self.port))
-<<<<<<< HEAD
-        except Exception, (errnum, errstr):
-            pass
-=======
         except Exception, exc:
             errnum, errstr = exc.args
->>>>>>> 337b09d3
 
         if errnum in (errno.EINPROGRESS, errno.EALREADY, errno.EWOULDBLOCK):
             # connecting in progress
@@ -466,11 +454,7 @@
             self._sock.shutdown(socket.SHUT_RDWR)
             self._sock.close()
         except socket.error, (errnum, errstr):
-<<<<<<< HEAD
-            log.error('Error while disconnecting socket: %s' % errstr)
-=======
             log.info('Error while disconnecting socket: %s' % errstr)
->>>>>>> 337b09d3
         self.fd = -1
         NonBlockingTransport.disconnect(self, do_callback)
 
@@ -559,11 +543,7 @@
                         readable=True)
                 self.raise_event(DATA_SENT, sent_data)
 
-<<<<<<< HEAD
-        except socket.error, e:
-=======
         except Exception:
->>>>>>> 337b09d3
             log.error('_do_send:', exc_info=True)
             traceback.print_exc()
             self.disconnect()
