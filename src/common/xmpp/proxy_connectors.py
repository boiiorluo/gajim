##   proxy_connectors.py
##       based on transports_nb.py
##
##   Copyright (C) 2003-2004 Alexey "Snake" Nezhdanov
##       modified by Dimitur Kirov <dkirov@gmail.com>
##       modified by Tomas Karasek <tom.to.the.k@gmail.com>
##
##   This program is free software; you can redistribute it and/or modify
##   it under the terms of the GNU General Public License as published by
##   the Free Software Foundation; either version 2, or (at your option)
##   any later version.
##
##   This program is distributed in the hope that it will be useful,
##   but WITHOUT ANY WARRANTY; without even the implied warranty of
##   MERCHANTABILITY or FITNESS FOR A PARTICULAR PURPOSE.  See the
##   GNU General Public License for more details.

"""
Module containing classes for proxy connecting. So far its HTTP CONNECT and
SOCKS5 proxy

Authentication to NTLM (Microsoft implementation) proxies can be next.
"""

import struct, socket, base64
import logging
log = logging.getLogger('gajim.c.x.proxy_connectors')

class ProxyConnector:
<<<<<<< HEAD
    '''
    Interface for proxy-connecting object - when tunnneling XMPP over proxies,
    some connecting process usually has to be done before opening stream.
    Proxy connectors are used right after TCP connection is estabilished.
    '''
    def __init__(self, send_method, onreceive, old_on_receive, on_success,
            on_failure, xmpp_server, proxy_creds=(None, None)):
        '''
        Creates proxy connector, starts connecting immediately and gives control
        back to transport afterwards.
=======
    """
    Interface for proxy-connecting object - when tunnneling XMPP over proxies,
    some connecting process usually has to be done before opening stream. Proxy
    connectors are used right after TCP connection is estabilished
    """

    def __init__(self, send_method, onreceive, old_on_receive, on_success,
                    on_failure, xmpp_server, proxy_creds=(None, None)):
        """
        Creates proxy connector, starts connecting immediately and gives control
        back to transport afterwards
>>>>>>> 30a1bb50

        :param send_method: transport send method
        :param onreceive: method to set on_receive callbacks
        :param old_on_receive: on_receive callback that should be set when
                proxy connection was successful
        :param on_success: called after proxy connection was successfully opened
        :param on_failure: called when errors occured while connecting
        :param xmpp_server: tuple of (hostname, port)
        :param proxy_creds: tuple of (proxy_user, proxy_credentials)
<<<<<<< HEAD
        '''
=======
        """
>>>>>>> 30a1bb50
        self.send = send_method
        self.onreceive = onreceive
        self.old_on_receive = old_on_receive
        self.on_success = on_success
        self.on_failure = on_failure
        self.xmpp_server = xmpp_server
        self.proxy_user, self.proxy_pass = proxy_creds
        self.old_on_receive = old_on_receive

        self.start_connecting()

    @classmethod
    def get_instance(cls, *args, **kwargs):
<<<<<<< HEAD
        '''
        Factory Method for object creation.

        Use this instead of directly initializing the class in order to make
        unit testing much easier.
        '''
=======
        """
        Factory Method for object creation

        Use this instead of directly initializing the class in order to make unit
        testing much easier.
        """
>>>>>>> 30a1bb50
        return cls(*args, **kwargs)

    def start_connecting(self):
        raise NotImplementedError

    def connecting_over(self):
        self.onreceive(self.old_on_receive)
        self.on_success()

class HTTPCONNECTConnector(ProxyConnector):
    def start_connecting(self):
<<<<<<< HEAD
        '''
        Connects to proxy, supplies login and password to it
        (if were specified while creating instance). Instructs proxy to make
        connection to the target server.
        '''
=======
        """
        Connect to a proxy, supply login and password to it (if were specified
        while creating instance). Instruct proxy to make connection to the target
        server.
        """
>>>>>>> 30a1bb50
        log.info('Proxy server contacted, performing authentification')
        connector = ['CONNECT %s:%s HTTP/1.1' % self.xmpp_server,
                'Proxy-Connection: Keep-Alive',
                'Pragma: no-cache',
                'Host: %s:%s' % self.xmpp_server,
                'User-Agent: Gajim']
        if self.proxy_user and self.proxy_pass:
            credentials = '%s:%s' % (self.proxy_user, self.proxy_pass)
            credentials = base64.encodestring(credentials).strip()
            connector.append('Proxy-Authorization: Basic '+credentials)
        connector.append('\r\n')
        self.onreceive(self._on_headers_sent)
        self.send('\r\n'.join(connector))

    def _on_headers_sent(self, reply):
        if reply is None:
            return
        self.reply = reply.replace('\r', '')
        try:
            proto, code, desc = reply.split('\n')[0].split(' ', 2)
        except:
            log.error("_on_headers_sent:", exc_info=True)
            #traceback.print_exc()
            self.on_failure('Invalid proxy reply')
            return
        if code <> '200':
            log.error('Invalid proxy reply: %s %s %s' % (proto, code, desc))
            self.on_failure('Invalid proxy reply')
            return
        if len(reply) != 2:
            pass
        self.connecting_over()


class SOCKS5Connector(ProxyConnector):
<<<<<<< HEAD
    '''
    SOCKS5 proxy connection class. Allows to use SOCKS5 proxies with
    (optionally) simple authentication (only USERNAME/PASSWORD auth).
    '''
=======
    """
    SOCKS5 proxy connection class. Allows to use SOCKS5 proxies with
    (optionally) simple authentication (only USERNAME/PASSWORD auth)
    """

>>>>>>> 30a1bb50
    def start_connecting(self):
        log.info('Proxy server contacted, performing authentification')
        if self.proxy_user and self.proxy_pass:
            to_send = '\x05\x02\x00\x02'
        else:
            to_send = '\x05\x01\x00'
        self.onreceive(self._on_greeting_sent)
        self.send(to_send)

    def _on_greeting_sent(self, reply):
        if reply is None:
            return
        if len(reply) != 2:
            self.on_failure('Invalid proxy reply')
            return
        if reply[0] != '\x05':
            log.info('Invalid proxy reply')
            self.on_failure('Invalid proxy reply')
            return
        if reply[1] == '\x00':
            return self._on_proxy_auth('\x01\x00')
        elif reply[1] == '\x02':
            to_send = '\x01' + chr(len(self.proxy_user)) + self.proxy_user +\
                    chr(len(self.proxy_pass)) + self.proxy_pass
            self.onreceive(self._on_proxy_auth)
            self.send(to_send)
        else:
            if reply[1] == '\xff':
                log.error('Authentification to proxy impossible: no acceptable '
                        'auth method')
                self.on_failure('Authentification to proxy impossible: no '
                        'acceptable authentification method')
                return
            log.error('Invalid proxy reply')
            self.on_failure('Invalid proxy reply')
            return

    def _on_proxy_auth(self, reply):
        if reply is None:
            return
        if len(reply) != 2:
            log.error('Invalid proxy reply')
            self.on_failure('Invalid proxy reply')
            return
        if reply[0] != '\x01':
            log.error('Invalid proxy reply')
            self.on_failure('Invalid proxy reply')
            return
        if reply[1] != '\x00':
            log.error('Authentification to proxy failed')
            self.on_failure('Authentification to proxy failed')
            return
        log.info('Authentification successfull. Jabber server contacted.')
        # Request connection
        req = "\x05\x01\x00"
        # If the given destination address is an IP address, we'll
        # use the IPv4 address request even if remote resolving was specified.
        try:
            self.ipaddr = socket.inet_aton(self.xmpp_server[0])
            req = req + "\x01" + self.ipaddr
        except socket.error:
            # Well it's not an IP number,  so it's probably a DNS name.
#                       if self.__proxy[3]==True:
            # Resolve remotely
            self.ipaddr = None
            req = req + "\x03" + chr(len(self.xmpp_server[0])) + self.xmpp_server[0]
#                       else:
#                               # Resolve locally
#                               self.ipaddr = socket.inet_aton(socket.gethostbyname(self.xmpp_server[0]))
#                               req = req + "\x01" + ipaddr
        req = req + struct.pack(">H", self.xmpp_server[1])
        self.onreceive(self._on_req_sent)
        self.send(req)

    def _on_req_sent(self, reply):
        if reply is None:
            return
        if len(reply) < 10:
            log.error('Invalid proxy reply')
            self.on_failure('Invalid proxy reply')
            return
        if reply[0] != '\x05':
            log.error('Invalid proxy reply')
            self.on_failure('Invalid proxy reply')
            return
        if reply[1] != "\x00":
            # Connection failed
            if ord(reply[1])<9:
                errors = ['general SOCKS server failure',
                        'connection not allowed by ruleset',
                        'Network unreachable',
                        'Host unreachable',
                        'Connection refused',
                        'TTL expired',
                        'Command not supported',
                        'Address type not supported'
                ]
                txt = errors[ord(reply[1])-1]
            else:
                txt = 'Invalid proxy reply'
            log.error(txt)
            self.on_failure(txt)
            return
        # Get the bound address/port
        elif reply[3] == "\x01":
            begin, end = 3, 7
        elif reply[3] == "\x03":
            begin, end = 4, 4 + reply[4]
        else:
            log.error('Invalid proxy reply')
            self.on_failure('Invalid proxy reply')
            return
        self.connecting_over()<|MERGE_RESOLUTION|>--- conflicted
+++ resolved
@@ -27,18 +27,6 @@
 log = logging.getLogger('gajim.c.x.proxy_connectors')
 
 class ProxyConnector:
-<<<<<<< HEAD
-    '''
-    Interface for proxy-connecting object - when tunnneling XMPP over proxies,
-    some connecting process usually has to be done before opening stream.
-    Proxy connectors are used right after TCP connection is estabilished.
-    '''
-    def __init__(self, send_method, onreceive, old_on_receive, on_success,
-            on_failure, xmpp_server, proxy_creds=(None, None)):
-        '''
-        Creates proxy connector, starts connecting immediately and gives control
-        back to transport afterwards.
-=======
     """
     Interface for proxy-connecting object - when tunnneling XMPP over proxies,
     some connecting process usually has to be done before opening stream. Proxy
@@ -50,7 +38,6 @@
         """
         Creates proxy connector, starts connecting immediately and gives control
         back to transport afterwards
->>>>>>> 30a1bb50
 
         :param send_method: transport send method
         :param onreceive: method to set on_receive callbacks
@@ -60,11 +47,7 @@
         :param on_failure: called when errors occured while connecting
         :param xmpp_server: tuple of (hostname, port)
         :param proxy_creds: tuple of (proxy_user, proxy_credentials)
-<<<<<<< HEAD
-        '''
-=======
-        """
->>>>>>> 30a1bb50
+        """
         self.send = send_method
         self.onreceive = onreceive
         self.old_on_receive = old_on_receive
@@ -78,21 +61,12 @@
 
     @classmethod
     def get_instance(cls, *args, **kwargs):
-<<<<<<< HEAD
-        '''
-        Factory Method for object creation.
-
-        Use this instead of directly initializing the class in order to make
-        unit testing much easier.
-        '''
-=======
         """
         Factory Method for object creation
 
         Use this instead of directly initializing the class in order to make unit
         testing much easier.
         """
->>>>>>> 30a1bb50
         return cls(*args, **kwargs)
 
     def start_connecting(self):
@@ -104,19 +78,11 @@
 
 class HTTPCONNECTConnector(ProxyConnector):
     def start_connecting(self):
-<<<<<<< HEAD
-        '''
-        Connects to proxy, supplies login and password to it
-        (if were specified while creating instance). Instructs proxy to make
-        connection to the target server.
-        '''
-=======
         """
         Connect to a proxy, supply login and password to it (if were specified
         while creating instance). Instruct proxy to make connection to the target
         server.
         """
->>>>>>> 30a1bb50
         log.info('Proxy server contacted, performing authentification')
         connector = ['CONNECT %s:%s HTTP/1.1' % self.xmpp_server,
                 'Proxy-Connection: Keep-Alive',
@@ -152,18 +118,11 @@
 
 
 class SOCKS5Connector(ProxyConnector):
-<<<<<<< HEAD
-    '''
-    SOCKS5 proxy connection class. Allows to use SOCKS5 proxies with
-    (optionally) simple authentication (only USERNAME/PASSWORD auth).
-    '''
-=======
     """
     SOCKS5 proxy connection class. Allows to use SOCKS5 proxies with
     (optionally) simple authentication (only USERNAME/PASSWORD auth)
     """
 
->>>>>>> 30a1bb50
     def start_connecting(self):
         log.info('Proxy server contacted, performing authentification')
         if self.proxy_user and self.proxy_pass:
