--- conflicted
+++ resolved
@@ -38,22 +38,13 @@
 REGISTER_DATA_RECEIVED = 'REGISTER DATA RECEIVED'
 
 def getRegInfo(disp, host, info={}, sync=True):
-<<<<<<< HEAD
-    '''
-    Gets registration form from remote host. Info dict can be prefilled
-=======
     """
     Get registration form from remote host. Info dict can be prefilled
->>>>>>> 30a1bb50
     :param disp: plugged dispatcher instance
     :param info: dict, like {'username':'joey'}.
 
     See JEP-0077 for details.
-<<<<<<< HEAD
-    '''
-=======
-    """
->>>>>>> 30a1bb50
+    """
     iq=Iq('get', NS_REGISTER, to=host)
     for i in info.keys():
         iq.setTagData(i, info[i])
@@ -85,58 +76,32 @@
         df[i.getName()] = i.getData()
     con.Event(NS_REGISTER, REGISTER_DATA_RECEIVED, (agent, df, False, ''))
 
-<<<<<<< HEAD
-def register(disp, host, info, cb):
-    '''
-    Perform registration on remote server with provided info.
+def register(disp, host, info, cb, args=None):
+    """
+    Perform registration on remote server with provided info
 
     If registration fails you can get additional info from the dispatcher's
     owner   attributes lastErrNode, lastErr and lastErrCode.
-    '''
-=======
-def register(disp, host, info, cb, args=None):
-    """
-    Perform registration on remote server with provided info
-
-    If registration fails you can get additional info from the dispatcher's
-    owner   attributes lastErrNode, lastErr and lastErrCode.
-    """
->>>>>>> 30a1bb50
+    """
     iq=Iq('set', NS_REGISTER, to=host)
     if not isinstance(info, dict):
         info=info.asDict()
     for i in info.keys():
         iq.setTag('query').setTagData(i, info[i])
-<<<<<<< HEAD
-    disp.SendAndCallForResponse(iq, cb)
+    disp.SendAndCallForResponse(iq, cb, args)
 
 def unregister(disp, host, cb):
-    '''
+    """
     Unregisters with host (permanently removes account). Returns true on success
-    '''
-=======
-    disp.SendAndCallForResponse(iq, cb, args)
-
-def unregister(disp, host, cb):
-    """
-    Unregisters with host (permanently removes account). Returns true on success
-    """
->>>>>>> 30a1bb50
+    """
     iq = Iq('set', NS_REGISTER, to=host, payload=[Node('remove')])
     _on_default_response(disp, iq, cb)
 
 def changePasswordTo(disp, newpassword, host=None, cb = None):
-<<<<<<< HEAD
-    '''
-    Changes password on specified or current (if not specified) server.
-    Returns true on success.
-    '''
-=======
     """
     Changes password on specified or current (if not specified) server. Returns
     true on success.
     """
->>>>>>> 30a1bb50
     if not host:
         host = disp._owner.Server
     iq = Iq('set', NS_REGISTER, to=host, payload=[Node('username',
@@ -158,17 +123,10 @@
 PRIVACY_LISTS_ACTIVE_DEFAULT = 'PRIVACY LISTS ACTIVE DEFAULT'
 
 def getPrivacyLists(disp):
-<<<<<<< HEAD
-    '''
-    Requests privacy lists from connected server.
-    Returns dictionary of existing lists on success.
-    '''
-=======
     """
     Request privacy lists from connected server. Returns dictionary of existing
     lists on success.
     """
->>>>>>> 30a1bb50
     iq = Iq('get', NS_PRIVACY)
     def _on_response(resp):
         dict_ = {'lists': []}
@@ -199,17 +157,10 @@
     disp.SendAndCallForResponse(iq, _on_response)
 
 def getPrivacyList(disp, listname):
-<<<<<<< HEAD
-    '''
-    Requests specific privacy list listname. Returns list of XML nodes (rules)
-    taken from the server responce.
-    '''
-=======
     """
     Request specific privacy list listname. Returns list of XML nodes (rules)
     taken from the server responce.
     """
->>>>>>> 30a1bb50
     def _on_response(resp):
         if not isResultNode(resp):
             disp.Event(NS_PRIVACY, PRIVACY_LIST_RECEIVED, (False))
@@ -219,17 +170,10 @@
     disp.SendAndCallForResponse(iq, _on_response)
 
 def setActivePrivacyList(disp, listname=None, typ='active', cb=None):
-<<<<<<< HEAD
-    '''
-    Switches privacy list 'listname' to specified type.
-    By default the type is 'active'. Returns true on success.
-    '''
-=======
     """
     Switch privacy list 'listname' to specified type. By default the type is
     'active'. Returns true on success.
     """
->>>>>>> 30a1bb50
     if listname:
         attrs={'name':listname}
     else:
@@ -238,17 +182,6 @@
     _on_default_response(disp, iq, cb)
 
 def setDefaultPrivacyList(disp, listname=None):
-<<<<<<< HEAD
-    ''' Sets the default privacy list as 'listname'. Returns true on success. '''
-    return setActivePrivacyList(disp, listname, 'default')
-
-def setPrivacyList(disp, listname, tags):
-    '''
-    Set the ruleset.
-
-    'list' should be the simpleXML node formatted according to RFC 3921 (XMPP-IM)   I.e. Node('list',{'name':listname},payload=[...]).      Returns true on success.
-    '''
-=======
     """
     Set the default privacy list as 'listname'. Returns true on success
     """
@@ -263,7 +196,6 @@
 
     Returns true on success.
     """
->>>>>>> 30a1bb50
     iq = Iq('set', NS_PRIVACY, xmlns = '')
     list_query = iq.getTag('query').setTag('list', {'name': listname})
     for item in tags:
