--- conflicted
+++ resolved
@@ -172,7 +172,7 @@
 	def _is_hash_valid(self, identities, features, dataforms):
 		''' To be implemented by subclassess '''
 		raise NotImplementedError()		
-		
+
 
 class ClientCaps(AbstractClientCaps):
 	''' The current XEP-115 implementation '''
@@ -224,11 +224,7 @@
 	def _lookup_in_cache(self, caps_cache):
 		# lookup something which does not exist to get a new CacheItem created
 		cache_item = caps_cache[('dummy', '')]
-<<<<<<< HEAD
 		assert cache_item.status != CACHED
-=======
-		assert cache_item.queried != 2
->>>>>>> f457497b
 		return cache_item
 	
 	def _discover(self, connection, jid):
@@ -256,7 +252,7 @@
 			#   another object, and we will have plenty of identical long
 			#   strings. therefore we can cache them
 			__names = {}
-						
+			
 			def __init__(self, hash_method, hash_, logger):
 				# cached into db
 				self.hash_method = hash_method
