--- conflicted
+++ resolved
@@ -496,16 +496,8 @@
         return self._contacts.keys()
 
     def get_contacts_jid_list(self):
-<<<<<<< HEAD
-        contacts = self._contacts.keys()
-        for jid in self._contacts.keys():
-            if self._contacts[jid][0].is_groupchat():
-                contacts.remove(jid)
-        return contacts
-=======
         return [jid for jid, contact in self._contacts.iteritems() if not
                 contact[0].is_groupchat()]
->>>>>>> 337b09d3
 
     def get_contact_from_full_jid(self, fjid):
         """
