import os
import sys
import tempfile

# Note on path and filename encodings:
#
# In general it is very difficult to do this correctly.
# We may pull information from environment variables, and what encoding that is
# in is anyone's guess. Any information we request directly from the file
# system will be in filesystemencoding, and (parts of) paths that we write in
# this source code will be in whatever encoding the source is in. (I hereby
# declare this file to be UTF-8 encoded.)
#
# To make things more complicated, modern Windows filesystems use UTF-16, but
# the API tends to hide this from us.
#
# I tried to minimize problems by passing Unicode strings to OS functions as
# much as possible. Hopefully this makes the function return an Unicode string
# as well. If not, we get an 8-bit string in filesystemencoding, which we can
# happily pass to functions that operate on files and directories, so we can
# just leave it as is. Since these paths are meant to be internal to Gajim and
# not displayed to the user, Unicode is not really necessary here.

def fse(s):
	'''Convert from filesystem encoding if not already Unicode'''
	return unicode(s, sys.getfilesystemencoding())

def windowsify(s):
	if os.name == 'nt':
		return s.capitalize()
	return s

class ConfigPaths:
	def __init__(self, root=None):
		self.root = root
		self.paths = {}

		if self.root is None:
			if os.name == 'nt':
				try:
					# Documents and Settings\[User Name]\Application Data\Gajim

					# How are we supposed to know what encoding the environment
					# variable 'appdata' is in? Assuming it to be in filesystem
					# encoding.
					self.root = os.path.join(fse(os.environ[u'appdata']), u'Gajim')
				except KeyError:
					# win9x, in cwd
					self.root = u'.'
			else: # Unices
				# Pass in an Unicode string, and hopefully get one back.
				self.root = os.path.expanduser(u'~/.gajim')

	def add_from_root(self, name, path):
		self.paths[name] = (True, path)

	def add(self, name, path):
		self.paths[name] = (False, path)

	def __getitem__(self, key):
		relative, path = self.paths[key]
		if not relative:
			return path
		return os.path.join(self.root, path)

	def get(self, key, default=None):
		try:
			return self[key]
		except KeyError:
			return default

	def iteritems(self):
		for key in self.paths.iterkeys():
			yield (key, self[key])

	def init(self, root = None):
		if root is not None:
			self.root = root

		# LOG is deprecated
		k = ( 'LOG',   'LOG_DB',   'VCARD',   'AVATAR',   'MY_EMOTS',
			'MY_ICONSETS' )
		v = (u'logs', u'logs.db', u'vcards', u'avatars', u'emoticons',
			u'iconsets')

		if os.name == 'nt':
			v = map(lambda x: x.capitalize(), v)

		for n, p in zip(k, v):
			self.add_from_root(n, p)

		self.add('DATA', os.path.join(u'..', windowsify(u'data')))
		self.add('HOME', fse(os.path.expanduser('~')))
		self.add('TMP', fse(tempfile.gettempdir()))

		try:
			import svn_config
			svn_config.configure(self)
		except (ImportError, AttributeError):
			pass

		# for k, v in paths.iteritems():
		# 	print "%s: %s" % (repr(k), repr(v))

	def init_profile(self, profile = ''):
		conffile = windowsify(u'config')
		pidfile = windowsify(u'gajim')

<<<<<<< HEAD
		if len(profile) > 0:
			conffile += u'.' + profile
			pidfile += u'.' + profile
		pidfile += u'.pid'
		self.add_from_root('CONFIG_FILE', conffile)
		self.add_from_root('PID_FILE', pidfile)

		# for k, v in paths.iteritems():
		# 	print "%s: %s" % (repr(k), repr(v))
=======
def init_profile(profile, paths=gajimpaths):
	conffile = windowsify(u'config')
	pidfile = windowsify(u'gajim')
	secretsfile = windowsify(u'secrets')

	if len(profile) > 0:
		conffile += u'.' + profile
		pidfile += u'.' + profile
		secretsfile += u'.' + profile

	pidfile += u'.pid'
	paths.add_from_root('CONFIG_FILE', conffile)
	paths.add_from_root('PID_FILE', pidfile)
	paths.add_from_root('SECRETS_FILE', secretsfile)
>>>>>>> eb93f9a1

gajimpaths = ConfigPaths()<|MERGE_RESOLUTION|>--- conflicted
+++ resolved
@@ -105,32 +105,17 @@
 	def init_profile(self, profile = ''):
 		conffile = windowsify(u'config')
 		pidfile = windowsify(u'gajim')
+		secretsfile = windowsify(u'secrets')
 
-<<<<<<< HEAD
 		if len(profile) > 0:
 			conffile += u'.' + profile
 			pidfile += u'.' + profile
 		pidfile += u'.pid'
 		self.add_from_root('CONFIG_FILE', conffile)
 		self.add_from_root('PID_FILE', pidfile)
+		self.add_from_root('SECRETS_FILE', secretsfile)
 
 		# for k, v in paths.iteritems():
 		# 	print "%s: %s" % (repr(k), repr(v))
-=======
-def init_profile(profile, paths=gajimpaths):
-	conffile = windowsify(u'config')
-	pidfile = windowsify(u'gajim')
-	secretsfile = windowsify(u'secrets')
-
-	if len(profile) > 0:
-		conffile += u'.' + profile
-		pidfile += u'.' + profile
-		secretsfile += u'.' + profile
-
-	pidfile += u'.pid'
-	paths.add_from_root('CONFIG_FILE', conffile)
-	paths.add_from_root('PID_FILE', pidfile)
-	paths.add_from_root('SECRETS_FILE', secretsfile)
->>>>>>> eb93f9a1
 
 gajimpaths = ConfigPaths()