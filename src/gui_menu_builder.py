--- conflicted
+++ resolved
@@ -95,11 +95,7 @@
     invite_to_new_room_menuitem.set_image(icon)
     if len(contact_list) > 1: # several resources
         invite_to_new_room_menuitem.set_submenu(build_resources_submenu(
-<<<<<<< HEAD
-                contact_list, account, roster.on_invite_to_new_room, cap=NS_MUC))
-=======
             contact_list, account, roster.on_invite_to_new_room, cap=NS_MUC))
->>>>>>> 30a1bb50
     elif len(list_) == 1 and contact.supports(NS_MUC):
         invite_menuitem.set_sensitive(True)
         # use resource if it's self contact
@@ -108,15 +104,9 @@
         else:
             resource = None
         invite_to_new_room_menuitem.connect('activate',
-<<<<<<< HEAD
-                roster.on_invite_to_new_room, list_, resource)
-    else:
-        invite_menuitem.set_sensitive(False)
-=======
             roster.on_invite_to_new_room, list_, resource)
     else:
         invite_menuitem.set_sensitive(True)
->>>>>>> 30a1bb50
     # transform None in 'jabber'
     c_t = contacts_transport or 'jabber'
     muc_jid = {}
@@ -130,12 +120,8 @@
     rooms = [] # a list of (room_jid, account) tuple
     minimized_controls = []
     for account in connected_accounts:
-<<<<<<< HEAD
-        minimized_controls += gajim.interface.minimized_controls[account].values()
-=======
         minimized_controls += \
             gajim.interface.minimized_controls[account].values()
->>>>>>> 30a1bb50
     for gc_control in gajim.interface.msg_win_mgr.get_controls(
     message_control.TYPE_GC) + minimized_controls:
         acct = gc_control.account
@@ -164,13 +150,8 @@
             invite_to_submenu.append(menuitem)
 
 def get_contact_menu(contact, account, use_multiple_contacts=True,
-<<<<<<< HEAD
-                show_start_chat=True, show_encryption=False, show_buttonbar_items=True,
-                control=None):
-=======
 show_start_chat=True, show_encryption=False, show_buttonbar_items=True,
 control=None):
->>>>>>> 30a1bb50
     """
     Build contact popup menu for roster and chat window. If control is not set,
     we hide invite_contacts_menuitem
@@ -182,42 +163,6 @@
     our_jid = jid == gajim.get_jid_from_account(account)
     roster = gajim.interface.roster
 
-<<<<<<< HEAD
-    xml = gtkgui_helpers.get_glade('contact_context_menu.glade')
-    contact_context_menu = xml.get_widget('contact_context_menu')
-
-    start_chat_menuitem = xml.get_widget('start_chat_menuitem')
-    execute_command_menuitem = xml.get_widget('execute_command_menuitem')
-    rename_menuitem = xml.get_widget('rename_menuitem')
-    edit_groups_menuitem = xml.get_widget('edit_groups_menuitem')
-    send_file_menuitem = xml.get_widget('send_file_menuitem')
-    assign_openpgp_key_menuitem = xml.get_widget('assign_openpgp_key_menuitem')
-    add_special_notification_menuitem = xml.get_widget(
-            'add_special_notification_menuitem')
-    information_menuitem = xml.get_widget('information_menuitem')
-    history_menuitem = xml.get_widget('history_menuitem')
-    send_custom_status_menuitem = xml.get_widget('send_custom_status_menuitem')
-    send_single_message_menuitem = xml.get_widget('send_single_message_menuitem')
-    invite_menuitem = xml.get_widget('invite_menuitem')
-    block_menuitem = xml.get_widget('block_menuitem')
-    unblock_menuitem = xml.get_widget('unblock_menuitem')
-    ignore_menuitem = xml.get_widget('ignore_menuitem')
-    unignore_menuitem = xml.get_widget('unignore_menuitem')
-    set_custom_avatar_menuitem = xml.get_widget('set_custom_avatar_menuitem')
-    # Subscription submenu
-    subscription_menuitem = xml.get_widget('subscription_menuitem')
-    send_auth_menuitem, ask_auth_menuitem, revoke_auth_menuitem = \
-            subscription_menuitem.get_submenu().get_children()
-    add_to_roster_menuitem = xml.get_widget('add_to_roster_menuitem')
-    remove_from_roster_menuitem = xml.get_widget(
-            'remove_from_roster_menuitem')
-    manage_contact_menuitem = xml.get_widget('manage_contact')
-    convert_to_gc_menuitem = xml.get_widget('convert_to_groupchat_menuitem')
-    encryption_separator = xml.get_widget('encryption_separator')
-    toggle_gpg_menuitem = xml.get_widget('toggle_gpg_menuitem')
-    toggle_e2e_menuitem = xml.get_widget('toggle_e2e_menuitem')
-    last_separator = xml.get_widget('last_separator')
-=======
     xml = gtkgui_helpers.get_gtk_builder('contact_context_menu.ui')
     contact_context_menu = xml.get_object('contact_context_menu')
 
@@ -252,31 +197,18 @@
     toggle_gpg_menuitem = xml.get_object('toggle_gpg_menuitem')
     toggle_e2e_menuitem = xml.get_object('toggle_e2e_menuitem')
     last_separator = xml.get_object('last_separator')
->>>>>>> 30a1bb50
 
     items_to_hide = []
 
     # add a special img for send file menuitem
-<<<<<<< HEAD
-    path_to_upload_img = os.path.join(gajim.DATA_DIR, 'pixmaps', 'upload.png')
-=======
     path_to_upload_img = gtkgui_helpers.get_icon_path('gajim-upload')
->>>>>>> 30a1bb50
     img = gtk.Image()
     img.set_from_file(path_to_upload_img)
     send_file_menuitem.set_image(img)
 
     if not our_jid:
         # add a special img for rename menuitem
-<<<<<<< HEAD
-        path_to_kbd_input_img = os.path.join(gajim.DATA_DIR, 'pixmaps',
-                'kbd_input.png')
-        img = gtk.Image()
-        img.set_from_file(path_to_kbd_input_img)
-        rename_menuitem.set_image(img)
-=======
         gtkgui_helpers.add_image_to_menuitem(rename_menuitem, 'gajim-kbd_input')
->>>>>>> 30a1bb50
 
     muc_icon = gtkgui_helpers.load_icon('muc_active')
     if muc_icon:
