<?xml version="1.0" encoding="UTF-8" standalone="no"?>
<!DOCTYPE glade-interface SYSTEM "glade-2.0.dtd">
<!--*- mode: xml -*-->
<glade-interface>
  <widget class="GtkWindow" id="preferences_window">
    <property name="border_width">6</property>
    <property name="title" translatable="yes">Preferences</property>
    <property name="role">preferences</property>
    <signal name="key_press_event" handler="on_preferences_window_key_press_event"/>
    <signal name="destroy" handler="on_preferences_window_destroy"/>
    <child>
      <widget class="GtkVBox" id="vbox13">
        <property name="visible">True</property>
        <property name="spacing">6</property>
        <child>
          <widget class="GtkNotebook" id="preferences_notebook">
            <property name="visible">True</property>
            <property name="can_focus">True</property>
            <property name="show_border">False</property>
            <child>
              <widget class="GtkVBox" id="vbox41">
                <property name="visible">True</property>
                <property name="border_width">12</property>
                <property name="spacing">6</property>
                <child>
                  <widget class="GtkFrame" id="frame1">
                    <property name="visible">True</property>
                    <property name="events">GDK_POINTER_MOTION_MASK | GDK_POINTER_MOTION_HINT_MASK | GDK_BUTTON_PRESS_MASK | GDK_BUTTON_RELEASE_MASK</property>
                    <property name="label_xalign">0</property>
                    <property name="shadow_type">GTK_SHADOW_NONE</property>
                    <child>
                      <widget class="GtkAlignment" id="alignment1">
                        <property name="visible">True</property>
                        <property name="events">GDK_POINTER_MOTION_MASK | GDK_POINTER_MOTION_HINT_MASK | GDK_BUTTON_PRESS_MASK | GDK_BUTTON_RELEASE_MASK</property>
                        <property name="left_padding">12</property>
                        <child>
                          <widget class="GtkVBox" id="vbox1">
                            <property name="visible">True</property>
                            <property name="events">GDK_POINTER_MOTION_MASK | GDK_POINTER_MOTION_HINT_MASK | GDK_BUTTON_PRESS_MASK | GDK_BUTTON_RELEASE_MASK</property>
                            <property name="spacing">6</property>
                            <child>
                              <widget class="GtkCheckButton" id="show_avatars_in_roster_checkbutton">
                                <property name="visible">True</property>
                                <property name="can_focus">True</property>
                                <property name="tooltip" translatable="yes">If checked, Gajim will display avatars of contacts in roster window and in group chats</property>
                                <property name="label" translatable="yes">Display a_vatars of contacts in roster</property>
                                <property name="use_underline">True</property>
                                <property name="response_id">0</property>
                                <property name="draw_indicator">True</property>
                                <signal name="toggled" handler="on_show_avatars_in_roster_checkbutton_toggled"/>
                              </widget>
                              <packing>
                                <property name="expand">False</property>
                                <property name="fill">False</property>
                              </packing>
                            </child>
                            <child>
                              <widget class="GtkCheckButton" id="show_status_msgs_in_roster_checkbutton">
                                <property name="visible">True</property>
                                <property name="can_focus">True</property>
                                <property name="tooltip" translatable="yes">If checked, Gajim will display status messages of contacts under the contact name in roster window and in group chats</property>
                                <property name="label" translatable="yes">Display status _messages of contacts in roster</property>
                                <property name="use_underline">True</property>
                                <property name="response_id">0</property>
                                <property name="draw_indicator">True</property>
                                <signal name="toggled" handler="on_show_status_msgs_in_roster_checkbutton_toggled"/>
                              </widget>
                              <packing>
                                <property name="expand">False</property>
                                <property name="fill">False</property>
                                <property name="position">1</property>
                              </packing>
                            </child>
                            <child>
                              <widget class="GtkCheckButton" id="sort_by_show_checkbutton">
                                <property name="visible">True</property>
                                <property name="can_focus">True</property>
                                <property name="label" translatable="yes">_Sort contacts by status</property>
                                <property name="use_underline">True</property>
                                <property name="response_id">0</property>
                                <property name="draw_indicator">True</property>
                                <signal name="toggled" handler="on_sort_by_show_checkbutton_toggled"/>
                              </widget>
                              <packing>
                                <property name="expand">False</property>
                                <property name="fill">False</property>
                                <property name="position">2</property>
                              </packing>
                            </child>
                          </widget>
                        </child>
                      </widget>
                    </child>
                    <child>
                      <widget class="GtkLabel" id="label1">
                        <property name="visible">True</property>
                        <property name="events">GDK_POINTER_MOTION_MASK | GDK_POINTER_MOTION_HINT_MASK | GDK_BUTTON_PRESS_MASK | GDK_BUTTON_RELEASE_MASK</property>
                        <property name="label" translatable="yes">&lt;b&gt;Roster Appearance&lt;/b&gt;</property>
                        <property name="use_markup">True</property>
                      </widget>
                      <packing>
                        <property name="type">label_item</property>
                      </packing>
                    </child>
                  </widget>
                  <packing>
                    <property name="expand">False</property>
                  </packing>
                </child>
                <child>
                  <widget class="GtkFrame" id="frame2">
                    <property name="visible">True</property>
                    <property name="events">GDK_POINTER_MOTION_MASK | GDK_POINTER_MOTION_HINT_MASK | GDK_BUTTON_PRESS_MASK | GDK_BUTTON_RELEASE_MASK</property>
                    <property name="label_xalign">0</property>
                    <property name="shadow_type">GTK_SHADOW_NONE</property>
                    <child>
                      <widget class="GtkAlignment" id="alignment2">
                        <property name="visible">True</property>
                        <property name="events">GDK_POINTER_MOTION_MASK | GDK_POINTER_MOTION_HINT_MASK | GDK_BUTTON_PRESS_MASK | GDK_BUTTON_RELEASE_MASK</property>
                        <property name="left_padding">12</property>
                        <child>
                          <widget class="GtkTable" id="table1">
                            <property name="visible">True</property>
                            <property name="events">GDK_POINTER_MOTION_MASK | GDK_POINTER_MOTION_HINT_MASK | GDK_BUTTON_PRESS_MASK | GDK_BUTTON_RELEASE_MASK</property>
                            <property name="n_rows">6</property>
                            <property name="n_columns">2</property>
                            <property name="column_spacing">6</property>
                            <property name="row_spacing">6</property>
                            <child>
                              <widget class="GtkEventBox" id="eventbox5">
                                <property name="visible">True</property>
                                <property name="tooltip" translatable="yes">If not disabled, Gajim will replace ascii smilies like ':)' with equivalent animated or static graphical emoticons</property>
                                <child>
                                  <widget class="GtkLabel" id="label381">
                                    <property name="visible">True</property>
                                    <property name="xalign">0</property>
                                    <property name="xpad">1</property>
                                    <property name="label" translatable="yes">Emoticons:</property>
                                  </widget>
                                </child>
                              </widget>
                              <packing>
                                <property name="x_options">GTK_FILL</property>
                              </packing>
                            </child>
                            <child>
                              <widget class="GtkComboBox" id="emoticons_combobox">
                                <property name="visible">True</property>
                                <signal name="changed" handler="on_emoticons_combobox_changed"/>
                              </widget>
                              <packing>
                                <property name="left_attach">1</property>
                                <property name="right_attach">2</property>
                                <property name="x_options">GTK_FILL</property>
                              </packing>
                            </child>
                            <child>
                              <widget class="GtkCheckButton" id="speller_checkbutton">
                                <property name="can_focus">True</property>
                                <property name="label" translatable="yes">_Highlight misspelled words</property>
                                <property name="use_underline">True</property>
                                <property name="response_id">0</property>
                                <property name="draw_indicator">True</property>
                                <signal name="toggled" handler="on_speller_checkbutton_toggled"/>
                              </widget>
                              <packing>
                                <property name="right_attach">2</property>
                                <property name="top_attach">5</property>
                                <property name="bottom_attach">6</property>
                                <property name="x_options">GTK_FILL</property>
                              </packing>
                            </child>
                            <child>
                              <widget class="GtkCheckButton" id="xhtml_checkbutton">
                                <property name="visible">True</property>
                                <property name="can_focus">True</property>
                                <property name="tooltip" translatable="yes">Some messages may include rich content (formatting, colors etc). If checked, Gajim will just display the raw message text.</property>
                                <property name="label" translatable="yes">Ignore rich content in incoming messages</property>
                                <property name="use_underline">True</property>
                                <property name="response_id">0</property>
                                <property name="draw_indicator">True</property>
                                <signal name="toggled" handler="on_xhtml_checkbutton_toggled"/>
                              </widget>
                              <packing>
                                <property name="right_attach">2</property>
                                <property name="top_attach">4</property>
                                <property name="bottom_attach">5</property>
                                <property name="x_options">GTK_FILL</property>
                              </packing>
                            </child>
                            <child>
                              <widget class="GtkCheckButton" id="compact_view_checkbutton">
                                <property name="can_focus">True</property>
                                <property name="tooltip" translatable="yes">Hides buttons in chatwindows to </property>
                                <property name="label" translatable="yes">_Make message windows compact</property>
                                <property name="use_underline">True</property>
                                <property name="response_id">0</property>
                                <property name="draw_indicator">True</property>
                                <signal name="toggled" handler="on_compact_view_checkbutton_toggled"/>
                              </widget>
                              <packing>
                                <property name="right_attach">2</property>
                                <property name="top_attach">3</property>
                                <property name="bottom_attach">4</property>
                                <property name="x_options">GTK_FILL</property>
                              </packing>
                            </child>
                            <child>
                              <widget class="GtkComboBox" id="one_window_type_combobox">
                                <property name="visible">True</property>
                                <property name="items" translatable="yes">Never
Always
Per account
Per type</property>
                                <signal name="changed" handler="on_one_window_type_combo_changed"/>
                              </widget>
                              <packing>
                                <property name="left_attach">1</property>
                                <property name="right_attach">2</property>
                                <property name="top_attach">2</property>
                                <property name="bottom_attach">3</property>
                                <property name="x_options">GTK_FILL</property>
                              </packing>
                            </child>
                            <child>
                              <widget class="GtkComboBox" id="treat_incoming_messages_combobox">
                                <property name="visible">True</property>
                                <property name="items" translatable="yes">Determined by sender
Chat message
Single message</property>
                                <signal name="changed" handler="on_treat_incoming_messages_combobox_changed"/>
                              </widget>
                              <packing>
                                <property name="left_attach">1</property>
                                <property name="right_attach">2</property>
                                <property name="top_attach">1</property>
                                <property name="bottom_attach">2</property>
                                <property name="x_options">GTK_FILL</property>
                              </packing>
                            </child>
                            <child>
                              <widget class="GtkLabel" id="label379">
                                <property name="visible">True</property>
                                <property name="xalign">0</property>
                                <property name="xpad">1</property>
                                <property name="label" translatable="yes">Use only one message _window:</property>
                                <property name="use_underline">True</property>
                                <property name="mnemonic_widget">one_window_type_combobox</property>
                              </widget>
                              <packing>
                                <property name="top_attach">2</property>
                                <property name="bottom_attach">3</property>
                                <property name="x_options">GTK_FILL</property>
                              </packing>
                            </child>
                            <child>
                              <widget class="GtkLabel" id="label387">
                                <property name="visible">True</property>
                                <property name="xalign">0</property>
                                <property name="xpad">1</property>
                                <property name="label" translatable="yes">Treat all incoming messages as:</property>
                              </widget>
                              <packing>
                                <property name="top_attach">1</property>
                                <property name="bottom_attach">2</property>
                                <property name="x_options">GTK_FILL</property>
                              </packing>
                            </child>
                          </widget>
                        </child>
                      </widget>
                    </child>
                    <child>
                      <widget class="GtkLabel" id="label2">
                        <property name="visible">True</property>
                        <property name="events">GDK_POINTER_MOTION_MASK | GDK_POINTER_MOTION_HINT_MASK | GDK_BUTTON_PRESS_MASK | GDK_BUTTON_RELEASE_MASK</property>
                        <property name="label" translatable="yes">&lt;b&gt;Chat Appearance&lt;/b&gt;</property>
                        <property name="use_markup">True</property>
                      </widget>
                      <packing>
                        <property name="type">label_item</property>
                      </packing>
                    </child>
                  </widget>
                  <packing>
                    <property name="expand">False</property>
                    <property name="position">1</property>
                  </packing>
                </child>
                <child>
                  <widget class="GtkFrame" id="frame3">
                    <property name="visible">True</property>
                    <property name="events">GDK_POINTER_MOTION_MASK | GDK_POINTER_MOTION_HINT_MASK | GDK_BUTTON_PRESS_MASK | GDK_BUTTON_RELEASE_MASK</property>
                    <property name="label_xalign">0</property>
                    <property name="shadow_type">GTK_SHADOW_NONE</property>
                    <child>
                      <widget class="GtkAlignment" id="alignment3">
                        <property name="visible">True</property>
                        <property name="events">GDK_POINTER_MOTION_MASK | GDK_POINTER_MOTION_HINT_MASK | GDK_BUTTON_PRESS_MASK | GDK_BUTTON_RELEASE_MASK</property>
                        <property name="left_padding">12</property>
                        <child>
                          <widget class="GtkTable" id="table2">
                            <property name="visible">True</property>
                            <property name="events">GDK_POINTER_MOTION_MASK | GDK_POINTER_MOTION_HINT_MASK | GDK_BUTTON_PRESS_MASK | GDK_BUTTON_RELEASE_MASK</property>
                            <property name="n_rows">3</property>
                            <property name="n_columns">4</property>
                            <property name="column_spacing">6</property>
                            <property name="row_spacing">6</property>
                            <child>
                              <widget class="GtkLabel" id="label4">
                                <property name="visible">True</property>
                                <property name="events">GDK_POINTER_MOTION_MASK | GDK_POINTER_MOTION_HINT_MASK | GDK_BUTTON_PRESS_MASK | GDK_BUTTON_RELEASE_MASK</property>
                              </widget>
                              <packing>
                                <property name="left_attach">3</property>
                                <property name="right_attach">4</property>
                              </packing>
                            </child>
                            <child>
                              <widget class="GtkCheckButton" id="transports_iconsets_checkbutton">
                                <property name="visible">True</property>
                                <property name="can_focus">True</property>
                                <property name="tooltip" translatable="yes">If checked, Gajim will use protocol-specific status icons. (eg. A contact from MSN will have the equivalent msn icon for status online, away, busy, etc...)</property>
                                <property name="label" translatable="yes">Use _transports iconsets</property>
                                <property name="use_underline">True</property>
                                <property name="response_id">0</property>
                                <property name="draw_indicator">True</property>
                                <signal name="toggled" handler="on_transports_iconsets_checkbutton_toggled"/>
                              </widget>
                              <packing>
                                <property name="right_attach">4</property>
                                <property name="top_attach">2</property>
                                <property name="bottom_attach">3</property>
                              </packing>
                            </child>
                            <child>
                              <widget class="GtkComboBox" id="iconset_combobox">
                                <property name="visible">True</property>
                                <signal name="changed" handler="on_iconset_combobox_changed"/>
                              </widget>
                              <packing>
                                <property name="left_attach">1</property>
                                <property name="right_attach">2</property>
                                <property name="top_attach">1</property>
                                <property name="bottom_attach">2</property>
                                <property name="x_options">GTK_FILL</property>
                                <property name="y_options">GTK_FILL</property>
                              </packing>
                            </child>
                            <child>
                              <widget class="GtkLabel" id="label174">
                                <property name="visible">True</property>
                                <property name="xalign">0</property>
                                <property name="label" translatable="yes">Status _iconset:</property>
                                <property name="use_underline">True</property>
                                <property name="mnemonic_widget">iconset_combobox</property>
                              </widget>
                              <packing>
                                <property name="top_attach">1</property>
                                <property name="bottom_attach">2</property>
                                <property name="x_options">GTK_FILL</property>
                                <property name="y_options">GTK_FILL</property>
                              </packing>
                            </child>
                            <child>
                              <widget class="GtkComboBox" id="theme_combobox">
                                <property name="visible">True</property>
                                <signal name="changed" handler="on_theme_combobox_changed"/>
                              </widget>
                              <packing>
                                <property name="left_attach">1</property>
                                <property name="right_attach">2</property>
                                <property name="x_options">GTK_FILL</property>
                                <property name="y_options">GTK_FILL</property>
                              </packing>
                            </child>
                            <child>
                              <widget class="GtkButton" id="manage_theme_button">
                                <property name="visible">True</property>
                                <property name="can_focus">True</property>
                                <property name="tooltip" translatable="yes">Configure color and font of the interface</property>
                                <property name="label" translatable="yes">Ma_nage...</property>
                                <property name="use_underline">True</property>
                                <property name="response_id">0</property>
                                <signal name="clicked" handler="on_manage_theme_button_clicked"/>
                              </widget>
                              <packing>
                                <property name="left_attach">2</property>
                                <property name="right_attach">3</property>
                                <property name="x_options">GTK_FILL</property>
                                <property name="y_options">GTK_FILL</property>
                              </packing>
                            </child>
                            <child>
                              <widget class="GtkLabel" id="label249">
                                <property name="visible">True</property>
                                <property name="xalign">0</property>
                                <property name="label" translatable="yes">T_heme:</property>
                                <property name="use_underline">True</property>
                                <property name="mnemonic_widget">theme_combobox</property>
                              </widget>
                              <packing>
                                <property name="x_options">GTK_FILL</property>
                                <property name="y_options">GTK_FILL</property>
                              </packing>
                            </child>
                            <child>
                              <widget class="GtkLabel" id="label6">
                                <property name="visible">True</property>
                                <property name="events">GDK_POINTER_MOTION_MASK | GDK_POINTER_MOTION_HINT_MASK | GDK_BUTTON_PRESS_MASK | GDK_BUTTON_RELEASE_MASK</property>
                              </widget>
                              <packing>
                                <property name="left_attach">2</property>
                                <property name="right_attach">4</property>
                                <property name="top_attach">1</property>
                                <property name="bottom_attach">2</property>
                              </packing>
                            </child>
                          </widget>
                        </child>
                      </widget>
                    </child>
                    <child>
                      <widget class="GtkLabel" id="label3">
                        <property name="visible">True</property>
                        <property name="events">GDK_POINTER_MOTION_MASK | GDK_POINTER_MOTION_HINT_MASK | GDK_BUTTON_PRESS_MASK | GDK_BUTTON_RELEASE_MASK</property>
                        <property name="label" translatable="yes">&lt;b&gt;Themes&lt;/b&gt;</property>
                        <property name="use_markup">True</property>
                      </widget>
                      <packing>
                        <property name="type">label_item</property>
                      </packing>
                    </child>
                  </widget>
                  <packing>
                    <property name="expand">False</property>
                    <property name="position">2</property>
                  </packing>
                </child>
              </widget>
<<<<<<< HEAD
              <packing>
                <property name="tab_expand">False</property>
              </packing>
=======
>>>>>>> e5b2db00
            </child>
            <child>
              <widget class="GtkLabel" id="label74">
                <property name="visible">True</property>
                <property name="label" translatable="yes">General</property>
              </widget>
              <packing>
                <property name="type">tab</property>
<<<<<<< HEAD
                <property name="tab_expand">False</property>
=======
>>>>>>> e5b2db00
                <property name="tab_fill">False</property>
              </packing>
            </child>
            <child>
              <widget class="GtkVBox" id="vbox58">
                <property name="visible">True</property>
                <property name="border_width">12</property>
                <property name="spacing">6</property>
                <child>
                  <widget class="GtkFrame" id="frame4">
                    <property name="visible">True</property>
                    <property name="events">GDK_POINTER_MOTION_MASK | GDK_POINTER_MOTION_HINT_MASK | GDK_BUTTON_PRESS_MASK | GDK_BUTTON_RELEASE_MASK</property>
                    <property name="label_xalign">0</property>
                    <property name="shadow_type">GTK_SHADOW_NONE</property>
                    <child>
                      <widget class="GtkAlignment" id="alignment4">
                        <property name="visible">True</property>
                        <property name="events">GDK_POINTER_MOTION_MASK | GDK_POINTER_MOTION_HINT_MASK | GDK_BUTTON_PRESS_MASK | GDK_BUTTON_RELEASE_MASK</property>
                        <property name="left_padding">12</property>
                        <child>
                          <widget class="GtkTable" id="table3">
                            <property name="visible">True</property>
                            <property name="events">GDK_POINTER_MOTION_MASK | GDK_POINTER_MOTION_HINT_MASK | GDK_BUTTON_PRESS_MASK | GDK_BUTTON_RELEASE_MASK</property>
                            <property name="n_rows">3</property>
                            <property name="n_columns">2</property>
                            <property name="column_spacing">6</property>
                            <property name="row_spacing">6</property>
                            <child>
                              <widget class="GtkCheckButton" id="ignore_events_from_unknown_contacts_checkbutton">
                                <property name="visible">True</property>
                                <property name="can_focus">True</property>
                                <property name="tooltip" translatable="yes">Check this option, only if someone you don't have in the roster spams/annoys you. Use with caution, because it blocks all messages from any contact that is not in the roster</property>
                                <property name="label" translatable="yes">_Ignore events from contacts not in the roster</property>
                                <property name="use_underline">True</property>
                                <property name="response_id">0</property>
                                <property name="draw_indicator">True</property>
                                <signal name="toggled" handler="on_ignore_events_from_unknown_contacts_checkbutton_toggled"/>
                              </widget>
                              <packing>
                                <property name="right_attach">2</property>
                                <property name="top_attach">2</property>
                                <property name="bottom_attach">3</property>
                                <property name="x_options">GTK_FILL</property>
                              </packing>
                            </child>
                            <child>
                              <widget class="GtkComboBox" id="displayed_chat_states_combobox">
                                <property name="visible">True</property>
                                <property name="items" translatable="yes">All chat states
Composing only
Disabled</property>
                                <signal name="changed" handler="on_displayed_chat_states_combobox_changed"/>
                              </widget>
                              <packing>
                                <property name="left_attach">1</property>
                                <property name="right_attach">2</property>
                                <property name="top_attach">1</property>
                                <property name="bottom_attach">2</property>
                                <property name="x_options">GTK_FILL</property>
                              </packing>
                            </child>
                            <child>
                              <widget class="GtkEventBox" id="eventbox7">
                                <property name="visible">True</property>
                                <property name="tooltip" translatable="yes">Gajim can send and receive meta-information related to a conversation you may have with a contact. Here you can specify which chatstates you want to display in chat windows.</property>
                                <child>
                                  <widget class="GtkLabel" id="label386">
                                    <property name="visible">True</property>
                                    <property name="xalign">0</property>
                                    <property name="label" translatable="yes">_Display chat state notifications:</property>
                                    <property name="use_underline">True</property>
                                  </widget>
                                </child>
                              </widget>
                              <packing>
                                <property name="top_attach">1</property>
                                <property name="bottom_attach">2</property>
                                <property name="x_options">GTK_FILL</property>
                              </packing>
                            </child>
                            <child>
                              <widget class="GtkEventBox" id="eventbox4">
                                <property name="visible">True</property>
                                <property name="tooltip" translatable="yes">Gajim can send and receive meta-information related to a conversation you may have with a contact. Here you can specify which chatstates you want to send to the other party.</property>
                                <child>
                                  <widget class="GtkLabel" id="label354">
                                    <property name="visible">True</property>
                                    <property name="xalign">0</property>
                                    <property name="label" translatable="yes">_Send chat state notifications:</property>
                                    <property name="use_underline">True</property>
                                  </widget>
                                </child>
                              </widget>
                              <packing>
                                <property name="x_options">GTK_FILL</property>
                              </packing>
                            </child>
                            <child>
                              <widget class="GtkComboBox" id="outgoing_chat_states_combobox">
                                <property name="visible">True</property>
                                <property name="items" translatable="yes">All chat states
Composing only
Disabled</property>
                                <signal name="changed" handler="on_outgoing_chat_states_combobox_changed"/>
                              </widget>
                              <packing>
                                <property name="left_attach">1</property>
                                <property name="right_attach">2</property>
                                <property name="x_options">GTK_FILL</property>
                              </packing>
                            </child>
                          </widget>
                        </child>
                      </widget>
                    </child>
                    <child>
                      <widget class="GtkLabel" id="label5">
                        <property name="visible">True</property>
                        <property name="events">GDK_POINTER_MOTION_MASK | GDK_POINTER_MOTION_HINT_MASK | GDK_BUTTON_PRESS_MASK | GDK_BUTTON_RELEASE_MASK</property>
                        <property name="label" translatable="yes">&lt;b&gt;Privacy&lt;/b&gt;</property>
                        <property name="use_markup">True</property>
                      </widget>
                      <packing>
                        <property name="type">label_item</property>
                      </packing>
                    </child>
                  </widget>
                  <packing>
                    <property name="expand">False</property>
                  </packing>
                </child>
                <child>
                  <widget class="GtkFrame" id="frame24">
                    <property name="visible">True</property>
                    <property name="label_xalign">0</property>
                    <property name="shadow_type">GTK_SHADOW_NONE</property>
                    <child>
                      <widget class="GtkAlignment" id="alignment53">
                        <property name="visible">True</property>
                        <property name="border_width">6</property>
                        <property name="left_padding">12</property>
                        <child>
                          <widget class="GtkVBox" id="vbox62">
                            <property name="visible">True</property>
                            <property name="spacing">12</property>
                            <child>
                              <widget class="GtkTable" id="table25">
                                <property name="visible">True</property>
                                <property name="n_rows">4</property>
                                <property name="n_columns">4</property>
                                <property name="column_spacing">12</property>
                                <property name="row_spacing">6</property>
                                <child>
                                  <widget class="GtkLabel" id="label72">
                                    <property name="visible">True</property>
                                    <property name="xalign">0</property>
                                    <property name="label" translatable="yes">_Incoming message:</property>
                                    <property name="use_underline">True</property>
                                    <property name="justify">GTK_JUSTIFY_CENTER</property>
                                    <property name="wrap">True</property>
                                    <property name="mnemonic_widget">incoming_msg_colorbutton</property>
                                  </widget>
                                  <packing>
                                    <property name="x_options">GTK_FILL</property>
                                    <property name="y_options"></property>
                                  </packing>
                                </child>
                                <child>
                                  <widget class="GtkColorButton" id="incoming_msg_colorbutton">
                                    <property name="visible">True</property>
                                    <property name="can_focus">True</property>
                                    <property name="has_focus">True</property>
                                    <property name="can_default">True</property>
                                    <property name="has_default">True</property>
                                    <property name="response_id">0</property>
                                    <signal name="color_set" handler="on_incoming_msg_colorbutton_color_set"/>
                                  </widget>
                                  <packing>
                                    <property name="left_attach">1</property>
                                    <property name="right_attach">2</property>
                                    <property name="x_options"></property>
                                    <property name="y_options"></property>
                                  </packing>
                                </child>
                                <child>
                                  <widget class="GtkLabel" id="label70">
                                    <property name="visible">True</property>
                                    <property name="xalign">0</property>
                                    <property name="label" translatable="yes">_Outgoing message:</property>
                                    <property name="use_underline">True</property>
                                    <property name="justify">GTK_JUSTIFY_CENTER</property>
                                    <property name="wrap">True</property>
                                    <property name="mnemonic_widget">outgoing_msg_colorbutton</property>
                                  </widget>
                                  <packing>
                                    <property name="left_attach">2</property>
                                    <property name="right_attach">3</property>
                                    <property name="x_options">GTK_FILL</property>
                                    <property name="y_options"></property>
                                  </packing>
                                </child>
                                <child>
                                  <widget class="GtkColorButton" id="outgoing_msg_colorbutton">
                                    <property name="visible">True</property>
                                    <property name="can_focus">True</property>
                                    <property name="response_id">0</property>
                                    <signal name="color_set" handler="on_outgoing_msg_colorbutton_color_set"/>
                                  </widget>
                                  <packing>
                                    <property name="left_attach">3</property>
                                    <property name="right_attach">4</property>
                                    <property name="x_options">GTK_FILL</property>
                                    <property name="y_options"></property>
                                  </packing>
                                </child>
                                <child>
                                  <widget class="GtkLabel" id="label71">
                                    <property name="visible">True</property>
                                    <property name="xalign">0</property>
                                    <property name="label" translatable="yes">_Status message:</property>
                                    <property name="use_underline">True</property>
                                    <property name="justify">GTK_JUSTIFY_CENTER</property>
                                    <property name="wrap">True</property>
                                    <property name="mnemonic_widget">status_msg_colorbutton</property>
                                  </widget>
                                  <packing>
                                    <property name="top_attach">1</property>
                                    <property name="bottom_attach">2</property>
                                    <property name="x_options">GTK_FILL</property>
                                    <property name="y_options"></property>
                                  </packing>
                                </child>
                                <child>
                                  <widget class="GtkColorButton" id="status_msg_colorbutton">
                                    <property name="visible">True</property>
                                    <property name="can_focus">True</property>
                                    <property name="response_id">0</property>
                                    <signal name="color_set" handler="on_status_msg_colorbutton_color_set"/>
                                  </widget>
                                  <packing>
                                    <property name="left_attach">1</property>
                                    <property name="right_attach">2</property>
                                    <property name="top_attach">1</property>
                                    <property name="bottom_attach">2</property>
                                    <property name="x_options"></property>
                                    <property name="y_options"></property>
                                  </packing>
                                </child>
                                <child>
                                  <widget class="GtkLabel" id="label371">
                                    <property name="visible">True</property>
                                    <property name="xalign">0</property>
                                    <property name="label" translatable="yes">_URL:</property>
                                    <property name="use_underline">True</property>
                                    <property name="mnemonic_widget">url_msg_colorbutton</property>
                                  </widget>
                                  <packing>
                                    <property name="left_attach">2</property>
                                    <property name="right_attach">3</property>
                                    <property name="top_attach">1</property>
                                    <property name="bottom_attach">2</property>
                                    <property name="x_options">GTK_FILL</property>
                                    <property name="y_options"></property>
                                  </packing>
                                </child>
                                <child>
                                  <widget class="GtkColorButton" id="url_msg_colorbutton">
                                    <property name="visible">True</property>
                                    <property name="can_focus">True</property>
                                    <property name="response_id">0</property>
                                    <signal name="color_set" handler="on_url_msg_colorbutton_color_set"/>
                                  </widget>
                                  <packing>
                                    <property name="left_attach">3</property>
                                    <property name="right_attach">4</property>
                                    <property name="top_attach">1</property>
                                    <property name="bottom_attach">2</property>
                                    <property name="x_options">GTK_FILL</property>
                                    <property name="y_options"></property>
                                  </packing>
                                </child>
                                <child>
                                  <widget class="GtkHBox" id="hbox3022">
                                    <property name="visible">True</property>
                                    <child>
                                      <widget class="GtkLabel" id="label383">
                                        <property name="visible">True</property>
                                      </widget>
                                      <packing>
                                        <property name="fill">False</property>
                                      </packing>
                                    </child>
                                    <child>
                                      <widget class="GtkButton" id="reset_colors_button">
                                        <property name="visible">True</property>
                                        <property name="can_focus">True</property>
                                        <property name="focus_on_click">False</property>
                                        <property name="response_id">0</property>
                                        <signal name="clicked" handler="on_reset_colors_button_clicked"/>
                                        <child>
                                          <widget class="GtkAlignment" id="alignment52">
                                            <property name="visible">True</property>
                                            <property name="xscale">0</property>
                                            <property name="yscale">0</property>
                                            <child>
                                              <widget class="GtkHBox" id="hbox2936">
                                                <property name="visible">True</property>
                                                <property name="spacing">2</property>
                                                <child>
                                                  <widget class="GtkImage" id="image439">
                                                    <property name="visible">True</property>
                                                    <property name="stock">gtk-revert-to-saved</property>
                                                  </widget>
                                                  <packing>
                                                    <property name="expand">False</property>
                                                    <property name="fill">False</property>
                                                  </packing>
                                                </child>
                                                <child>
                                                  <widget class="GtkLabel" id="label217">
                                                    <property name="visible">True</property>
                                                    <property name="label" translatable="yes">_Reset to Default Colors</property>
                                                    <property name="use_underline">True</property>
                                                  </widget>
                                                  <packing>
                                                    <property name="expand">False</property>
                                                    <property name="fill">False</property>
                                                    <property name="position">1</property>
                                                  </packing>
                                                </child>
                                              </widget>
                                            </child>
                                          </widget>
                                        </child>
                                      </widget>
                                      <packing>
                                        <property name="expand">False</property>
                                        <property name="fill">False</property>
                                        <property name="position">1</property>
                                      </packing>
                                    </child>
                                  </widget>
                                  <packing>
                                    <property name="right_attach">4</property>
                                    <property name="top_attach">2</property>
                                    <property name="bottom_attach">3</property>
                                    <property name="x_options">GTK_FILL</property>
                                  </packing>
                                </child>
                                <child>
                                  <widget class="GtkHBox" id="hbox3021">
                                    <property name="visible">True</property>
                                    <property name="spacing">6</property>
                                    <child>
                                      <widget class="GtkLabel" id="font_label">
                                        <property name="visible">True</property>
                                        <property name="xalign">0</property>
                                        <property name="label" translatable="yes">_Font:</property>
                                        <property name="use_underline">True</property>
                                        <property name="mnemonic_widget">conversation_fontbutton</property>
                                      </widget>
                                    </child>
                                    <child>
                                      <widget class="GtkFontButton" id="conversation_fontbutton">
                                        <property name="visible">True</property>
                                        <property name="can_focus">True</property>
                                        <property name="response_id">0</property>
                                        <signal name="font_set" handler="on_conversation_fontbutton_font_set"/>
                                      </widget>
                                      <packing>
                                        <property name="expand">False</property>
                                        <property name="position">1</property>
                                      </packing>
                                    </child>
                                  </widget>
                                  <packing>
                                    <property name="right_attach">2</property>
                                    <property name="top_attach">3</property>
                                    <property name="bottom_attach">4</property>
                                    <property name="x_options">GTK_FILL</property>
                                  </packing>
                                </child>
                                <child>
                                  <widget class="GtkCheckButton" id="default_chat_font">
                                    <property name="visible">True</property>
                                    <property name="can_focus">True</property>
                                    <property name="label" translatable="yes">Use system _default</property>
                                    <property name="use_underline">True</property>
                                    <property name="response_id">0</property>
                                    <property name="draw_indicator">True</property>
                                    <signal name="toggled" handler="on_default_chat_font_toggled"/>
                                  </widget>
                                  <packing>
                                    <property name="left_attach">2</property>
                                    <property name="right_attach">4</property>
                                    <property name="top_attach">3</property>
                                    <property name="bottom_attach">4</property>
                                    <property name="x_options">GTK_FILL</property>
                                    <property name="y_options"></property>
                                  </packing>
                                </child>
                              </widget>
                              <packing>
                                <property name="expand">False</property>
                              </packing>
                            </child>
                          </widget>
                        </child>
                      </widget>
                    </child>
                    <child>
                      <widget class="GtkLabel" id="label228">
                        <property name="visible">True</property>
                        <property name="label" translatable="yes">&lt;b&gt;Format of a line&lt;/b&gt;</property>
                        <property name="use_markup">True</property>
                      </widget>
                      <packing>
                        <property name="type">label_item</property>
                      </packing>
                    </child>
                  </widget>
                  <packing>
                    <property name="expand">False</property>
                    <property name="fill">False</property>
                    <property name="position">1</property>
                  </packing>
                </child>
              </widget>
              <packing>
                <property name="position">1</property>
<<<<<<< HEAD
                <property name="tab_expand">False</property>
=======
>>>>>>> e5b2db00
              </packing>
            </child>
            <child>
              <widget class="GtkLabel" id="label218">
                <property name="visible">True</property>
                <property name="label" translatable="yes">Privacy</property>
              </widget>
              <packing>
                <property name="type">tab</property>
                <property name="position">1</property>
<<<<<<< HEAD
                <property name="tab_expand">False</property>
=======
>>>>>>> e5b2db00
                <property name="tab_fill">False</property>
              </packing>
            </child>
            <child>
              <widget class="GtkVBox" id="vbox42">
                <property name="visible">True</property>
                <property name="border_width">12</property>
                <property name="spacing">12</property>
                <child>
                  <widget class="GtkFrame" id="frame29">
                    <property name="visible">True</property>
                    <property name="label_xalign">0</property>
                    <property name="shadow_type">GTK_SHADOW_NONE</property>
                    <child>
                      <widget class="GtkAlignment" id="alignment58">
                        <property name="visible">True</property>
                        <property name="border_width">6</property>
                        <property name="left_padding">12</property>
                        <child>
                          <widget class="GtkVBox" id="vbox67">
                            <property name="visible">True</property>
                            <property name="spacing">6</property>
                            <child>
                              <widget class="GtkHBox" id="hbox1">
                                <property name="visible">True</property>
                                <property name="events">GDK_POINTER_MOTION_MASK | GDK_POINTER_MOTION_HINT_MASK | GDK_BUTTON_PRESS_MASK | GDK_BUTTON_RELEASE_MASK</property>
                                <property name="spacing">6</property>
                                <child>
                                  <widget class="GtkLabel" id="label7">
                                    <property name="visible">True</property>
                                    <property name="events">GDK_POINTER_MOTION_MASK | GDK_POINTER_MOTION_HINT_MASK | GDK_BUTTON_PRESS_MASK | GDK_BUTTON_RELEASE_MASK</property>
                                    <property name="xalign">0</property>
                                    <property name="label" translatable="yes">When new event is received:</property>
                                  </widget>
                                  <packing>
                                    <property name="expand">False</property>
                                  </packing>
                                </child>
                                <child>
                                  <widget class="GtkComboBox" id="on_event_combobox">
                                    <property name="visible">True</property>
                                    <property name="events">GDK_POINTER_MOTION_MASK | GDK_POINTER_MOTION_HINT_MASK | GDK_BUTTON_PRESS_MASK | GDK_BUTTON_RELEASE_MASK</property>
                                    <property name="items" translatable="yes">Pop it up
Notify me about it
Show only in roster</property>
                                    <signal name="changed" handler="on_on_event_combobox_changed"/>
                                  </widget>
                                  <packing>
                                    <property name="expand">False</property>
                                    <property name="position">1</property>
                                  </packing>
                                </child>
                              </widget>
                            </child>
                            <child>
                              <widget class="GtkCheckButton" id="notify_on_signin_checkbutton">
                                <property name="visible">True</property>
                                <property name="can_focus">True</property>
                                <property name="events">GDK_POINTER_MOTION_MASK | GDK_POINTER_MOTION_HINT_MASK | GDK_BUTTON_PRESS_MASK | GDK_BUTTON_RELEASE_MASK</property>
                                <property name="label" translatable="yes">Notify me about contacts that sign _in</property>
                                <property name="use_underline">True</property>
                                <property name="response_id">0</property>
                                <property name="draw_indicator">True</property>
                                <signal name="toggled" handler="on_notify_on_signin_checkbutton_toggled"/>
                              </widget>
                              <packing>
                                <property name="position">1</property>
                              </packing>
                            </child>
                            <child>
                              <widget class="GtkCheckButton" id="notify_on_signout_checkbutton">
                                <property name="visible">True</property>
                                <property name="can_focus">True</property>
                                <property name="tooltip" translatable="yes">Gajim will notify you via a popup window in the bottom right of the screen about contacts that just signed out</property>
                                <property name="label" translatable="yes">Notify me about contacts that sign _out</property>
                                <property name="use_underline">True</property>
                                <property name="response_id">0</property>
                                <property name="draw_indicator">True</property>
                                <signal name="toggled" handler="on_notify_on_signout_checkbutton_toggled"/>
                              </widget>
                              <packing>
                                <property name="expand">False</property>
                                <property name="fill">False</property>
                                <property name="position">2</property>
                              </packing>
                            </child>
                            <child>
                              <widget class="GtkCheckButton" id="auto_popup_away_checkbutton">
                                <property name="visible">True</property>
                                <property name="can_focus">True</property>
                                <property name="label" translatable="yes">Allow popup/notifications when I'm _away/na/busy/invisible</property>
                                <property name="use_underline">True</property>
                                <property name="response_id">0</property>
                                <property name="draw_indicator">True</property>
                                <signal name="toggled" handler="on_auto_popup_away_checkbutton_toggled"/>
                              </widget>
                              <packing>
                                <property name="expand">False</property>
                                <property name="fill">False</property>
                                <property name="position">3</property>
                              </packing>
                            </child>
                            <child>
                              <widget class="GtkHBox" id="anc_hbox">
                                <property name="visible">True</property>
                                <property name="no_show_all">True</property>
                                <child>
                                  <widget class="GtkButton" id="button1">
                                    <property name="visible">True</property>
                                    <property name="can_focus">True</property>
                                    <property name="response_id">0</property>
                                    <signal name="clicked" handler="on_open_advanced_notifications_button_clicked"/>
                                    <child>
                                      <widget class="GtkAlignment" id="alignment90">
                                        <property name="visible">True</property>
                                        <property name="xscale">0</property>
                                        <property name="yscale">0</property>
                                        <child>
                                          <widget class="GtkHBox" id="hbox3019">
                                            <property name="visible">True</property>
                                            <property name="spacing">2</property>
                                            <child>
                                              <widget class="GtkImage" id="image1371">
                                                <property name="visible">True</property>
                                                <property name="stock">gtk-open</property>
                                              </widget>
                                              <packing>
                                                <property name="expand">False</property>
                                                <property name="fill">False</property>
                                              </packing>
                                            </child>
                                            <child>
                                              <widget class="GtkLabel" id="label382">
                                                <property name="visible">True</property>
                                                <property name="label" translatable="yes">_Advanced Notifications Control...</property>
                                                <property name="use_underline">True</property>
                                              </widget>
                                              <packing>
                                                <property name="expand">False</property>
                                                <property name="fill">False</property>
                                                <property name="position">1</property>
                                              </packing>
                                            </child>
                                          </widget>
                                        </child>
                                      </widget>
                                    </child>
                                  </widget>
                                  <packing>
                                    <property name="expand">False</property>
                                    <property name="fill">False</property>
                                  </packing>
                                </child>
                                <child>
                                  <placeholder/>
                                </child>
                              </widget>
                              <packing>
                                <property name="position">4</property>
                              </packing>
                            </child>
                          </widget>
                        </child>
                      </widget>
                    </child>
                    <child>
                      <widget class="GtkLabel" id="label240">
                        <property name="visible">True</property>
                        <property name="label" translatable="yes">&lt;b&gt;Visual Notifications&lt;/b&gt;</property>
                        <property name="use_markup">True</property>
                      </widget>
                      <packing>
                        <property name="type">label_item</property>
                      </packing>
                    </child>
                  </widget>
                  <packing>
                    <property name="expand">False</property>
                  </packing>
                </child>
                <child>
                  <widget class="GtkFrame" id="frame5">
                    <property name="visible">True</property>
                    <property name="events">GDK_POINTER_MOTION_MASK | GDK_POINTER_MOTION_HINT_MASK | GDK_BUTTON_PRESS_MASK | GDK_BUTTON_RELEASE_MASK</property>
                    <property name="label_xalign">0</property>
                    <property name="shadow_type">GTK_SHADOW_NONE</property>
                    <child>
                      <widget class="GtkAlignment" id="alignment5">
                        <property name="visible">True</property>
                        <property name="events">GDK_POINTER_MOTION_MASK | GDK_POINTER_MOTION_HINT_MASK | GDK_BUTTON_PRESS_MASK | GDK_BUTTON_RELEASE_MASK</property>
                        <property name="left_padding">12</property>
                        <child>
                          <widget class="GtkVBox" id="vbox65">
                            <property name="visible">True</property>
                            <property name="spacing">6</property>
                            <child>
                              <widget class="GtkHBox" id="hbox2946">
                                <property name="visible">True</property>
                                <property name="spacing">6</property>
                                <property name="homogeneous">True</property>
                                <child>
                                  <widget class="GtkCheckButton" id="play_sounds_checkbutton">
                                    <property name="visible">True</property>
                                    <property name="can_focus">True</property>
                                    <property name="label" translatable="yes">Play _sounds</property>
                                    <property name="use_underline">True</property>
                                    <property name="response_id">0</property>
                                    <property name="draw_indicator">True</property>
                                    <signal name="toggled" handler="on_play_sounds_checkbutton_toggled"/>
                                  </widget>
                                </child>
                                <child>
                                  <widget class="GtkHBox" id="soundplayer_hbox">
                                    <property name="spacing">5</property>
                                    <child>
                                      <widget class="GtkLabel" id="label189">
                                        <property name="visible">True</property>
                                        <property name="label" translatable="yes">_Player:</property>
                                        <property name="use_underline">True</property>
                                        <property name="mnemonic_widget">soundplayer_entry</property>
                                      </widget>
                                    </child>
                                    <child>
                                      <widget class="GtkEntry" id="soundplayer_entry">
                                        <property name="visible">True</property>
                                        <property name="can_focus">True</property>
                                        <signal name="changed" handler="on_soundplayer_entry_changed"/>
                                      </widget>
                                      <packing>
                                        <property name="position">1</property>
                                      </packing>
                                    </child>
                                  </widget>
                                  <packing>
                                    <property name="position">1</property>
                                  </packing>
                                </child>
                              </widget>
                              <packing>
                                <property name="expand">False</property>
                                <property name="fill">False</property>
                              </packing>
                            </child>
                            <child>
                              <widget class="GtkScrolledWindow" id="sounds_scrolledwindow">
                                <property name="visible">True</property>
                                <property name="can_focus">True</property>
                                <property name="hscrollbar_policy">GTK_POLICY_AUTOMATIC</property>
                                <property name="vscrollbar_policy">GTK_POLICY_AUTOMATIC</property>
                                <property name="shadow_type">GTK_SHADOW_IN</property>
                                <child>
                                  <widget class="GtkTreeView" id="sounds_treeview">
                                    <property name="visible">True</property>
                                    <property name="can_focus">True</property>
                                    <signal name="cursor_changed" handler="on_treeview_sounds_cursor_changed"/>
                                  </widget>
                                </child>
                              </widget>
                              <packing>
                                <property name="position">1</property>
                              </packing>
                            </child>
                            <child>
                              <widget class="GtkHBox" id="browse_sounds_hbox">
                                <property name="visible">True</property>
                                <property name="spacing">6</property>
                                <child>
                                  <widget class="GtkEntry" id="sounds_entry">
                                    <property name="visible">True</property>
                                    <property name="can_focus">True</property>
                                    <signal name="changed" handler="on_sounds_entry_changed"/>
                                  </widget>
                                </child>
                                <child>
                                  <widget class="GtkButton" id="browse_for_sounds_button">
                                    <property name="visible">True</property>
                                    <property name="can_focus">True</property>
                                    <property name="label">...</property>
                                    <property name="use_underline">True</property>
                                    <property name="response_id">0</property>
                                    <signal name="clicked" handler="on_browse_for_sounds_button_clicked"/>
                                  </widget>
                                  <packing>
                                    <property name="expand">False</property>
                                    <property name="fill">False</property>
                                    <property name="position">1</property>
                                  </packing>
                                </child>
                                <child>
                                  <widget class="GtkButton" id="play_button">
                                    <property name="visible">True</property>
                                    <property name="can_focus">True</property>
                                    <property name="response_id">0</property>
                                    <signal name="clicked" handler="on_play_button_clicked"/>
                                    <child>
                                      <widget class="GtkImage" id="image1370">
                                        <property name="visible">True</property>
                                        <property name="stock">gtk-media-play</property>
                                      </widget>
                                    </child>
                                  </widget>
                                  <packing>
                                    <property name="expand">False</property>
                                    <property name="fill">False</property>
                                    <property name="position">2</property>
                                  </packing>
                                </child>
                              </widget>
                              <packing>
                                <property name="expand">False</property>
                                <property name="position">2</property>
                              </packing>
                            </child>
                          </widget>
                        </child>
                      </widget>
                    </child>
                    <child>
                      <widget class="GtkLabel" id="label8">
                        <property name="visible">True</property>
                        <property name="events">GDK_POINTER_MOTION_MASK | GDK_POINTER_MOTION_HINT_MASK | GDK_BUTTON_PRESS_MASK | GDK_BUTTON_RELEASE_MASK</property>
                        <property name="label" translatable="yes">&lt;b&gt;Sounds&lt;/b&gt;</property>
                        <property name="use_markup">True</property>
                      </widget>
                      <packing>
                        <property name="type">label_item</property>
                      </packing>
                    </child>
                  </widget>
                  <packing>
                    <property name="expand">False</property>
                    <property name="position">1</property>
                  </packing>
                </child>
              </widget>
              <packing>
                <property name="position">2</property>
<<<<<<< HEAD
                <property name="tab_expand">False</property>
=======
>>>>>>> e5b2db00
              </packing>
            </child>
            <child>
              <widget class="GtkLabel" id="label76">
                <property name="visible">True</property>
                <property name="label" translatable="yes">Events</property>
              </widget>
              <packing>
                <property name="type">tab</property>
                <property name="position">2</property>
<<<<<<< HEAD
                <property name="tab_expand">False</property>
=======
>>>>>>> e5b2db00
                <property name="tab_fill">False</property>
              </packing>
            </child>
            <child>
              <widget class="GtkVBox" id="status_vbox">
                <property name="visible">True</property>
                <property name="border_width">12</property>
                <property name="spacing">12</property>
                <child>
                  <widget class="GtkTable" id="autoaway_table">
                    <property name="visible">True</property>
                    <property name="n_rows">2</property>
                    <property name="n_columns">4</property>
                    <property name="column_spacing">12</property>
                    <property name="row_spacing">6</property>
                    <child>
                      <widget class="GtkCheckButton" id="auto_away_checkbutton">
                        <property name="visible">True</property>
                        <property name="can_focus">True</property>
                        <property name="label" translatable="yes">Auto _away after:</property>
                        <property name="use_underline">True</property>
                        <property name="response_id">0</property>
                        <property name="draw_indicator">True</property>
                        <signal name="toggled" handler="on_auto_away_checkbutton_toggled"/>
                      </widget>
                      <packing>
                        <property name="x_options">GTK_FILL</property>
                        <property name="y_options"></property>
                      </packing>
                    </child>
                    <child>
                      <widget class="GtkCheckButton" id="auto_xa_checkbutton">
                        <property name="visible">True</property>
                        <property name="can_focus">True</property>
                        <property name="label" translatable="yes">Auto _not available after:</property>
                        <property name="use_underline">True</property>
                        <property name="response_id">0</property>
                        <property name="draw_indicator">True</property>
                        <signal name="toggled" handler="on_auto_xa_checkbutton_toggled"/>
                      </widget>
                      <packing>
                        <property name="top_attach">1</property>
                        <property name="bottom_attach">2</property>
                        <property name="x_options">GTK_FILL</property>
                        <property name="y_options"></property>
                      </packing>
                    </child>
                    <child>
                      <widget class="GtkLabel" id="label77">
                        <property name="visible">True</property>
                        <property name="xalign">0</property>
                        <property name="label" translatable="yes">minutes</property>
                      </widget>
                      <packing>
                        <property name="left_attach">2</property>
                        <property name="right_attach">3</property>
                        <property name="x_options">GTK_FILL</property>
                        <property name="y_options"></property>
                      </packing>
                    </child>
                    <child>
                      <widget class="GtkLabel" id="label78">
                        <property name="visible">True</property>
                        <property name="xalign">0</property>
                        <property name="label" translatable="yes">minutes</property>
                      </widget>
                      <packing>
                        <property name="left_attach">2</property>
                        <property name="right_attach">3</property>
                        <property name="top_attach">1</property>
                        <property name="bottom_attach">2</property>
                        <property name="x_options">GTK_FILL</property>
                        <property name="y_options"></property>
                      </packing>
                    </child>
                    <child>
                      <widget class="GtkAlignment" id="alignment33">
                        <property name="visible">True</property>
                        <property name="xalign">1</property>
                        <property name="xscale">0</property>
                        <child>
                          <widget class="GtkSpinButton" id="auto_away_time_spinbutton">
                            <property name="width_request">50</property>
                            <property name="visible">True</property>
                            <property name="can_focus">True</property>
                            <property name="adjustment">12 1 720 1 10 10</property>
                            <property name="climb_rate">1</property>
                            <signal name="value_changed" handler="on_auto_away_time_spinbutton_value_changed"/>
                          </widget>
                        </child>
                      </widget>
                      <packing>
                        <property name="left_attach">1</property>
                        <property name="right_attach">2</property>
                        <property name="x_options">GTK_FILL</property>
                        <property name="y_options">GTK_FILL</property>
                      </packing>
                    </child>
                    <child>
                      <widget class="GtkAlignment" id="alignment34">
                        <property name="visible">True</property>
                        <property name="xalign">1</property>
                        <property name="xscale">0</property>
                        <child>
                          <widget class="GtkSpinButton" id="auto_xa_time_spinbutton">
                            <property name="width_request">50</property>
                            <property name="visible">True</property>
                            <property name="can_focus">True</property>
                            <property name="adjustment">20 1 1440 1 10 10</property>
                            <property name="climb_rate">1</property>
                            <signal name="value_changed" handler="on_auto_xa_time_spinbutton_value_changed"/>
                          </widget>
                        </child>
                      </widget>
                      <packing>
                        <property name="left_attach">1</property>
                        <property name="right_attach">2</property>
                        <property name="top_attach">1</property>
                        <property name="bottom_attach">2</property>
                        <property name="x_options">GTK_FILL</property>
                        <property name="y_options">GTK_FILL</property>
                      </packing>
                    </child>
                    <child>
                      <widget class="GtkEntry" id="auto_away_message_entry">
                        <property name="visible">True</property>
                        <property name="can_focus">True</property>
                        <property name="tooltip" translatable="yes">The auto away status message</property>
                        <signal name="changed" handler="on_auto_away_message_entry_changed"/>
                      </widget>
                      <packing>
                        <property name="left_attach">3</property>
                        <property name="right_attach">4</property>
                        <property name="y_options"></property>
                      </packing>
                    </child>
                    <child>
                      <widget class="GtkEntry" id="auto_xa_message_entry">
                        <property name="visible">True</property>
                        <property name="can_focus">True</property>
                        <property name="tooltip" translatable="yes">The auto not available status message</property>
                        <signal name="changed" handler="on_auto_xa_message_entry_changed"/>
                      </widget>
                      <packing>
                        <property name="left_attach">3</property>
                        <property name="right_attach">4</property>
                        <property name="top_attach">1</property>
                        <property name="bottom_attach">2</property>
                        <property name="y_options"></property>
                      </packing>
                    </child>
                  </widget>
                  <packing>
                    <property name="expand">False</property>
                  </packing>
                </child>
                <child>
                  <widget class="GtkHBox" id="hbox2934">
                    <property name="visible">True</property>
                    <property name="spacing">6</property>
                    <child>
                      <widget class="GtkLabel" id="label214">
                        <property name="visible">True</property>
                        <property name="label" translatable="yes">Ask status message when I:</property>
                      </widget>
                      <packing>
                        <property name="expand">False</property>
                        <property name="fill">False</property>
                      </packing>
                    </child>
                    <child>
                      <widget class="GtkHBox" id="hbox2934">
                        <property name="visible">True</property>
                        <property name="spacing">14</property>
                        <child>
                          <widget class="GtkCheckButton" id="prompt_online_status_message_checkbutton">
                            <property name="visible">True</property>
                            <property name="can_focus">True</property>
                            <property name="label" translatable="yes">Sign _in</property>
                            <property name="use_underline">True</property>
                            <property name="response_id">0</property>
                            <property name="draw_indicator">True</property>
                            <signal name="toggled" handler="on_prompt_online_status_message_checkbutton_toggled"/>
                          </widget>
                          <packing>
                            <property name="expand">False</property>
                            <property name="fill">False</property>
                          </packing>
                        </child>
                        <child>
                          <widget class="GtkCheckButton" id="prompt_offline_status_message_checkbutton">
                            <property name="visible">True</property>
                            <property name="can_focus">True</property>
                            <property name="label" translatable="yes">Sign _out</property>
                            <property name="use_underline">True</property>
                            <property name="response_id">0</property>
                            <property name="draw_indicator">True</property>
                            <signal name="toggled" handler="on_prompt_offline_status_message_checkbutton_toggled"/>
                          </widget>
                          <packing>
                            <property name="expand">False</property>
                            <property name="fill">False</property>
                            <property name="position">1</property>
                          </packing>
                        </child>
                      </widget>
                      <packing>
                        <property name="expand">False</property>
                        <property name="fill">False</property>
                        <property name="position">1</property>
                      </packing>
                    </child>
                  </widget>
                  <packing>
                    <property name="expand">False</property>
                    <property name="fill">False</property>
                    <property name="position">1</property>
                  </packing>
                </child>
                <child>
                  <widget class="GtkCheckButton" id="set_status_msg_from_current_music_track_checkbutton">
                    <property name="visible">True</property>
                    <property name="can_focus">True</property>
                    <property name="tooltip" translatable="yes">Works for Rhythmbox and Muine players. For more players, please visit http://trac.gajim.org/wiki/GajimAndMusicPlayer</property>
                    <property name="label" translatable="yes">Set status message to reflect currently playing _music track</property>
                    <property name="use_underline">True</property>
                    <property name="response_id">0</property>
                    <property name="draw_indicator">True</property>
                    <signal name="toggled" handler="set_status_msg_from_current_music_track_checkbutton_toggled"/>
                  </widget>
                  <packing>
                    <property name="expand">False</property>
                    <property name="fill">False</property>
                    <property name="position">2</property>
                  </packing>
                </child>
                <child>
                  <widget class="GtkEventBox" id="default_status_eventbox">
                    <property name="visible">True</property>
                    <property name="tooltip" translatable="yes">An example: If you have enabled status message for away, Gajim won't ask you anymore for a status message when you change your status to away; it will use the default one set here</property>
                    <child>
                      <widget class="GtkExpander" id="default_status_expander">
                        <property name="visible">True</property>
                        <property name="can_focus">True</property>
                        <signal name="activate" handler="on_default_status_expander_activate"/>
                        <child>
                          <widget class="GtkScrolledWindow" id="scrolledwindow24">
                            <property name="visible">True</property>
                            <property name="can_focus">True</property>
                            <property name="border_width">6</property>
                            <property name="hscrollbar_policy">GTK_POLICY_AUTOMATIC</property>
                            <property name="vscrollbar_policy">GTK_POLICY_AUTOMATIC</property>
                            <property name="shadow_type">GTK_SHADOW_IN</property>
                            <child>
                              <widget class="GtkTreeView" id="default_msg_treeview">
                                <property name="visible">True</property>
                                <property name="can_focus">True</property>
                              </widget>
                            </child>
                          </widget>
                        </child>
                        <child>
                          <widget class="GtkLabel" id="label384">
                            <property name="visible">True</property>
                            <property name="label" translatable="yes">Default Status Messages</property>
                          </widget>
                          <packing>
                            <property name="type">label_item</property>
                          </packing>
                        </child>
                      </widget>
                    </child>
                  </widget>
                  <packing>
                    <property name="expand">False</property>
                    <property name="position">3</property>
                  </packing>
                </child>
                <child>
                  <widget class="GtkFrame" id="frame22">
                    <property name="visible">True</property>
                    <property name="label_xalign">0</property>
                    <property name="shadow_type">GTK_SHADOW_NONE</property>
                    <child>
                      <widget class="GtkAlignment" id="alignment49">
                        <property name="visible">True</property>
                        <property name="border_width">6</property>
                        <property name="left_padding">12</property>
                        <child>
                          <widget class="GtkVBox" id="vbox56">
                            <property name="visible">True</property>
                            <property name="spacing">6</property>
                            <child>
                              <widget class="GtkHBox" id="hbox2933">
                                <property name="visible">True</property>
                                <property name="spacing">6</property>
                                <child>
                                  <widget class="GtkScrolledWindow" id="scrolledwindow22">
                                    <property name="visible">True</property>
                                    <property name="can_focus">True</property>
                                    <property name="border_width">5</property>
                                    <property name="hscrollbar_policy">GTK_POLICY_AUTOMATIC</property>
                                    <property name="vscrollbar_policy">GTK_POLICY_AUTOMATIC</property>
                                    <property name="shadow_type">GTK_SHADOW_IN</property>
                                    <child>
                                      <widget class="GtkTreeView" id="msg_treeview">
                                        <property name="visible">True</property>
                                        <property name="can_focus">True</property>
                                        <property name="headers_visible">False</property>
                                        <signal name="key_press_event" handler="on_msg_treeview_key_press_event"/>
                                        <signal name="cursor_changed" handler="on_msg_treeview_cursor_changed"/>
                                      </widget>
                                    </child>
                                  </widget>
                                </child>
                                <child>
                                  <widget class="GtkVButtonBox" id="vbuttonbox3">
                                    <property name="visible">True</property>
                                    <property name="layout_style">GTK_BUTTONBOX_START</property>
                                    <child>
                                      <widget class="GtkButton" id="new_msg_button">
                                        <property name="visible">True</property>
                                        <property name="can_focus">True</property>
                                        <property name="can_default">True</property>
                                        <property name="border_width">5</property>
                                        <property name="label">gtk-new</property>
                                        <property name="use_stock">True</property>
                                        <property name="response_id">0</property>
                                        <signal name="clicked" handler="on_new_msg_button_clicked"/>
                                      </widget>
                                    </child>
                                    <child>
                                      <widget class="GtkButton" id="delete_msg_button">
                                        <property name="visible">True</property>
                                        <property name="can_focus">True</property>
                                        <property name="can_default">True</property>
                                        <property name="border_width">5</property>
                                        <property name="label">gtk-delete</property>
                                        <property name="use_stock">True</property>
                                        <property name="response_id">0</property>
                                        <signal name="clicked" handler="on_delete_msg_button_clicked"/>
                                      </widget>
                                      <packing>
                                        <property name="position">1</property>
                                      </packing>
                                    </child>
                                  </widget>
                                  <packing>
                                    <property name="expand">False</property>
                                    <property name="position">1</property>
                                  </packing>
                                </child>
                              </widget>
                            </child>
                            <child>
                              <widget class="GtkScrolledWindow" id="scrolledwindow23">
                                <property name="visible">True</property>
                                <property name="can_focus">True</property>
                                <property name="border_width">5</property>
                                <property name="hscrollbar_policy">GTK_POLICY_AUTOMATIC</property>
                                <property name="vscrollbar_policy">GTK_POLICY_AUTOMATIC</property>
                                <property name="shadow_type">GTK_SHADOW_IN</property>
                                <child>
                                  <widget class="GtkTextView" id="msg_textview">
                                    <property name="visible">True</property>
                                    <property name="can_focus">True</property>
                                  </widget>
                                </child>
                              </widget>
                              <packing>
                                <property name="expand">False</property>
                                <property name="fill">False</property>
                                <property name="position">1</property>
                              </packing>
                            </child>
                          </widget>
                        </child>
                      </widget>
                    </child>
                    <child>
                      <widget class="GtkLabel" id="label213">
                        <property name="visible">True</property>
                        <property name="label" translatable="yes">&lt;b&gt;Preset Status Messages&lt;/b&gt;</property>
                        <property name="use_markup">True</property>
                      </widget>
                      <packing>
                        <property name="type">label_item</property>
                      </packing>
                    </child>
                  </widget>
                  <packing>
                    <property name="position">4</property>
                  </packing>
                </child>
              </widget>
              <packing>
                <property name="position">3</property>
<<<<<<< HEAD
                <property name="tab_expand">False</property>
=======
>>>>>>> e5b2db00
              </packing>
            </child>
            <child>
              <widget class="GtkLabel" id="label80">
                <property name="visible">True</property>
                <property name="label" translatable="yes">Status</property>
              </widget>
              <packing>
                <property name="type">tab</property>
                <property name="position">3</property>
<<<<<<< HEAD
                <property name="tab_expand">False</property>
=======
>>>>>>> e5b2db00
                <property name="tab_fill">False</property>
              </packing>
            </child>
            <child>
              <widget class="GtkVBox" id="vbox45">
                <property name="visible">True</property>
                <property name="border_width">12</property>
                <property name="spacing">6</property>
                <child>
                  <widget class="GtkFrame" id="applications_frame">
                    <property name="visible">True</property>
                    <property name="label_xalign">0</property>
                    <property name="shadow_type">GTK_SHADOW_NONE</property>
                    <child>
                      <widget class="GtkAlignment" id="alignment89">
                        <property name="visible">True</property>
                        <property name="border_width">6</property>
                        <property name="left_padding">12</property>
                        <child>
                          <widget class="GtkVBox" id="vbox50">
                            <property name="visible">True</property>
                            <property name="spacing">6</property>
                            <child>
                              <widget class="GtkComboBox" id="applications_combobox">
                                <property name="visible">True</property>
                                <property name="items" translatable="yes">Autodetect on every Gajim startup
Always use GNOME default applications
Always use KDE default applications
Always use Xfce default applications
Custom</property>
                                <signal name="changed" handler="on_applications_combobox_changed"/>
                              </widget>
                            </child>
                            <child>
                              <widget class="GtkFrame" id="custom_apps_frame">
                                <property name="label_xalign">0</property>
                                <property name="shadow_type">GTK_SHADOW_NONE</property>
                                <child>
                                  <widget class="GtkAlignment" id="alignment43">
                                    <property name="visible">True</property>
                                    <property name="border_width">6</property>
                                    <property name="left_padding">12</property>
                                    <child>
                                      <widget class="GtkTable" id="table22">
                                        <property name="visible">True</property>
                                        <property name="n_rows">3</property>
                                        <property name="n_columns">2</property>
                                        <property name="column_spacing">12</property>
                                        <property name="row_spacing">6</property>
                                        <child>
                                          <widget class="GtkLabel" id="label199">
                                            <property name="visible">True</property>
                                            <property name="xalign">0</property>
                                            <property name="label" translatable="yes">_Browser:</property>
                                            <property name="use_underline">True</property>
                                            <property name="mnemonic_widget">custom_browser_entry</property>
                                          </widget>
                                          <packing>
                                            <property name="x_options">GTK_FILL</property>
                                            <property name="y_options"></property>
                                          </packing>
                                        </child>
                                        <child>
                                          <widget class="GtkLabel" id="label200">
                                            <property name="visible">True</property>
                                            <property name="xalign">0</property>
                                            <property name="label" translatable="yes">_Mail client:</property>
                                            <property name="use_underline">True</property>
                                            <property name="mnemonic_widget">custom_mail_client_entry</property>
                                          </widget>
                                          <packing>
                                            <property name="top_attach">1</property>
                                            <property name="bottom_attach">2</property>
                                            <property name="x_options">GTK_FILL</property>
                                            <property name="y_options"></property>
                                          </packing>
                                        </child>
                                        <child>
                                          <widget class="GtkEntry" id="custom_mail_client_entry">
                                            <property name="visible">True</property>
                                            <property name="can_focus">True</property>
                                            <signal name="changed" handler="on_custom_mail_client_entry_changed"/>
                                          </widget>
                                          <packing>
                                            <property name="left_attach">1</property>
                                            <property name="right_attach">2</property>
                                            <property name="top_attach">1</property>
                                            <property name="bottom_attach">2</property>
                                            <property name="y_options"></property>
                                          </packing>
                                        </child>
                                        <child>
                                          <widget class="GtkEntry" id="custom_browser_entry">
                                            <property name="visible">True</property>
                                            <property name="can_focus">True</property>
                                            <signal name="changed" handler="on_custom_browser_entry_changed"/>
                                          </widget>
                                          <packing>
                                            <property name="left_attach">1</property>
                                            <property name="right_attach">2</property>
                                            <property name="y_options"></property>
                                          </packing>
                                        </child>
                                        <child>
                                          <widget class="GtkLabel" id="label355">
                                            <property name="visible">True</property>
                                            <property name="xalign">0</property>
                                            <property name="label" translatable="yes">_File manager:</property>
                                            <property name="use_underline">True</property>
                                            <property name="mnemonic_widget">custom_file_manager_entry</property>
                                          </widget>
                                          <packing>
                                            <property name="top_attach">2</property>
                                            <property name="bottom_attach">3</property>
                                            <property name="x_options">GTK_FILL</property>
                                            <property name="y_options"></property>
                                          </packing>
                                        </child>
                                        <child>
                                          <widget class="GtkEntry" id="custom_file_manager_entry">
                                            <property name="visible">True</property>
                                            <property name="can_focus">True</property>
                                            <signal name="changed" handler="on_custom_file_manager_entry_changed"/>
                                          </widget>
                                          <packing>
                                            <property name="left_attach">1</property>
                                            <property name="right_attach">2</property>
                                            <property name="top_attach">2</property>
                                            <property name="bottom_attach">3</property>
                                            <property name="y_options"></property>
                                          </packing>
                                        </child>
                                      </widget>
                                    </child>
                                  </widget>
                                </child>
                                <child>
                                  <widget class="GtkLabel" id="label198">
                                    <property name="visible">True</property>
                                    <property name="label" translatable="yes" comments="a header for custom browser/client/file manager. so translate sth like: Custom Settings">&lt;b&gt;Custom&lt;/b&gt;</property>
                                    <property name="use_markup">True</property>
                                  </widget>
                                  <packing>
                                    <property name="type">label_item</property>
                                  </packing>
                                </child>
                              </widget>
                              <packing>
                                <property name="position">1</property>
                              </packing>
                            </child>
                          </widget>
                        </child>
                      </widget>
                    </child>
                    <child>
                      <widget class="GtkLabel" id="label355">
                        <property name="visible">True</property>
                        <property name="label" translatable="yes">&lt;b&gt;Applications&lt;/b&gt;</property>
                        <property name="use_markup">True</property>
                      </widget>
                      <packing>
                        <property name="type">label_item</property>
                      </packing>
                    </child>
                  </widget>
                  <packing>
                    <property name="expand">False</property>
                    <property name="fill">False</property>
                  </packing>
                </child>
                <child>
                  <widget class="GtkFrame" id="frame_gmail">
                    <property name="visible">True</property>
                    <property name="no_show_all">True</property>
                    <property name="label_xalign">0</property>
                    <property name="shadow_type">GTK_SHADOW_NONE</property>
                    <child>
                      <widget class="GtkAlignment" id="alignment_gmail">
                        <property name="visible">True</property>
                        <property name="border_width">6</property>
                        <property name="left_padding">12</property>
                        <child>
                          <widget class="GtkVBox" id="vbox_gmail">
                            <property name="visible">True</property>
                            <property name="spacing">6</property>
                            <child>
                              <widget class="GtkCheckButton" id="notify_gmail_checkbutton">
                                <property name="visible">True</property>
                                <property name="can_focus">True</property>
                                <property name="label" translatable="yes">Notify on new _GMail email</property>
                                <property name="use_underline">True</property>
                                <property name="response_id">0</property>
                                <property name="draw_indicator">True</property>
                                <signal name="toggled" handler="on_notify_gmail_checkbutton_toggled"/>
                              </widget>
                              <packing>
                                <property name="expand">False</property>
                                <property name="fill">False</property>
                              </packing>
                            </child>
                            <child>
                              <widget class="GtkCheckButton" id="notify_gmail_extra_checkbutton">
                                <property name="visible">True</property>
                                <property name="can_focus">True</property>
                                <property name="tooltip" translatable="yes">If checked, Gajim will also include information about the sender of the new emails</property>
                                <property name="label" translatable="yes">Display _extra email details</property>
                                <property name="use_underline">True</property>
                                <property name="response_id">0</property>
                                <property name="draw_indicator">True</property>
                                <signal name="toggled" handler="on_notify_gmail_extra_checkbutton_toggled"/>
                              </widget>
                              <packing>
                                <property name="expand">False</property>
                                <property name="fill">False</property>
                                <property name="position">1</property>
                              </packing>
                            </child>
                          </widget>
                        </child>
                      </widget>
                    </child>
                    <child>
                      <widget class="GtkLabel" id="gmail_options_label">
                        <property name="visible">True</property>
                        <property name="label" translatable="yes">&lt;b&gt;GMail Options&lt;/b&gt;</property>
                        <property name="use_markup">True</property>
                      </widget>
                      <packing>
                        <property name="type">label_item</property>
                      </packing>
                    </child>
                  </widget>
                  <packing>
                    <property name="expand">False</property>
                    <property name="fill">False</property>
                    <property name="position">1</property>
                  </packing>
                </child>
                <child>
                  <widget class="GtkFrame" id="frame27">
                    <property name="visible">True</property>
                    <property name="label_xalign">0</property>
                    <property name="shadow_type">GTK_SHADOW_NONE</property>
                    <child>
                      <widget class="GtkAlignment" id="alignment56">
                        <property name="visible">True</property>
                        <property name="border_width">6</property>
                        <property name="left_padding">12</property>
                        <child>
                          <widget class="GtkVBox" id="vbox66">
                            <property name="visible">True</property>
                            <property name="spacing">6</property>
                            <child>
                              <widget class="GtkCheckButton" id="log_show_changes_checkbutton">
                                <property name="visible">True</property>
                                <property name="can_focus">True</property>
                                <property name="label" translatable="yes">_Log status changes of contacts</property>
                                <property name="use_underline">True</property>
                                <property name="response_id">0</property>
                                <property name="draw_indicator">True</property>
                                <signal name="toggled" handler="on_log_show_changes_checkbutton_toggled"/>
                              </widget>
                              <packing>
                                <property name="expand">False</property>
                                <property name="fill">False</property>
                              </packing>
                            </child>
                            <child>
                              <widget class="GtkCheckButton" id="send_os_info_checkbutton">
                                <property name="visible">True</property>
                                <property name="can_focus">True</property>
                                <property name="label" translatable="yes">Allow _OS information to be sent</property>
                                <property name="use_underline">True</property>
                                <property name="response_id">0</property>
                                <property name="draw_indicator">True</property>
                                <signal name="toggled" handler="on_send_os_info_checkbutton_toggled"/>
                              </widget>
                              <packing>
                                <property name="expand">False</property>
                                <property name="fill">False</property>
                                <property name="position">1</property>
                              </packing>
                            </child>
                            <child>
                              <widget class="GtkCheckButton" id="check_default_client_checkbutton">
                                <property name="visible">True</property>
                                <property name="can_focus">True</property>
                                <property name="label" translatable="yes">Always check to see if Gajim is the _default Jabber client on startup</property>
                                <property name="use_underline">True</property>
                                <property name="response_id">0</property>
                                <property name="draw_indicator">True</property>
                                <signal name="toggled" handler="on_check_default_client_checkbutton_toggled"/>
                              </widget>
                              <packing>
                                <property name="expand">False</property>
                                <property name="fill">False</property>
                                <property name="position">2</property>
                              </packing>
                            </child>
                          </widget>
                        </child>
                      </widget>
                    </child>
                    <child>
                      <widget class="GtkLabel" id="label235">
                        <property name="visible">True</property>
                        <property name="label" translatable="yes">&lt;b&gt;Miscellaneous&lt;/b&gt;</property>
                        <property name="use_markup">True</property>
                      </widget>
                      <packing>
                        <property name="type">label_item</property>
                      </packing>
                    </child>
                  </widget>
                  <packing>
                    <property name="expand">False</property>
                    <property name="fill">False</property>
                    <property name="position">2</property>
                  </packing>
                </child>
                <child>
                  <widget class="GtkFrame" id="frame31">
                    <property name="visible">True</property>
                    <property name="label_xalign">0</property>
                    <property name="shadow_type">GTK_SHADOW_NONE</property>
                    <child>
                      <widget class="GtkAlignment" id="alignment64">
                        <property name="visible">True</property>
                        <property name="border_width">6</property>
                        <property name="yscale">0</property>
                        <property name="left_padding">12</property>
                        <property name="right_padding">335</property>
                        <child>
                          <widget class="GtkButton" id="open_advanced_editor_button">
                            <property name="visible">True</property>
                            <property name="can_focus">True</property>
                            <property name="response_id">0</property>
                            <signal name="clicked" handler="on_open_advanced_editor_button_clicked"/>
                            <child>
                              <widget class="GtkAlignment" id="alignment70">
                                <property name="visible">True</property>
                                <property name="xscale">0</property>
                                <property name="yscale">0</property>
                                <child>
                                  <widget class="GtkHBox" id="hbox2962">
                                    <property name="visible">True</property>
                                    <property name="spacing">2</property>
                                    <child>
                                      <widget class="GtkImage" id="image597">
                                        <property name="visible">True</property>
                                        <property name="stock">gtk-open</property>
                                      </widget>
                                      <packing>
                                        <property name="expand">False</property>
                                        <property name="fill">False</property>
                                      </packing>
                                    </child>
                                    <child>
                                      <widget class="GtkLabel" id="label296">
                                        <property name="visible">True</property>
                                        <property name="label" translatable="yes">_Open...</property>
                                        <property name="use_underline">True</property>
                                      </widget>
                                      <packing>
                                        <property name="expand">False</property>
                                        <property name="fill">False</property>
                                        <property name="position">1</property>
                                      </packing>
                                    </child>
                                  </widget>
                                </child>
                              </widget>
                            </child>
                          </widget>
                        </child>
                      </widget>
                    </child>
                    <child>
                      <widget class="GtkLabel" id="label247">
                        <property name="visible">True</property>
                        <property name="label" translatable="yes">&lt;b&gt;Advanced Configuration Editor&lt;/b&gt;</property>
                        <property name="use_markup">True</property>
                      </widget>
                      <packing>
                        <property name="type">label_item</property>
                      </packing>
                    </child>
                  </widget>
                  <packing>
                    <property name="expand">False</property>
                    <property name="fill">False</property>
                    <property name="position">3</property>
                  </packing>
                </child>
              </widget>
              <packing>
                <property name="position">4</property>
<<<<<<< HEAD
                <property name="tab_expand">False</property>
=======
>>>>>>> e5b2db00
              </packing>
            </child>
            <child>
              <widget class="GtkLabel" id="label169">
                <property name="visible">True</property>
                <property name="label" translatable="yes">Advanced</property>
              </widget>
              <packing>
                <property name="type">tab</property>
                <property name="position">4</property>
<<<<<<< HEAD
                <property name="tab_expand">False</property>
=======
                <property name="tab_fill">False</property>
              </packing>
            </child>
            <child>
              <widget class="GtkVBox" id="vbox2">
                <property name="visible">True</property>
                <property name="events">GDK_POINTER_MOTION_MASK | GDK_POINTER_MOTION_HINT_MASK | GDK_BUTTON_PRESS_MASK | GDK_BUTTON_RELEASE_MASK</property>
                <property name="spacing">6</property>
                <child>
                  <widget class="GtkFrame" id="frame6">
                    <property name="visible">True</property>
                    <property name="events">GDK_POINTER_MOTION_MASK | GDK_POINTER_MOTION_HINT_MASK | GDK_BUTTON_PRESS_MASK | GDK_BUTTON_RELEASE_MASK</property>
                    <property name="label_xalign">0</property>
                    <property name="shadow_type">GTK_SHADOW_NONE</property>
                    <child>
                      <widget class="GtkAlignment" id="alignment6">
                        <property name="visible">True</property>
                        <property name="events">GDK_POINTER_MOTION_MASK | GDK_POINTER_MOTION_HINT_MASK | GDK_BUTTON_PRESS_MASK | GDK_BUTTON_RELEASE_MASK</property>
                        <property name="left_padding">12</property>
                        <child>
                          <widget class="GtkVBox" id="vbox3">
                            <property name="visible">True</property>
                            <property name="events">GDK_POINTER_MOTION_MASK | GDK_POINTER_MOTION_HINT_MASK | GDK_BUTTON_PRESS_MASK | GDK_BUTTON_RELEASE_MASK</property>
                            <child>
                              <widget class="GtkCheckButton" id="publish_mood_checkbutton">
                                <property name="visible">True</property>
                                <property name="can_focus">True</property>
                                <property name="events">GDK_POINTER_MOTION_MASK | GDK_POINTER_MOTION_HINT_MASK | GDK_BUTTON_PRESS_MASK | GDK_BUTTON_RELEASE_MASK</property>
                                <property name="label" translatable="yes">Publish _Mood</property>
                                <property name="use_underline">True</property>
                                <property name="response_id">0</property>
                                <property name="draw_indicator">True</property>
                                <signal name="toggled" handler="on_publish_mood_checkbutton_toggled"/>
                              </widget>
                              <packing>
                                <property name="expand">False</property>
                              </packing>
                            </child>
                            <child>
                              <widget class="GtkCheckButton" id="publish_activity_checkbutton">
                                <property name="visible">True</property>
                                <property name="can_focus">True</property>
                                <property name="events">GDK_POINTER_MOTION_MASK | GDK_POINTER_MOTION_HINT_MASK | GDK_BUTTON_PRESS_MASK | GDK_BUTTON_RELEASE_MASK</property>
                                <property name="label" translatable="yes">Publish _Activity</property>
                                <property name="use_underline">True</property>
                                <property name="response_id">0</property>
                                <property name="draw_indicator">True</property>
                                <signal name="toggled" handler="on_publish_activity_checkbutton_toggled"/>
                              </widget>
                              <packing>
                                <property name="expand">False</property>
                                <property name="position">1</property>
                              </packing>
                            </child>
                            <child>
                              <widget class="GtkCheckButton" id="publish_tune_checkbutton">
                                <property name="visible">True</property>
                                <property name="can_focus">True</property>
                                <property name="events">GDK_POINTER_MOTION_MASK | GDK_POINTER_MOTION_HINT_MASK | GDK_BUTTON_PRESS_MASK | GDK_BUTTON_RELEASE_MASK</property>
                                <property name="label" translatable="yes">Publish _Tune</property>
                                <property name="use_underline">True</property>
                                <property name="response_id">0</property>
                                <property name="draw_indicator">True</property>
                                <signal name="toggled" handler="on_publish_tune_checkbutton_toggled"/>
                              </widget>
                              <packing>
                                <property name="expand">False</property>
                                <property name="position">2</property>
                              </packing>
                            </child>
                          </widget>
                        </child>
                      </widget>
                    </child>
                    <child>
                      <widget class="GtkLabel" id="label10">
                        <property name="visible">True</property>
                        <property name="events">GDK_POINTER_MOTION_MASK | GDK_POINTER_MOTION_HINT_MASK | GDK_BUTTON_PRESS_MASK | GDK_BUTTON_RELEASE_MASK</property>
                        <property name="label" translatable="yes">&lt;b&gt;Publish Personal Events&lt;/b&gt;</property>
                        <property name="use_markup">True</property>
                      </widget>
                      <packing>
                        <property name="type">label_item</property>
                      </packing>
                    </child>
                  </widget>
                  <packing>
                    <property name="expand">False</property>
                  </packing>
                </child>
                <child>
                  <widget class="GtkFrame" id="frame7">
                    <property name="visible">True</property>
                    <property name="events">GDK_POINTER_MOTION_MASK | GDK_POINTER_MOTION_HINT_MASK | GDK_BUTTON_PRESS_MASK | GDK_BUTTON_RELEASE_MASK</property>
                    <property name="label_xalign">0</property>
                    <property name="shadow_type">GTK_SHADOW_NONE</property>
                    <child>
                      <widget class="GtkAlignment" id="alignment7">
                        <property name="visible">True</property>
                        <property name="events">GDK_POINTER_MOTION_MASK | GDK_POINTER_MOTION_HINT_MASK | GDK_BUTTON_PRESS_MASK | GDK_BUTTON_RELEASE_MASK</property>
                        <property name="left_padding">12</property>
                        <child>
                          <widget class="GtkVBox" id="vbox4">
                            <property name="visible">True</property>
                            <property name="events">GDK_POINTER_MOTION_MASK | GDK_POINTER_MOTION_HINT_MASK | GDK_BUTTON_PRESS_MASK | GDK_BUTTON_RELEASE_MASK</property>
                            <child>
                              <widget class="GtkCheckButton" id="subscribe_mood_checkbutton">
                                <property name="visible">True</property>
                                <property name="can_focus">True</property>
                                <property name="events">GDK_POINTER_MOTION_MASK | GDK_POINTER_MOTION_HINT_MASK | GDK_BUTTON_PRESS_MASK | GDK_BUTTON_RELEASE_MASK</property>
                                <property name="label" translatable="yes">Subscribe to M_ood</property>
                                <property name="use_underline">True</property>
                                <property name="response_id">0</property>
                                <property name="draw_indicator">True</property>
                                <signal name="toggled" handler="on_subscribe_mood_checkbutton_toggled"/>
                              </widget>
                              <packing>
                                <property name="expand">False</property>
                              </packing>
                            </child>
                            <child>
                              <widget class="GtkCheckButton" id="subscribe_activity_checkbutton">
                                <property name="visible">True</property>
                                <property name="can_focus">True</property>
                                <property name="events">GDK_POINTER_MOTION_MASK | GDK_POINTER_MOTION_HINT_MASK | GDK_BUTTON_PRESS_MASK | GDK_BUTTON_RELEASE_MASK</property>
                                <property name="label" translatable="yes">Subscribe to A_ctivity</property>
                                <property name="use_underline">True</property>
                                <property name="response_id">0</property>
                                <property name="draw_indicator">True</property>
                                <signal name="toggled" handler="on_subscribe_activity_checkbutton_toggled"/>
                              </widget>
                              <packing>
                                <property name="expand">False</property>
                                <property name="position">1</property>
                              </packing>
                            </child>
                            <child>
                              <widget class="GtkCheckButton" id="subscribe_tune_checkbutton">
                                <property name="visible">True</property>
                                <property name="can_focus">True</property>
                                <property name="events">GDK_POINTER_MOTION_MASK | GDK_POINTER_MOTION_HINT_MASK | GDK_BUTTON_PRESS_MASK | GDK_BUTTON_RELEASE_MASK</property>
                                <property name="label" translatable="yes">Subscribe to T_une</property>
                                <property name="use_underline">True</property>
                                <property name="response_id">0</property>
                                <property name="draw_indicator">True</property>
                                <signal name="toggled" handler="on_subscribe_tune_checkbutton_toggled"/>
                              </widget>
                              <packing>
                                <property name="expand">False</property>
                                <property name="position">2</property>
                              </packing>
                            </child>
                          </widget>
                        </child>
                      </widget>
                    </child>
                    <child>
                      <widget class="GtkLabel" id="label11">
                        <property name="visible">True</property>
                        <property name="events">GDK_POINTER_MOTION_MASK | GDK_POINTER_MOTION_HINT_MASK | GDK_BUTTON_PRESS_MASK | GDK_BUTTON_RELEASE_MASK</property>
                        <property name="label" translatable="yes">&lt;b&gt;Subscribe to Personal Events&lt;/b&gt;</property>
                        <property name="use_markup">True</property>
                      </widget>
                      <packing>
                        <property name="type">label_item</property>
                      </packing>
                    </child>
                  </widget>
                  <packing>
                    <property name="expand">False</property>
                    <property name="position">1</property>
                  </packing>
                </child>
              </widget>
              <packing>
                <property name="position">5</property>
              </packing>
            </child>
            <child>
              <widget class="GtkLabel" id="label9">
                <property name="visible">True</property>
                <property name="events">GDK_POINTER_MOTION_MASK | GDK_POINTER_MOTION_HINT_MASK | GDK_BUTTON_PRESS_MASK | GDK_BUTTON_RELEASE_MASK</property>
                <property name="label" translatable="yes">Personal Events</property>
              </widget>
              <packing>
                <property name="type">tab</property>
                <property name="position">5</property>
>>>>>>> e5b2db00
                <property name="tab_fill">False</property>
              </packing>
            </child>
          </widget>
        </child>
        <child>
          <widget class="GtkHButtonBox" id="hbuttonbox7">
            <property name="visible">True</property>
            <property name="spacing">15</property>
            <property name="layout_style">GTK_BUTTONBOX_END</property>
            <child>
              <widget class="GtkButton" id="close_button">
                <property name="visible">True</property>
                <property name="can_focus">True</property>
                <property name="can_default">True</property>
                <property name="label">gtk-close</property>
                <property name="use_stock">True</property>
                <property name="response_id">0</property>
                <signal name="clicked" handler="on_close_button_clicked"/>
              </widget>
            </child>
          </widget>
          <packing>
            <property name="expand">False</property>
            <property name="position">1</property>
          </packing>
        </child>
      </widget>
    </child>
  </widget>
</glade-interface><|MERGE_RESOLUTION|>--- conflicted
+++ resolved
@@ -438,12 +438,6 @@
                   </packing>
                 </child>
               </widget>
-<<<<<<< HEAD
-              <packing>
-                <property name="tab_expand">False</property>
-              </packing>
-=======
->>>>>>> e5b2db00
             </child>
             <child>
               <widget class="GtkLabel" id="label74">
@@ -452,10 +446,6 @@
               </widget>
               <packing>
                 <property name="type">tab</property>
-<<<<<<< HEAD
-                <property name="tab_expand">False</property>
-=======
->>>>>>> e5b2db00
                 <property name="tab_fill">False</property>
               </packing>
             </child>
@@ -886,10 +876,6 @@
               </widget>
               <packing>
                 <property name="position">1</property>
-<<<<<<< HEAD
-                <property name="tab_expand">False</property>
-=======
->>>>>>> e5b2db00
               </packing>
             </child>
             <child>
@@ -900,10 +886,6 @@
               <packing>
                 <property name="type">tab</property>
                 <property name="position">1</property>
-<<<<<<< HEAD
-                <property name="tab_expand">False</property>
-=======
->>>>>>> e5b2db00
                 <property name="tab_fill">False</property>
               </packing>
             </child>
@@ -1241,10 +1223,6 @@
               </widget>
               <packing>
                 <property name="position">2</property>
-<<<<<<< HEAD
-                <property name="tab_expand">False</property>
-=======
->>>>>>> e5b2db00
               </packing>
             </child>
             <child>
@@ -1255,10 +1233,6 @@
               <packing>
                 <property name="type">tab</property>
                 <property name="position">2</property>
-<<<<<<< HEAD
-                <property name="tab_expand">False</property>
-=======
->>>>>>> e5b2db00
                 <property name="tab_fill">False</property>
               </packing>
             </child>
@@ -1656,10 +1630,6 @@
               </widget>
               <packing>
                 <property name="position">3</property>
-<<<<<<< HEAD
-                <property name="tab_expand">False</property>
-=======
->>>>>>> e5b2db00
               </packing>
             </child>
             <child>
@@ -1670,10 +1640,6 @@
               <packing>
                 <property name="type">tab</property>
                 <property name="position">3</property>
-<<<<<<< HEAD
-                <property name="tab_expand">False</property>
-=======
->>>>>>> e5b2db00
                 <property name="tab_fill">False</property>
               </packing>
             </child>
@@ -2072,10 +2038,6 @@
               </widget>
               <packing>
                 <property name="position">4</property>
-<<<<<<< HEAD
-                <property name="tab_expand">False</property>
-=======
->>>>>>> e5b2db00
               </packing>
             </child>
             <child>
@@ -2086,9 +2048,6 @@
               <packing>
                 <property name="type">tab</property>
                 <property name="position">4</property>
-<<<<<<< HEAD
-                <property name="tab_expand">False</property>
-=======
                 <property name="tab_fill">False</property>
               </packing>
             </child>
@@ -2276,7 +2235,6 @@
               <packing>
                 <property name="type">tab</property>
                 <property name="position">5</property>
->>>>>>> e5b2db00
                 <property name="tab_fill">False</property>
               </packing>
             </child>
