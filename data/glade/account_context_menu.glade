--- conflicted
+++ resolved
@@ -18,8 +18,6 @@
       </widget>
     </child>
     <child>
-<<<<<<< HEAD
-=======
       <widget class="GtkImageMenuItem" id="pep_menuitem">
         <property name="visible">True</property>
         <property name="events">GDK_POINTER_MOTION_MASK | GDK_POINTER_MOTION_HINT_MASK | GDK_BUTTON_PRESS_MASK | GDK_BUTTON_RELEASE_MASK</property>
@@ -34,7 +32,6 @@
       </widget>
     </child>
     <child>
->>>>>>> e5b2db00
       <widget class="GtkSeparatorMenuItem" id="separatormenuitem1">
         <property name="visible">True</property>
         <property name="events">GDK_POINTER_MOTION_MASK | GDK_POINTER_MOTION_HINT_MASK | GDK_BUTTON_PRESS_MASK | GDK_BUTTON_RELEASE_MASK</property>
