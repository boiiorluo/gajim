<?xml version="1.0" encoding="UTF-8" standalone="no"?>
<!DOCTYPE glade-interface SYSTEM "glade-2.0.dtd">
<!--*- mode: xml -*-->
<glade-interface>
<<<<<<< HEAD
  <widget class="GtkMenu" id="chat_control_popup_menu">
    <child>
      <widget class="GtkImageMenuItem" id="history_menuitem">
        <property name="visible">True</property>
        <property name="tooltip" translatable="yes">Click to see past conversations with this contact</property>
        <property name="label" translatable="yes">_History</property>
        <property name="use_underline">True</property>
        <child internal-child="image">
          <widget class="GtkImage" id="image1370">
            <property name="visible">True</property>
            <property name="stock">gtk-justify-fill</property>
            <property name="icon_size">1</property>
          </widget>
        </child>
      </widget>
    </child>
    <child>
      <widget class="GtkImageMenuItem" id="information_menuitem">
        <property name="visible">True</property>
        <property name="label">gtk-info</property>
        <property name="use_underline">True</property>
        <property name="use_stock">True</property>
      </widget>
    </child>
    <child>
      <widget class="GtkImageMenuItem" id="send_file_menuitem">
        <property name="visible">True</property>
        <property name="label" translatable="yes">Send _File</property>
        <property name="use_underline">True</property>
        <signal name="activate" handler="_on_send_file_menuitem_activate"/>
        <child internal-child="image">
          <widget class="GtkImage" id="image1371">
            <property name="visible">True</property>
            <property name="stock">gtk-missing-image</property>
            <property name="icon_size">1</property>
          </widget>
        </child>
      </widget>
    </child>
    <child>
      <widget class="GtkCheckMenuItem" id="toggle_gpg_menuitem">
        <property name="visible">True</property>
        <property name="label" translatable="yes">Toggle Open_PGP Encryption</property>
        <property name="use_underline">True</property>
        <signal name="activate" handler="_on_toggle_gpg_menuitem_activate"/>
      </widget>
    </child>
    <child>
      <widget class="GtkImageMenuItem" id="add_to_roster_menuitem">
        <property name="visible">True</property>
        <property name="label" translatable="yes">_Add to Roster</property>
        <property name="use_underline">True</property>
        <signal name="activate" handler="_on_add_to_roster_menuitem_activate"/>
        <child internal-child="image">
          <widget class="GtkImage" id="image1372">
            <property name="visible">True</property>
            <property name="stock">gtk-add</property>
            <property name="icon_size">1</property>
          </widget>
        </child>
      </widget>
    </child>
    <child>
      <widget class="GtkMenuItem" id="convert_to_groupchat">
        <property name="visible">True</property>
        <property name="events">GDK_POINTER_MOTION_MASK | GDK_POINTER_MOTION_HINT_MASK | GDK_BUTTON_PRESS_MASK | GDK_BUTTON_RELEASE_MASK</property>
        <property name="label" translatable="yes">Invite _Friends</property>
        <property name="use_underline">True</property>
      </widget>
    </child>
  </widget>
=======

<widget class="GtkMenu" id="chat_control_popup_menu">

  <child>
    <widget class="GtkImageMenuItem" id="history_menuitem">
      <property name="visible">True</property>
      <property name="tooltip" translatable="yes">Click to see past conversations with this contact</property>
      <property name="label" translatable="yes">_History</property>
      <property name="use_underline">True</property>

      <child internal-child="image">
	<widget class="GtkImage" id="image1370">
	  <property name="visible">True</property>
	  <property name="stock">gtk-justify-fill</property>
	  <property name="icon_size">1</property>
	  <property name="xalign">0.5</property>
	  <property name="yalign">0.5</property>
	  <property name="xpad">0</property>
	  <property name="ypad">0</property>
	</widget>
      </child>
    </widget>
  </child>

  <child>
    <widget class="GtkImageMenuItem" id="information_menuitem">
      <property name="visible">True</property>
      <property name="label">gtk-info</property>
      <property name="use_stock">True</property>
    </widget>
  </child>

  <child>
    <widget class="GtkImageMenuItem" id="send_file_menuitem">
      <property name="visible">True</property>
      <property name="label" translatable="yes">Send _File</property>
      <property name="use_underline">True</property>
      <signal name="activate" handler="_on_send_file_menuitem_activate" last_modification_time="Tue, 03 Jan 2006 04:26:55 GMT"/>

      <child internal-child="image">
	<widget class="GtkImage" id="image1371">
	  <property name="visible">True</property>
	  <property name="stock">gtk-file</property>
	  <property name="icon_size">1</property>
	  <property name="xalign">0.5</property>
	  <property name="yalign">0.5</property>
	  <property name="xpad">0</property>
	  <property name="ypad">0</property>
	</widget>
      </child>
    </widget>
  </child>

  <child>
    <widget class="GtkCheckMenuItem" id="toggle_gpg_menuitem">
      <property name="visible">True</property>
      <property name="label" translatable="yes">Toggle Open_PGP Encryption</property>
      <property name="use_underline">True</property>
      <property name="active">False</property>
      <signal name="activate" handler="_on_toggle_gpg_menuitem_activate" last_modification_time="Tue, 03 Jan 2006 04:26:46 GMT"/>
    </widget>
  </child>

  <child>
    <widget class="GtkCheckMenuItem" id="toggle_e2e_menuitem">
      <property name="visible">True</property>
      <property name="label" translatable="yes">Toggle XEP-0116 Encryption</property>
      <property name="use_underline">True</property>
      <property name="active">False</property>
      <signal name="activate" handler="_on_toggle_e2e_menuitem_activate" last_modification_time="Tue, 05 Jun 2007 22:22:40 MDT"/>
    </widget>
  </child>

  <child>
    <widget class="GtkCheckMenuItem" id="compact_view_menuitem">
      <property name="visible">True</property>
      <property name="label" translatable="yes">_Compact View    Alt+C</property>
      <property name="use_underline">True</property>
      <property name="active">False</property>
      <signal name="activate" handler="_on_compact_view_menuitem_activate" last_modification_time="Tue, 03 Jan 2006 04:26:30 GMT"/>
    </widget>
  </child>

  <child>
    <widget class="GtkImageMenuItem" id="add_to_roster_menuitem">
      <property name="visible">True</property>
      <property name="label" translatable="yes">_Add to Roster</property>
      <property name="use_underline">True</property>
      <signal name="activate" handler="_on_add_to_roster_menuitem_activate" last_modification_time="Tue, 03 Jan 2006 04:26:37 GMT"/>

      <child internal-child="image">
	<widget class="GtkImage" id="image1372">
	  <property name="visible">True</property>
	  <property name="stock">gtk-add</property>
	  <property name="icon_size">1</property>
	  <property name="xalign">0.5</property>
	  <property name="yalign">0.5</property>
	  <property name="xpad">0</property>
	  <property name="ypad">0</property>
	</widget>
      </child>
    </widget>
  </child>
</widget>

>>>>>>> eb93f9a1
</glade-interface><|MERGE_RESOLUTION|>--- conflicted
+++ resolved
@@ -2,7 +2,6 @@
 <!DOCTYPE glade-interface SYSTEM "glade-2.0.dtd">
 <!--*- mode: xml -*-->
 <glade-interface>
-<<<<<<< HEAD
   <widget class="GtkMenu" id="chat_control_popup_menu">
     <child>
       <widget class="GtkImageMenuItem" id="history_menuitem">
@@ -36,7 +35,7 @@
         <child internal-child="image">
           <widget class="GtkImage" id="image1371">
             <property name="visible">True</property>
-            <property name="stock">gtk-missing-image</property>
+            <property name="stock">gtk-file</property>
             <property name="icon_size">1</property>
           </widget>
         </child>
@@ -48,6 +47,15 @@
         <property name="label" translatable="yes">Toggle Open_PGP Encryption</property>
         <property name="use_underline">True</property>
         <signal name="activate" handler="_on_toggle_gpg_menuitem_activate"/>
+      </widget>
+    </child>
+    <child>
+      <widget class="GtkCheckMenuItem" id="toggle_e2e_menuitem">
+        <property name="visible">True</property>
+        <property name="events">GDK_POINTER_MOTION_MASK | GDK_POINTER_MOTION_HINT_MASK | GDK_BUTTON_PRESS_MASK | GDK_BUTTON_RELEASE_MASK</property>
+        <property name="label" translatable="yes">Toggle End to End Encryption</property>
+        <property name="use_underline">True</property>
+        <signal name="activate" handler="_on_toggle_e2e_menuitem_activate"/>
       </widget>
     </child>
     <child>
@@ -74,111 +82,4 @@
       </widget>
     </child>
   </widget>
-=======
-
-<widget class="GtkMenu" id="chat_control_popup_menu">
-
-  <child>
-    <widget class="GtkImageMenuItem" id="history_menuitem">
-      <property name="visible">True</property>
-      <property name="tooltip" translatable="yes">Click to see past conversations with this contact</property>
-      <property name="label" translatable="yes">_History</property>
-      <property name="use_underline">True</property>
-
-      <child internal-child="image">
-	<widget class="GtkImage" id="image1370">
-	  <property name="visible">True</property>
-	  <property name="stock">gtk-justify-fill</property>
-	  <property name="icon_size">1</property>
-	  <property name="xalign">0.5</property>
-	  <property name="yalign">0.5</property>
-	  <property name="xpad">0</property>
-	  <property name="ypad">0</property>
-	</widget>
-      </child>
-    </widget>
-  </child>
-
-  <child>
-    <widget class="GtkImageMenuItem" id="information_menuitem">
-      <property name="visible">True</property>
-      <property name="label">gtk-info</property>
-      <property name="use_stock">True</property>
-    </widget>
-  </child>
-
-  <child>
-    <widget class="GtkImageMenuItem" id="send_file_menuitem">
-      <property name="visible">True</property>
-      <property name="label" translatable="yes">Send _File</property>
-      <property name="use_underline">True</property>
-      <signal name="activate" handler="_on_send_file_menuitem_activate" last_modification_time="Tue, 03 Jan 2006 04:26:55 GMT"/>
-
-      <child internal-child="image">
-	<widget class="GtkImage" id="image1371">
-	  <property name="visible">True</property>
-	  <property name="stock">gtk-file</property>
-	  <property name="icon_size">1</property>
-	  <property name="xalign">0.5</property>
-	  <property name="yalign">0.5</property>
-	  <property name="xpad">0</property>
-	  <property name="ypad">0</property>
-	</widget>
-      </child>
-    </widget>
-  </child>
-
-  <child>
-    <widget class="GtkCheckMenuItem" id="toggle_gpg_menuitem">
-      <property name="visible">True</property>
-      <property name="label" translatable="yes">Toggle Open_PGP Encryption</property>
-      <property name="use_underline">True</property>
-      <property name="active">False</property>
-      <signal name="activate" handler="_on_toggle_gpg_menuitem_activate" last_modification_time="Tue, 03 Jan 2006 04:26:46 GMT"/>
-    </widget>
-  </child>
-
-  <child>
-    <widget class="GtkCheckMenuItem" id="toggle_e2e_menuitem">
-      <property name="visible">True</property>
-      <property name="label" translatable="yes">Toggle XEP-0116 Encryption</property>
-      <property name="use_underline">True</property>
-      <property name="active">False</property>
-      <signal name="activate" handler="_on_toggle_e2e_menuitem_activate" last_modification_time="Tue, 05 Jun 2007 22:22:40 MDT"/>
-    </widget>
-  </child>
-
-  <child>
-    <widget class="GtkCheckMenuItem" id="compact_view_menuitem">
-      <property name="visible">True</property>
-      <property name="label" translatable="yes">_Compact View    Alt+C</property>
-      <property name="use_underline">True</property>
-      <property name="active">False</property>
-      <signal name="activate" handler="_on_compact_view_menuitem_activate" last_modification_time="Tue, 03 Jan 2006 04:26:30 GMT"/>
-    </widget>
-  </child>
-
-  <child>
-    <widget class="GtkImageMenuItem" id="add_to_roster_menuitem">
-      <property name="visible">True</property>
-      <property name="label" translatable="yes">_Add to Roster</property>
-      <property name="use_underline">True</property>
-      <signal name="activate" handler="_on_add_to_roster_menuitem_activate" last_modification_time="Tue, 03 Jan 2006 04:26:37 GMT"/>
-
-      <child internal-child="image">
-	<widget class="GtkImage" id="image1372">
-	  <property name="visible">True</property>
-	  <property name="stock">gtk-add</property>
-	  <property name="icon_size">1</property>
-	  <property name="xalign">0.5</property>
-	  <property name="yalign">0.5</property>
-	  <property name="xpad">0</property>
-	  <property name="ypad">0</property>
-	</widget>
-      </child>
-    </widget>
-  </child>
-</widget>
-
->>>>>>> eb93f9a1
 </glade-interface>