--- conflicted
+++ resolved
@@ -53,14 +53,9 @@
                     </child>
                     <child>
                       <object class="GtkImageMenuItem" id="join_gc_menuitem">
-<<<<<<< HEAD
-                        <property name="label">Join _Group Chat...</property>
-=======
                         <property name="label" translatable="yes">Join _Group Chat...</property>
                         <property name="use_underline">True</property>
->>>>>>> 337b09d3
-                        <property name="visible">True</property>
-                        <property name="use_underline">True</property>
+                        <property name="visible">True</property>
                         <property name="image">image3</property>
                         <property name="use_stock">False</property>
                         <property name="accel_group">accelgroup1</property>
@@ -73,14 +68,9 @@
                     </child>
                     <child>
                       <object class="GtkImageMenuItem" id="add_new_contact_menuitem">
-<<<<<<< HEAD
-                        <property name="label">Add _Contact...</property>
-=======
                         <property name="label" translatable="yes">Add _Contact...</property>
                         <property name="use_underline">True</property>
->>>>>>> 337b09d3
-                        <property name="visible">True</property>
-                        <property name="use_underline">True</property>
+                        <property name="visible">True</property>
                         <property name="image">image4</property>
                         <property name="use_stock">False</property>
                         <property name="accel_group">accelgroup1</property>
@@ -167,16 +157,6 @@
                         <property name="accel_group">accelgroup1</property>
                         <accelerator key="P" signal="activate" modifiers="GDK_CONTROL_MASK"/>
                         <signal name="activate" handler="on_preferences_menuitem_activate"/>
-                      </object>
-                    </child>
-                    <child>
-                      <object class="GtkImageMenuItem" id="plugins_menuitem">
-                        <property name="label" translatable="yes">P_lugins</property>
-                        <property name="visible">True</property>
-                        <property name="use_underline">True</property>
-                        <property name="image">image13</property>
-                        <property name="use_stock">False</property>
-                        <signal name="activate" handler="on_plugins_menuitem_activate"/>
                       </object>
                     </child>
                   </object>
@@ -457,9 +437,4 @@
     <property name="stock">gtk-properties</property>
     <property name="icon-size">1</property>
   </object>
-  <object class="GtkImage" id="image13">
-    <property name="visible">True</property>
-    <property name="stock">gtk-disconnect</property>
-    <property name="icon-size">1</property>
-  </object>
 </interface>