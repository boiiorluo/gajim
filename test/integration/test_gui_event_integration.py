--- conflicted
+++ resolved
@@ -28,11 +28,7 @@
     def setUp(self):
 
         gajim.connections = {}
-<<<<<<< HEAD
-        gajim.contacts = contacts_module.Contacts()
-=======
         gajim.contacts = contacts_module.LegacyContactsAPI()
->>>>>>> 30a1bb50
         gajim.interface.roster = roster_window.RosterWindow()
 
         for acc in contacts:
