'''
Some diverse tests covering functionality in the GUI Interface class.
'''
import unittest

import lib
lib.setup_env()

from common import logging_helpers
logging_helpers.set_quiet()

from common import gajim

from gajim_mocks import MockLogger
gajim.logger = MockLogger()

from gui_interface import Interface

<<<<<<< HEAD
class Test(unittest.TestCase):
=======
class TestInterface(unittest.TestCase):
>>>>>>> 30a1bb50

    def test_instantiation(self):
        ''' Test that we can proper initialize and do not fail on globals '''
        interface = Interface()
        interface.run()

    def test_dispatch(self):
        ''' Test dispatcher forwarding network events to handler_* methods '''
        sut = Interface()

        success = sut.dispatch('No Such Event', None, None)
        self.assertFalse(success, msg="Unexisting event handled")

        success = sut.dispatch('STANZA_ARRIVED', None, None)
        self.assertTrue(success, msg="Existing event must be handled")

    def test_register_unregister_single_handler(self):
        ''' Register / Unregister a custom event handler '''
        sut = Interface()
        event = 'TESTS_ARE_COOL_EVENT'

        self.called = False
        def handler(account, data):
            self.assertEqual(account, 'account')
            self.assertEqual(data, 'data')
            self.called = True

        self.assertFalse(self.called)
        sut.register_handler('TESTS_ARE_COOL_EVENT', handler)
        sut.dispatch(event, 'account', 'data')
        self.assertTrue(self.called, msg="Handler should have been called")

        self.called = False
        sut.unregister_handler('TESTS_ARE_COOL_EVENT', handler)
        sut.dispatch(event, 'account', 'data')
        self.assertFalse(self.called, msg="Handler should no longer be called")


    def test_dispatch_to_multiple_handlers(self):
        ''' Register and dispatch a single event to multiple handlers '''
        sut = Interface()
        event = 'SINGLE_EVENT'

        self.called_a = False
        self.called_b = False

        def handler_a(account, data):
            self.assertFalse(self.called_a, msg="One must only be notified once")
            self.called_a = True

        def handler_b(account, data):
            self.assertFalse(self.called_b, msg="One must only be notified once")
            self.called_b = True

        sut.register_handler(event, handler_a)
        sut.register_handler(event, handler_b)

        # register again
        sut.register_handler('SOME_OTHER_EVENT', handler_b)
        sut.register_handler(event, handler_a)

        sut.dispatch(event, 'account', 'data')
        self.assertTrue(self.called_a and self.called_b,
                msg="Both handlers should have been called")

    def test_links_regexp_entire(self):
        sut = Interface()
        def assert_matches_all(str_):
            m = sut.basic_pattern_re.match(str_)

            # the match should equal the string
            str_span = (0, len(str_))
            self.assertEqual(m.span(), str_span)

        # these entire strings should be parsed as links
        assert_matches_all('http://google.com/')
        assert_matches_all('http://google.com')
        assert_matches_all('http://www.google.ca/search?q=xmpp')

        assert_matches_all('http://tools.ietf.org/html/draft-saintandre-rfc3920bis-05#section-12.3')

        assert_matches_all('http://en.wikipedia.org/wiki/Protocol_(computing)')
        assert_matches_all(
                'http://en.wikipedia.org/wiki/Protocol_%28computing%29')

        assert_matches_all('mailto:test@example.org')

        assert_matches_all('xmpp:example-node@example.com')
        assert_matches_all('xmpp:example-node@example.com/some-resource')
        assert_matches_all('xmpp:example-node@example.com?message')
        assert_matches_all('xmpp://guest@example.com/support@example.com?message')


if __name__ == "__main__":
        #import sys;sys.argv = ['', 'Test.test']
    unittest.main()<|MERGE_RESOLUTION|>--- conflicted
+++ resolved
@@ -16,11 +16,7 @@
 
 from gui_interface import Interface
 
-<<<<<<< HEAD
-class Test(unittest.TestCase):
-=======
 class TestInterface(unittest.TestCase):
->>>>>>> 30a1bb50
 
     def test_instantiation(self):
         ''' Test that we can proper initialize and do not fail on globals '''
